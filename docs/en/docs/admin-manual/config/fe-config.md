--- conflicted
+++ resolved
@@ -7,7 +7,7 @@
 }
 ---
 
-<!--
+<!-- 
 Licensed to the Apache Software Foundation (ASF) under one
 or more contributor license agreements.  See the NOTICE file
 distributed with this work for additional information
@@ -82,7 +82,7 @@
     **Configuration items modified in this way will become invalid after the FE process restarts.**
 
     For more help on this command, you can view it through the `HELP ADMIN SET CONFIG;` command.
-
+    
 3. Dynamic configuration via HTTP protocol
 
     For details, please refer to [Set Config Action](../http-actions/fe/set-config-action.md)
@@ -166,287 +166,4585 @@
 
 Master only: `true`
 
-### `analyze_task_timeout_in_minutes`
-
-TODO
+### `analyze_task_timeout_in_hours`
+
+TODO
+
+Type: `int`
+
+Default: `12`
+
+Mutable: `false`
+
+Master only: `false`
+
+### `async_loading_load_task_pool_size`
+
+The loading load task executor pool size. This pool size limits the max running loading load tasks.
+
+Type: `int`
+
+Default: `10`
+
+Mutable: `false`
+
+Master only: `true`
+
+### `async_pending_load_task_pool_size`
+
+The pending load task executor pool size. This pool size limits the max running pending load tasks.
+
+Type: `int`
+
+Default: `10`
+
+Mutable: `false`
+
+Master only: `true`
+
+### `audit_log_delete_age`
+
+The maximum survival time of the FE audit log file. After exceeding this time, the log file will be deleted. Supported formats include: 7d, 10h, 60m, 120s
+
+Type: `String`
+
+Default: `30d`
+
+Mutable: `false`
+
+Master only: `false`
+
+### `audit_log_dir`
+
+The path of the FE audit log file, used to store fe.audit.log
+
+Type: `String`
+
+Default: `/mnt/disk1/gavinchou/workspace/selectdb-dev/log`
+
+Mutable: `false`
+
+Master only: `false`
+
+### `audit_log_modules`
+
+The type of FE audit log file
+
+Type: `String[]`
+
+Default: `[slow_query, query, load, stream_load]`
+
+Options: `slow_query`, `query`, `load`, `stream_load`
+
+Mutable: `false`
+
+Master only: `false`
+
+### `audit_log_roll_interval`
+
+The split cycle of the FE audit log file
+
+Type: `String`
+
+Default: `DAY`
+
+Options: `DAY`, `HOUR`
+
+Mutable: `false`
+
+Master only: `false`
+
+### `audit_log_roll_num`
+
+The maximum number of FE audit log files. After exceeding this number, the oldest log file will be deleted
+
+Type: `int`
+
+Default: `90`
+
+Mutable: `false`
+
+Master only: `false`
+
+### `audit_sys_accumulated_file_size`
+
+TODO
+
+Type: `int`
+
+Default: `4`
+
+Mutable: `false`
+
+Master only: `false`
+
+### `auth_token`
+
+Cluster token used for internal authentication.
+
+Type: `String`
+
+Default: ``
+
+Mutable: `false`
+
+Master only: `false`
+
+### `auto_check_statistics_in_minutes`
+
+TODO
+
+Type: `int`
+
+Default: `5`
+
+Mutable: `true`
+
+Master only: `true`
+
+### `backend_proxy_num`
+
+BackendServiceProxy pool size for pooling GRPC channels.
+
+Type: `int`
+
+Default: `48`
+
+Mutable: `false`
+
+Master only: `false`
+
+### `backend_rpc_timeout_ms`
+
+TODO
+
+Type: `int`
+
+Default: `60000`
+
+Mutable: `false`
+
+Master only: `true`
+
+### `backup_job_default_timeout_ms`
+
+TODO
+
+Type: `int`
+
+Default: `86400000`
+
+Mutable: `true`
+
+Master only: `true`
+
+### `backup_plugin_path`
+
+TODO
+
+Type: `String`
+
+Default: `/tools/trans_file_tool/trans_files.sh`
+
+Mutable: `false`
+
+Master only: `false`
+
+### `balance_load_score_threshold`
+
+TODO
+
+Type: `double`
+
+Default: `0.1`
+
+Mutable: `true`
+
+Master only: `true`
+
+### `balance_slot_num_per_path`
+
+TODO
+
+Type: `int`
+
+Default: `1`
+
+Mutable: `true`
+
+Master only: `true`
+
+### `balance_tablet_percent_per_run`
+
+TODO
+
+Type: `double`
+
+Default: `0.05`
+
+Mutable: `true`
+
+Master only: `false`
+
+### `batch_insert_cluster_cache_hotspot_num`
+
+TODO
+
+Type: `long`
+
+Default: `50`
+
+Mutable: `true`
+
+Master only: `false`
+
+### `bdbje_file_logging_level`
+
+TODO
+
+Type: `String`
+
+Default: `ALL`
+
+Mutable: `false`
+
+Master only: `false`
+
+### `bdbje_heartbeat_timeout_second`
+
+The heartbeat timeout of bdbje between master and follower, in seconds. The default is 30 seconds, which is same as default value in bdbje. If the network is experiencing transient problems, of some unexpected long java GC annoying you, you can try to increase this value to decrease the chances of false timeouts
+
+Type: `int`
+
+Default: `30`
+
+Mutable: `false`
+
+Master only: `false`
+
+### `bdbje_lock_timeout_second`
+
+The lock timeout of bdbje operation, in seconds. If there are many LockTimeoutException in FE WARN log, you can try to increase this value
+
+Type: `int`
+
+Default: `5`
+
+Mutable: `false`
+
+Master only: `false`
+
+### `bdbje_replica_ack_timeout_second`
+
+The replica ack timeout of bdbje between master and follower, in seconds. If there are many ReplicaWriteException in FE WARN log, you can try to increase this value
+
+Type: `int`
+
+Default: `10`
+
+Mutable: `false`
+
+Master only: `false`
+
+### `bdbje_reserved_disk_bytes`
+
+Amount of free disk space required by BDBJE. If the free disk space is less than this value, BDBJE will not be able to write.
+
+Type: `int`
+
+Default: `1073741824`
+
+Mutable: `false`
+
+Master only: `false`
+
+### `be_exec_version`
+
+TODO
+
+Type: `int`
+
+Default: `2`
+
+Mutable: `true`
+
+Master only: `true`
+
+### `be_rebalancer_fuzzy_test`
+
+TODO
+
+Type: `boolean`
+
+Default: `false`
+
+Mutable: `true`
+
+Master only: `true`
+
+### `broker_load_default_timeout_second`
+
+Default timeout for broker load job, in seconds.
+
+Type: `int`
+
+Default: `14400`
+
+Mutable: `true`
+
+Master only: `true`
+
+### `broker_timeout_ms`
+
+The timeout of RPC between FE and Broker, in milliseconds
+
+Type: `int`
+
+Default: `10000`
+
+Mutable: `false`
+
+Master only: `false`
+
+### `cache_enable_partition_mode`
+
+TODO
+
+Type: `boolean`
+
+Default: `true`
+
+Mutable: `true`
+
+Master only: `false`
+
+### `cache_enable_sql_mode`
+
+TODO
+
+Type: `boolean`
+
+Default: `true`
+
+Mutable: `true`
+
+Master only: `false`
+
+### `cache_last_version_interval_second`
+
+TODO
+
+Type: `int`
+
+Default: `900`
+
+Mutable: `true`
+
+Master only: `false`
+
+### `cache_result_max_row_count`
+
+TODO
+
+Type: `int`
+
+Default: `3000`
+
+Mutable: `true`
+
+Master only: `false`
+
+### `capacity_used_percent_high_water`
+
+The high water of disk capacity used percent. This is used for calculating load score of a backend.
+
+Type: `double`
+
+Default: `0.75`
+
+Mutable: `true`
+
+Master only: `true`
+
+### `catalog_trash_expire_second`
+
+After dropping database(table/partition), you can recover it by using RECOVER stmt.
+
+Type: `long`
+
+Default: `86400`
+
+Mutable: `true`
+
+Master only: `true`
+
+### `catalog_try_lock_timeout_ms`
+
+TODO
+
+Type: `long`
+
+Default: `5000`
+
+Mutable: `true`
+
+Master only: `false`
+
+### `cbo_concurrency_statistics_task_num`
+
+TODO
+
+Type: `int`
+
+Default: `10`
+
+Mutable: `false`
+
+Master only: `true`
+
+### `cbo_default_sample_percentage`
+
+TODO
+
+Type: `int`
+
+Default: `10`
+
+Mutable: `true`
+
+Master only: `true`
+
+### `cbo_max_statistics_job_num`
+
+TODO
+
+Type: `int`
+
+Default: `20`
+
+Mutable: `true`
+
+Master only: `true`
+
+### `check_consistency_default_timeout_second`
+
+Default timeout of a single consistency check task. Set long enough to fit your tablet size.
+
+Type: `long`
+
+Default: `600`
+
+Mutable: `true`
+
+Master only: `true`
+
+### `check_java_version`
+
+TODO
+
+Type: `boolean`
+
+Default: `true`
+
+Mutable: `false`
+
+Master only: `false`
+
+### `cloud_aliyun_internal_endpoint_white_list`
+
+TODO
+
+Type: `String[]`
+
+Default: `[selectdb.cloud]`
+
+Mutable: `false`
+
+Master only: `false`
+
+### `cloud_copy_list_objects_version`
+
+TODO
+
+Type: `int`
+
+Default: `2`
+
+Mutable: `true`
+
+Master only: `true`
+
+### `cloud_copy_txn_conflict_error_retry_num`
+
+TODO
+
+Type: `int`
+
+Default: `5`
+
+Mutable: `false`
+
+Master only: `false`
+
+### `cloud_delete_loaded_internal_stage_files`
+
+TODO
+
+Type: `boolean`
+
+Default: `false`
+
+Mutable: `true`
+
+Master only: `true`
+
+### `cloud_enable_auth_check`
+
+TODO
+
+Type: `boolean`
+
+Default: `true`
+
+Mutable: `false`
+
+Master only: `false`
+
+### `cloud_filter_copy_file_num_limit`
+
+TODO
+
+Type: `int`
+
+Default: `100`
+
+Mutable: `true`
+
+Master only: `false`
+
+### `cloud_http_port`
+
+TODO
+
+Type: `int`
+
+Default: `8035`
+
+Mutable: `false`
+
+Master only: `false`
+
+### `cloud_max_copy_job_per_table`
+
+TODO
+
+Type: `int`
+
+Default: `10000`
+
+Mutable: `true`
+
+Master only: `false`
+
+### `cloud_meta_service_rpc_failed_retry_times`
+
+TODO
+
+Type: `int`
+
+Default: `200`
+
+Mutable: `false`
+
+Master only: `false`
+
+### `cloud_rebalance_number_threshold`
+
+TODO
+
+Type: `long`
+
+Default: `2`
+
+Mutable: `false`
+
+Master only: `false`
+
+### `cloud_rebalance_percent_threshold`
+
+TODO
+
+Type: `double`
+
+Default: `0.05`
+
+Mutable: `false`
+
+Master only: `false`
+
+### `cloud_sql_server_cluster_id`
+
+TODO
+
+Type: `String`
+
+Default: `RESERVED_CLUSTER_ID_FOR_SQL_SERVER`
+
+Mutable: `false`
+
+Master only: `false`
+
+### `cloud_sql_server_cluster_name`
+
+TODO
+
+Type: `String`
+
+Default: `RESERVED_CLUSTER_NAME_FOR_SQL_SERVER`
+
+Mutable: `false`
+
+Master only: `false`
+
+### `cloud_txn_tablet_batch_size`
+
+TODO
+
+Type: `int`
+
+Default: `50`
+
+Mutable: `false`
+
+Master only: `false`
+
+### `cloud_unique_id`
+
+TODO
+
+Type: `String`
+
+Default: ``
+
+Mutable: `false`
+
+Master only: `false`
+
+### `cloud_upgrade_mgr_interval_second`
+
+TODO
+
+Type: `int`
+
+Default: `15`
+
+Mutable: `true`
+
+Master only: `false`
+
+### `cloud_use_strong_password`
+
+TODO
+
+Type: `boolean`
+
+Default: `true`
+
+Mutable: `false`
+
+Master only: `false`
+
+### `cloud_warm_up_job_scheduler_interval_millisecond`
+
+TODO
+
+Type: `int`
+
+Default: `1000`
+
+Mutable: `true`
+
+Master only: `true`
+
+### `cloud_warm_up_timeout_second`
+
+TODO
+
+Type: `int`
+
+Default: `2592000`
+
+Mutable: `true`
+
+Master only: `true`
+
+### `cluster_id`
+
+Cluster id used for internal authentication. Usually a random integer generated when master FE start at first time. You can also specify one.
+
+Type: `int`
+
+Default: `-1`
+
+Mutable: `false`
+
+Master only: `false`
+
+### `cluster_max_waiting_copy_jobs`
+
+TODO
+
+Type: `int`
+
+Default: `100`
+
+Mutable: `false`
+
+Master only: `false`
+
+### `colocate_group_relocate_delay_second`
+
+TODO
+
+Type: `long`
+
+Default: `1800`
+
+Mutable: `true`
+
+Master only: `true`
+
+### `commit_timeout_second`
+
+Maximal waiting time for all data inserted before one transaction to be committed, in seconds. This parameter is only used for transactional insert operation
+
+Type: `int`
+
+Default: `30`
+
+Mutable: `true`
+
+Master only: `true`
+
+### `consistency_check_end_time`
+
+End time of consistency check. Used with `consistency_check_start_time` to decide the start and end time of consistency check. If set to the same value, consistency check will not be scheduled.
+
+Type: `String`
+
+Default: `23`
+
+Mutable: `true`
+
+Master only: `true`
+
+### `consistency_check_start_time`
+
+Start time of consistency check. Used with `consistency_check_end_time` to decide the start and end time of consistency check. If set to the same value, consistency check will not be scheduled.
+
+Type: `String`
+
+Default: `23`
+
+Mutable: `true`
+
+Master only: `true`
+
+### `custom_config_dir`
+
+The path of the user-defined configuration file, used to store fe_custom.conf. The configuration in this file will override the configuration in fe.conf
+
+Type: `String`
+
+Default: `/mnt/disk1/gavinchou/workspace/selectdb-dev/conf`
+
+Mutable: `false`
+
+Master only: `false`
+
+### `db_used_data_quota_update_interval_secs`
+
+TODO
+
+Type: `int`
+
+Default: `300`
+
+Mutable: `false`
+
+Master only: `true`
+
+### `decommission_tablet_check_threshold`
+
+TODO
+
+Type: `int`
+
+Default: `5000`
+
+Mutable: `true`
+
+Master only: `true`
+
+### `default_db_data_quota_bytes`
+
+TODO
+
+Type: `long`
+
+Default: `1125899906842624`
+
+Mutable: `true`
+
+Master only: `true`
+
+### `default_db_max_running_txn_num`
+
+TODO
+
+Type: `long`
+
+Default: `-1`
+
+Mutable: `true`
+
+Master only: `true`
+
+### `default_db_replica_quota_size`
+
+TODO
+
+Type: `long`
+
+Default: `1073741824`
+
+Mutable: `true`
+
+Master only: `true`
+
+### `default_get_version_from_ms_timeout_second`
+
+TODO
+
+Type: `int`
+
+Default: `3`
+
+Mutable: `false`
+
+Master only: `false`
+
+### `default_load_parallelism`
+
+The default parallelism of the load execution plan on a single node when the broker load is submitted
+
+Type: `int`
+
+Default: `1`
+
+Mutable: `true`
+
+Master only: `true`
+
+### `default_max_filter_ratio`
+
+TODO
+
+Type: `double`
+
+Default: `0.0`
+
+Mutable: `true`
+
+Master only: `true`
+
+### `default_max_query_instances`
+
+TODO
+
+Type: `int`
+
+Default: `-1`
+
+Mutable: `true`
+
+Master only: `false`
+
+### `default_query_timeout_second`
+
+TODO
+
+Type: `int`
+
+Default: `1800`
+
+Mutable: `false`
+
+Master only: `false`
+
+### `default_schema_change_scheduler_interval_millisecond`
+
+TODO
+
+Type: `int`
+
+Default: `500`
+
+Mutable: `false`
+
+Master only: `true`
+
+### `default_storage_medium`
+
+When create a table(or partition), you can specify its storage medium(HDD or SSD).
+
+Type: `String`
+
+Default: `HDD`
+
+Mutable: `false`
+
+Master only: `false`
+
+### `delete_job_max_timeout_second`
+
+Maximal timeout for delete job, in seconds.
+
+Type: `int`
+
+Default: `300`
+
+Mutable: `true`
+
+Master only: `true`
+
+### `desired_max_waiting_jobs`
+
+Maximal number of waiting jobs for Broker Load. This is a desired number. In some situation, such as switch the master, the current number is maybe more than this value.
+
+Type: `int`
+
+Default: `100`
+
+Mutable: `true`
+
+Master only: `true`
+
+### `disable_backend_black_list`
+
+TODO
+
+Type: `boolean`
+
+Default: `false`
+
+Mutable: `true`
+
+Master only: `false`
+
+### `disable_balance`
+
+TODO
+
+Type: `boolean`
+
+Default: `false`
+
+Mutable: `true`
+
+Master only: `true`
+
+### `disable_colocate_balance`
+
+TODO
+
+Type: `boolean`
+
+Default: `false`
+
+Mutable: `true`
+
+Master only: `true`
+
+### `disable_datev1`
+
+TODO
+
+Type: `boolean`
+
+Default: `true`
+
+Mutable: `true`
+
+Master only: `false`
+
+### `disable_decimalv2`
+
+TODO
+
+Type: `boolean`
+
+Default: `true`
+
+Mutable: `true`
+
+Master only: `false`
+
+### `disable_disk_balance`
+
+TODO
+
+Type: `boolean`
+
+Default: `false`
+
+Mutable: `true`
+
+Master only: `true`
+
+### `disable_hadoop_load`
+
+TODO
+
+Type: `boolean`
+
+Default: `false`
+
+Mutable: `true`
+
+Master only: `true`
+
+### `disable_iceberg_hudi_table`
+
+TODO
+
+Type: `boolean`
+
+Default: `true`
+
+Mutable: `true`
+
+Master only: `false`
+
+### `disable_load_job`
+
+TODO
+
+Type: `boolean`
+
+Default: `false`
+
+Mutable: `true`
+
+Master only: `true`
+
+### `disable_mini_load`
+
+Whether to disable mini load, disabled by default
+
+Type: `boolean`
+
+Default: `true`
+
+Mutable: `false`
+
+Master only: `false`
+
+### `disable_nested_complex_type`
+
+Now default set to true, not support create complex type(array/struct/map) nested complex type when we create table, only support array type nested array
+
+Type: `boolean`
+
+Default: `true`
+
+Mutable: `true`
+
+Master only: `true`
+
+### `disable_shared_scan`
+
+TODO
+
+Type: `boolean`
+
+Default: `false`
+
+Mutable: `true`
+
+Master only: `false`
+
+### `disable_show_stream_load`
+
+Whether to disable show stream load and clear stream load records in memory.
+
+Type: `boolean`
+
+Default: `false`
+
+Mutable: `true`
+
+Master only: `true`
+
+### `disable_storage_medium_check`
+
+When disable_storage_medium_check is true, ReportHandler would not check tablet's storage medium and disable storage cool down function.
+
+Type: `boolean`
+
+Default: `false`
+
+Mutable: `true`
+
+Master only: `true`
+
+### `disable_tablet_scheduler`
+
+TODO
+
+Type: `boolean`
+
+Default: `false`
+
+Mutable: `true`
+
+Master only: `true`
+
+### `disallow_create_catalog_with_resource`
+
+Whether to disable creating catalog with WITH RESOURCE statement.
+
+Type: `boolean`
+
+Default: `true`
+
+Mutable: `true`
+
+Master only: `true`
+
+### `div_precision_increment`
+
+TODO
+
+Type: `int`
+
+Default: `4`
+
+Mutable: `true`
+
+Master only: `false`
+
+### `dpp_bytes_per_reduce`
+
+TODO
+
+Type: `long`
+
+Default: `104857600`
+
+Mutable: `false`
+
+Master only: `false`
+
+### `dpp_config_str`
+
+TODO
+
+Type: `String`
+
+Default: `{palo-dpp : {hadoop_palo_path : '/dir',hadoop_configs : 'fs.default.name=hdfs://host:port;mapred.job.tracker=host:port;hadoop.job.ugi=user,password'}}`
+
+Mutable: `false`
+
+Master only: `false`
+
+### `dpp_default_cluster`
+
+TODO
+
+Type: `String`
+
+Default: `palo-dpp`
+
+Mutable: `false`
+
+Master only: `false`
+
+### `dpp_default_config_str`
+
+TODO
+
+Type: `String`
+
+Default: `{hadoop_configs : 'mapred.job.priority=NORMAL;mapred.job.map.capacity=50;mapred.job.reduce.capacity=50;mapred.hce.replace.streaming=false;abaci.long.stored.job=true;dce.shuffle.enable=false;dfs.client.authserver.force_stop=true;dfs.client.auth.method=0'}`
+
+Mutable: `false`
+
+Master only: `false`
+
+### `dpp_hadoop_client_path`
+
+TODO
+
+Type: `String`
+
+Default: `/lib/hadoop-client/hadoop/bin/hadoop`
+
+Mutable: `false`
+
+Master only: `false`
+
+### `drop_backend_after_decommission`
+
+TODO
+
+Type: `boolean`
+
+Default: `true`
+
+Mutable: `true`
+
+Master only: `true`
+
+### `dynamic_partition_check_interval_seconds`
+
+TODO
+
+Type: `long`
+
+Default: `600`
+
+Mutable: `true`
+
+Master only: `true`
+
+### `dynamic_partition_enable`
+
+TODO
+
+Type: `boolean`
+
+Default: `true`
+
+Mutable: `true`
+
+Master only: `true`
+
+### `edit_log_port`
+
+The port of BDBJE
+
+Type: `int`
+
+Default: `9010`
+
+Mutable: `false`
+
+Master only: `false`
+
+### `edit_log_roll_num`
+
+The log roll size of BDBJE. When the number of log entries exceeds this value, the log will be rolled
+
+Type: `int`
+
+Default: `50000`
+
+Mutable: `true`
+
+Master only: `true`
+
+### `edit_log_type`
+
+The storage type of the metadata log. BDB: Logs are stored in BDBJE. LOCAL: logs are stored in a local file (for testing only)
+
+Type: `String`
+
+Default: `bdb`
+
+Options: `BDB`, `LOCAL`
+
+Mutable: `false`
+
+Master only: `false`
+
+### `enable_access_file_without_broker`
+
+TODO
+
+Type: `boolean`
+
+Default: `false`
+
+Mutable: `true`
+
+Master only: `true`
+
+### `experimental_enable_all_http_auth`
+
+Whether to enable all http interface authentication
+
+Type: `boolean`
+
+Default: `false`
+
+Mutable: `false`
+
+Master only: `false`
+
+### `enable_array_type`
+
+TODO
+
+Type: `boolean`
+
+Default: `false`
+
+Mutable: `true`
+
+Master only: `true`
+
+### `enable_auto_collect_statistics`
+
+TODO
+
+Type: `boolean`
+
+Default: `true`
+
+Mutable: `true`
+
+Master only: `true`
+
+### `enable_batch_delete_by_default`
+
+TODO
+
+Type: `boolean`
+
+Default: `true`
+
+Mutable: `true`
+
+Master only: `true`
+
+### `enable_bdbje_debug_mode`
+
+TODO
+
+Type: `boolean`
+
+Default: `false`
+
+Mutable: `false`
+
+Master only: `false`
+
+### `enable_check_physical_memory`
+
+TODO
+
+Type: `boolean`
+
+Default: `true`
+
+Mutable: `false`
+
+Master only: `false`
+
+### `enable_concurrent_update`
+
+TODO
+
+Type: `boolean`
+
+Default: `false`
+
+Mutable: `false`
+
+Master only: `true`
+
+### `enable_date_conversion`
+
+TODO
+
+Type: `boolean`
+
+Default: `true`
+
+Mutable: `true`
+
+Master only: `false`
+
+### `enable_decimal_conversion`
+
+TODO
+
+Type: `boolean`
+
+Default: `true`
+
+Mutable: `true`
+
+Master only: `false`
+
+### `enable_delete_existing_files`
+
+TODO
+
+Type: `boolean`
+
+Default: `false`
+
+Mutable: `false`
+
+Master only: `false`
+
+### `enable_deploy_manager`
+
+TODO
+
+Type: `String`
+
+Default: `disable`
+
+Mutable: `false`
+
+Master only: `false`
+
+### `experimental_enable_feature_binlog`
+
+Whether to enable binlog feature
+
+Type: `boolean`
+
+Default: `false`
+
+Mutable: `false`
+
+Master only: `false`
+
+### `enable_fetch_cluster_cache_hotspot`
+
+TODO
+
+Type: `boolean`
+
+Default: `true`
+
+Mutable: `true`
+
+Master only: `true`
+
+### `enable_force_drop_redundant_replica`
+
+TODO
+
+Type: `boolean`
+
+Default: `false`
+
+Mutable: `true`
+
+Master only: `true`
+
+### `experimental_enable_fqdn_mode`
+
+TODO
+
+Type: `boolean`
+
+Default: `false`
+
+Mutable: `false`
+
+Master only: `false`
+
+### `enable_func_pushdown`
+
+TODO
+
+Type: `boolean`
+
+Default: `true`
+
+Mutable: `true`
+
+Master only: `false`
+
+### `enable_hidden_version_column_by_default`
+
+TODO
+
+Type: `boolean`
+
+Default: `true`
+
+Mutable: `true`
+
+Master only: `true`
+
+### `enable_hms_events_incremental_sync`
+
+TODO
+
+Type: `boolean`
+
+Default: `false`
+
+Mutable: `false`
+
+Master only: `true`
+
+### `enable_http_server_v2`
+
+TODO
+
+Type: `boolean`
+
+Default: `true`
+
+Mutable: `false`
+
+Master only: `false`
+
+### `experimental_enable_https`
+
+Whether to enable https, if enabled, http port will not be available
+
+Type: `boolean`
+
+Default: `false`
+
+Mutable: `false`
+
+Master only: `false`
+
+### `enable_light_index_change`
+
+TODO
+
+Type: `boolean`
+
+Default: `false`
+
+Mutable: `true`
+
+Master only: `true`
+
+### `enable_local_replica_selection`
+
+TODO
+
+Type: `boolean`
+
+Default: `false`
+
+Mutable: `true`
+
+Master only: `false`
+
+### `enable_local_replica_selection_fallback`
+
+TODO
+
+Type: `boolean`
+
+Default: `false`
+
+Mutable: `true`
+
+Master only: `false`
+
+### `enable_metric_calculator`
+
+TODO
+
+Type: `boolean`
+
+Default: `true`
+
+Mutable: `false`
+
+Master only: `false`
+
+### `experimental_enable_mtmv`
+
+TODO
+
+Type: `boolean`
+
+Default: `false`
+
+Mutable: `true`
+
+Master only: `true`
+
+### `enable_multi_tags`
+
+TODO
+
+Type: `boolean`
+
+Default: `false`
+
+Mutable: `false`
+
+Master only: `true`
+
+### `enable_odbc_table`
+
+Whether to enable the ODBC appearance function, it is disabled by default, and the ODBC appearance is an obsolete feature. Please use the JDBC Catalog
+
+Type: `boolean`
+
+Default: `false`
+
+Mutable: `true`
+
+Master only: `true`
+
+### `enable_outfile_to_local`
+
+TODO
+
+Type: `boolean`
+
+Default: `false`
+
+Mutable: `false`
+
+Master only: `false`
+
+### `enable_pipeline_load`
+
+TODO
+
+Type: `boolean`
+
+Default: `false`
+
+Mutable: `false`
+
+Master only: `false`
+
+### `enable_quantile_state_type`
+
+TODO
+
+Type: `boolean`
+
+Default: `true`
+
+Mutable: `true`
+
+Master only: `true`
+
+### `enable_query_hit_stats`
+
+TODO
+
+Type: `boolean`
+
+Default: `false`
+
+Mutable: `true`
+
+Master only: `false`
+
+### `experimental_enable_query_hive_views`
+
+TODO
+
+Type: `boolean`
+
+Default: `false`
+
+Mutable: `true`
+
+Master only: `false`
+
+### `enable_query_queue`
+
+TODO
+
+Type: `boolean`
+
+Default: `true`
+
+Mutable: `true`
+
+Master only: `false`
+
+### `enable_round_robin_create_tablet`
+
+TODO
+
+Type: `boolean`
+
+Default: `false`
+
+Mutable: `true`
+
+Master only: `false`
+
+### `experimental_enable_single_replica_load`
+
+Whether to enable to write single replica for stream load and broker load.
+
+Type: `boolean`
+
+Default: `false`
+
+Mutable: `true`
+
+Master only: `true`
+
+### `experimental_enable_ssl`
+
+TODO
+
+Type: `boolean`
+
+Default: `false`
+
+Mutable: `false`
+
+Master only: `false`
+
+### `enable_stats`
+
+TODO
+
+Type: `boolean`
+
+Default: `true`
+
+Mutable: `false`
+
+Master only: `false`
+
+### `enable_storage_policy`
+
+TODO
+
+Type: `boolean`
+
+Default: `false`
+
+Mutable: `false`
+
+Master only: `true`
+
+### `enable_sts_vpc`
+
+TODO
+
+Type: `boolean`
+
+Default: `true`
+
+Mutable: `false`
+
+Master only: `false`
+
+### `enable_token_check`
+
+TODO
+
+Type: `boolean`
+
+Default: `true`
+
+Mutable: `false`
+
+Master only: `false`
+
+### `enable_tracing`
+
+TODO
+
+Type: `boolean`
+
+Default: `false`
+
+Mutable: `false`
+
+Master only: `false`
+
+### `enable_two_phase_read_opt`
+
+TODO
+
+Type: `boolean`
+
+Default: `false`
+
+Mutable: `true`
+
+Master only: `true`
+
+### `experimental_enable_workload_group`
+
+TODO
+
+Type: `boolean`
+
+Default: `false`
+
+Mutable: `true`
+
+Master only: `true`
+
+### `es_state_sync_interval_second`
+
+TODO
+
+Type: `long`
+
+Default: `10`
+
+Mutable: `false`
+
+Master only: `false`
+
+### `export_running_job_num_limit`
+
+Limitation of the concurrency of running export jobs.
+
+Type: `int`
+
+Default: `5`
+
+Mutable: `true`
+
+Master only: `true`
+
+### `export_tablet_num_per_task`
+
+Number of tablets need to be handled per export job.
+
+Type: `int`
+
+Default: `5`
+
+Mutable: `true`
+
+Master only: `true`
+
+### `export_task_default_timeout_second`
+
+Default timeout of export jobs.
+
+Type: `int`
+
+Default: `7200`
+
+Mutable: `true`
+
+Master only: `true`
+
+### `expr_children_limit`
+
+TODO
+
+Type: `int`
+
+Default: `10000`
+
+Mutable: `true`
+
+Master only: `false`
+
+### `expr_depth_limit`
+
+TODO
+
+Type: `int`
+
+Default: `3000`
+
+Mutable: `true`
+
+Master only: `false`
+
+### `external_cache_expire_time_minutes_after_access`
+
+TODO
+
+Type: `long`
+
+Default: `1440`
+
+Mutable: `false`
+
+Master only: `false`
+
+### `fetch_cluster_cache_hotspot_interval_ms`
+
+TODO
+
+Type: `long`
+
+Default: `600000`
+
+Mutable: `true`
+
+Master only: `false`
+
+### `fetch_stream_load_record_interval_second`
+
+The interval of FE fetch stream load record from BE.
 
 Type: `int`
 
 Default: `120`
 
-Mutable: `false`
-
-Master only: `false`
-
-### `async_loading_load_task_pool_size`
-
-The loading load task executor pool size. This pool size limits the max running loading load tasks.
-
-Type: `int`
+Mutable: `true`
+
+Master only: `true`
+
+### `force_do_metadata_checkpoint`
+
+TODO
+
+Type: `boolean`
+
+Default: `false`
+
+Mutable: `true`
+
+Master only: `true`
+
+### `force_olap_table_replication_num`
+
+Used to force the number of replicas of the internal table. If the config is greater than zero, the number of replicas specified by the user when creating the table will be ignored, and the value set by this parameter will be used. At the same time, the replica tags and other parameters specified in the create table statement will be ignored. This config does not effect the operations including creating partitions and modifying table properties. This config is recommended to be used only in the test environment
+
+Type: `int`
+
+Default: `0`
+
+Mutable: `true`
+
+Master only: `true`
+
+### `fuzzy_test_type`
+
+TODO
+
+Type: `String`
+
+Default: ``
+
+Mutable: `true`
+
+Master only: `false`
+
+### `grpc_max_message_size_bytes`
+
+TODO
+
+Type: `int`
+
+Default: `2147483647`
+
+Mutable: `false`
+
+Master only: `false`
+
+### `grpc_threadmgr_threads_nums`
+
+TODO
+
+Type: `int`
+
+Default: `4096`
+
+Mutable: `false`
+
+Master only: `false`
+
+### `hadoop_load_default_timeout_second`
+
+Default timeout for hadoop load job, in seconds.
+
+Type: `int`
+
+Default: `259200`
+
+Mutable: `true`
+
+Master only: `true`
+
+### `heartbeat_mgr_blocking_queue_size`
+
+Queue size to store heartbeat task in heartbeat_mgr
+
+Type: `int`
+
+Default: `1024`
+
+Mutable: `false`
+
+Master only: `true`
+
+### `heartbeat_mgr_threads_num`
+
+Num of thread to handle heartbeat events
+
+Type: `int`
+
+Default: `8`
+
+Mutable: `false`
+
+Master only: `true`
+
+### `history_cloud_warm_up_job_keep_max_second`
+
+TODO
+
+Type: `int`
+
+Default: `604800`
+
+Mutable: `true`
+
+Master only: `true`
+
+### `history_job_keep_max_second`
+
+For ALTER, EXPORT jobs, remove the finished job if expired.
+
+Type: `int`
+
+Default: `604800`
+
+Mutable: `true`
+
+Master only: `true`
+
+### `hive_metastore_client_timeout_second`
+
+TODO
+
+Type: `long`
 
 Default: `10`
 
-Mutable: `false`
-
-Master only: `true`
-
-### `async_pending_load_task_pool_size`
-
-The pending load task executor pool size. This pool size limits the max running pending load tasks.
-
-Type: `int`
+Mutable: `true`
+
+Master only: `false`
+
+### `hive_stats_partition_sample_size`
+
+Sample size for hive row count estimation.
+
+Type: `int`
+
+Default: `3000`
+
+Mutable: `true`
+
+Master only: `false`
+
+### `hms_events_batch_size_per_rpc`
+
+TODO
+
+Type: `int`
+
+Default: `500`
+
+Mutable: `true`
+
+Master only: `true`
+
+### `hms_events_polling_interval_ms`
+
+TODO
+
+Type: `int`
+
+Default: `10000`
+
+Mutable: `false`
+
+Master only: `true`
+
+### `http_api_extra_base_path`
+
+TODO
+
+Type: `String`
+
+Default: ``
+
+Mutable: `false`
+
+Master only: `false`
+
+### `http_port`
+
+Fe http port, currently all FE's http port must be same
+
+Type: `int`
+
+Default: `8030`
+
+Mutable: `false`
+
+Master only: `false`
+
+### `https_port`
+
+Fe https port, currently all FE's https port must be same
+
+Type: `int`
+
+Default: `8050`
+
+Mutable: `false`
+
+Master only: `false`
+
+### `iceberg_table_creation_interval_second`
+
+TODO
+
+Type: `long`
 
 Default: `10`
 
-Mutable: `false`
-
-Master only: `true`
-
-### `audit_log_delete_age`
-
-The maximum survival time of the FE audit log file. After exceeding this time, the log file will be deleted. Supported formats include: 7d, 10h, 60m, 120s
-
-Type: `String`
-
-Default: `30d`
-
-Mutable: `false`
-
-Master only: `false`
-
-### `audit_log_dir`
-
-The path of the FE audit log file, used to store fe.audit.log
-
-Type: `String`
-
-Default: `/mnt/disk1/dengxin/selectdb-core/log`
-
-Mutable: `false`
-
-Master only: `false`
-
-### `audit_log_modules`
-
-The type of FE audit log file
+Mutable: `true`
+
+Master only: `true`
+
+### `iceberg_table_creation_strict_mode`
+
+TODO
+
+Type: `boolean`
+
+Default: `true`
+
+Mutable: `true`
+
+Master only: `true`
+
+### `ignore_meta_check`
+
+If true, non-master FE will ignore the meta data delay gap between Master FE and its self, even if the metadata delay gap exceeds this threshold. Non-master FE will still offer read service. This is helpful when you try to stop the Master FE for a relatively long time for some reason, but still wish the non-master FE can offer read service.
+
+Type: `boolean`
+
+Default: `false`
+
+Mutable: `true`
+
+Master only: `false`
+
+### `ignore_unsupported_properties_in_cloud_mode`
+
+TODO
+
+Type: `boolean`
+
+Default: `false`
+
+Mutable: `true`
+
+Master only: `false`
+
+### `info_sys_accumulated_file_size`
+
+TODO
+
+Type: `int`
+
+Default: `4`
+
+Mutable: `false`
+
+Master only: `false`
+
+### `infodb_support_ext_catalog`
+
+TODO
+
+Type: `boolean`
+
+Default: `false`
+
+Mutable: `true`
+
+Master only: `false`
+
+### `insert_load_default_timeout_second`
+
+Default timeout for insert load job, in seconds.
+
+Type: `int`
+
+Default: `14400`
+
+Mutable: `true`
+
+Master only: `true`
+
+### `jdbc_drivers_dir`
+
+The path to save jdbc drivers. When creating JDBC Catalog,if the specified driver file path is not an absolute path, Doris will find jars from this path
+
+Type: `String`
+
+Default: `/mnt/disk1/gavinchou/workspace/selectdb-dev/jdbc_drivers`
+
+Mutable: `false`
+
+Master only: `false`
+
+### `jetty_server_acceptors`
+
+The number of acceptor threads for Jetty. Jetty's thread architecture model is very simple, divided into three thread pools: acceptor, selector and worker. The acceptor is responsible for accepting new connections, and then handing it over to the selector to process the unpacking of the HTTP message protocol, and finally the worker processes the request. The first two thread pools adopt a non-blocking model, and one thread can handle many socket reads and writes, so the number of thread pools is small. For most projects, only 1-2 acceptor threads are needed, 2 to 4 should be enough. The number of workers depends on the ratio of QPS and IO events of the application. The higher the QPS, or the higher the IO ratio, the more threads are waiting, and the more threads are required.
+
+Type: `int`
+
+Default: `2`
+
+Mutable: `false`
+
+Master only: `false`
+
+### `jetty_server_max_http_header_size`
+
+The maximum HTTP header size of Jetty, in bytes, the default value is 1MB.
+
+Type: `int`
+
+Default: `1048576`
+
+Mutable: `false`
+
+Master only: `false`
+
+### `jetty_server_max_http_post_size`
+
+The maximum HTTP POST size of Jetty, in bytes, the default value is 100MB.
+
+Type: `int`
+
+Default: `104857600`
+
+Mutable: `false`
+
+Master only: `false`
+
+### `jetty_server_selectors`
+
+The number of selector threads for Jetty.
+
+Type: `int`
+
+Default: `4`
+
+Mutable: `false`
+
+Master only: `false`
+
+### `jetty_server_workers`
+
+The number of worker threads for Jetty. 0 means using the default thread pool.
+
+Type: `int`
+
+Default: `0`
+
+Mutable: `false`
+
+Master only: `false`
+
+### `jetty_threadPool_maxThreads`
+
+The default maximum number of threads for jetty.
+
+Type: `int`
+
+Default: `400`
+
+Mutable: `false`
+
+Master only: `false`
+
+### `jetty_threadPool_minThreads`
+
+The default minimum number of threads for jetty.
+
+Type: `int`
+
+Default: `20`
+
+Mutable: `false`
+
+Master only: `false`
+
+### `keep_scheduler_mtmv_task_when_job_deleted`
+
+TODO
+
+Type: `boolean`
+
+Default: `false`
+
+Mutable: `true`
+
+Master only: `true`
+
+### `key_store_alias`
+
+The key store alias of FE https service
+
+Type: `String`
+
+Default: `doris_ssl_certificate`
+
+Mutable: `false`
+
+Master only: `false`
+
+### `key_store_password`
+
+The key store password of FE https service
+
+Type: `String`
+
+Default: ``
+
+Mutable: `false`
+
+Master only: `false`
+
+### `key_store_path`
+
+The key store path of FE https service
+
+Type: `String`
+
+Default: `/mnt/disk1/gavinchou/workspace/selectdb-dev/conf/ssl/doris_ssl_certificate.keystore`
+
+Mutable: `false`
+
+Master only: `false`
+
+### `key_store_type`
+
+The key store type of FE https service
+
+Type: `String`
+
+Default: `JKS`
+
+Mutable: `false`
+
+Master only: `false`
+
+### `label_clean_interval_second`
+
+The clean interval of load job, in seconds. In each cycle, the expired history load job will be cleaned
+
+Type: `int`
+
+Default: `3600`
+
+Mutable: `false`
+
+Master only: `false`
+
+### `label_keep_max_second`
+
+Labels of finished or cancelled load jobs will be removed after this timeThe removed labels can be reused.
+
+Type: `int`
+
+Default: `259200`
+
+Mutable: `true`
+
+Master only: `true`
+
+### `light_schema_change_force_to_true`
+
+TODO
+
+Type: `boolean`
+
+Default: `false`
+
+Mutable: `true`
+
+Master only: `false`
+
+### `load_checker_interval_ms`
+
+TODO
+
+Type: `int`
+
+Default: `100`
+
+Mutable: `false`
+
+Master only: `false`
+
+### `load_checker_interval_second`
+
+The interval of load job scheduler, in seconds.
+
+Type: `int`
+
+Default: `5`
+
+Mutable: `false`
+
+Master only: `false`
+
+### `locale`
+
+TODO
+
+Type: `String`
+
+Default: `zh_CN.UTF-8`
+
+Mutable: `false`
+
+Master only: `false`
+
+### `lock_reporting_threshold_ms`
+
+TODO
+
+Type: `long`
+
+Default: `500`
+
+Mutable: `false`
+
+Master only: `false`
+
+### `log_roll_size_mb`
+
+The maximum file size of fe.log and fe.audit.log. After exceeding this size, the log file will be split
+
+Type: `int`
+
+Default: `1024`
+
+Mutable: `false`
+
+Master only: `false`
+
+### `lower_case_table_names`
+
+TODO
+
+Type: `int`
+
+Default: `0`
+
+Mutable: `false`
+
+Master only: `true`
+
+### `master_sync_policy`
+
+The sync policy of meta data log. If you only deploy one Follower FE, set this to `SYNC`. If you deploy more than 3 Follower FE, you can set this and the following `replica_sync_policy` to `WRITE_NO_SYNC`. See: http://docs.oracle.com/cd/E17277_02/html/java/com/sleepycat/je/Durability.SyncPolicy.html
+
+Type: `String`
+
+Default: `SYNC`
+
+Options: `SYNC`, `NO_SYNC`, `WRITE_NO_SYNC`
+
+Mutable: `false`
+
+Master only: `false`
+
+### `max_agent_task_threads_num`
+
+Num of thread to handle agent task in agent task thread-pool
+
+Type: `int`
+
+Default: `4096`
+
+Mutable: `false`
+
+Master only: `true`
+
+### `max_allowed_in_element_num_of_delete`
+
+TODO
+
+Type: `int`
+
+Default: `1024`
+
+Mutable: `true`
+
+Master only: `true`
+
+### `max_backend_heartbeat_failure_tolerance_count`
+
+TODO
+
+Type: `long`
+
+Default: `1`
+
+Mutable: `true`
+
+Master only: `true`
+
+### `max_backup_restore_job_num_per_db`
+
+TODO
+
+Type: `int`
+
+Default: `10`
+
+Mutable: `true`
+
+Master only: `true`
+
+### `max_balancing_tablets`
+
+TODO
+
+Type: `int`
+
+Default: `100`
+
+Mutable: `true`
+
+Master only: `true`
+
+### `max_bdbje_clock_delta_ms`
+
+The maximum clock skew between non-master FE to Master FE host, in milliseconds. This value is checked whenever a non-master FE establishes a connection to master FE via BDBJE. The connection is abandoned if the clock skew is larger than this value.
+
+Type: `long`
+
+Default: `5000`
+
+Mutable: `false`
+
+Master only: `false`
+
+### `max_be_exec_version`
+
+TODO
+
+Type: `int`
+
+Default: `2`
+
+Mutable: `false`
+
+Master only: `false`
+
+### `max_broker_concurrency`
+
+Maximal concurrency of broker scanners.
+
+Type: `int`
+
+Default: `10`
+
+Mutable: `true`
+
+Master only: `true`
+
+### `max_bytes_per_broker_scanner`
+
+TODO
+
+Type: `long`
+
+Default: `536870912000`
+
+Mutable: `true`
+
+Master only: `true`
+
+### `max_bytes_sync_commit`
+
+Max bytes that a sync job will commit. When receiving bytes larger than it, SyncJob will commit all data immediately. You should set it larger than canal memory and `min_bytes_sync_commit`.
+
+Type: `long`
+
+Default: `67108864`
+
+Mutable: `true`
+
+Master only: `true`
+
+### `max_cbo_statistics_task_timeout_sec`
+
+TODO
+
+Type: `int`
+
+Default: `300`
+
+Mutable: `true`
+
+Master only: `true`
+
+### `max_clone_task_timeout_sec`
+
+TODO
+
+Type: `long`
+
+Default: `7200`
+
+Mutable: `true`
+
+Master only: `true`
+
+### `max_connection_scheduler_threads_num`
+
+Maximal number of thread in MySQL connection-scheduler-pool.
+
+Type: `int`
+
+Default: `4096`
+
+Mutable: `false`
+
+Master only: `false`
+
+### `max_create_table_timeout_second`
+
+Maximal waiting time for creating a table, in seconds.
+
+Type: `int`
+
+Default: `3600`
+
+Mutable: `true`
+
+Master only: `true`
+
+### `max_distribution_pruner_recursion_depth`
+
+TODO
+
+Type: `int`
+
+Default: `100`
+
+Mutable: `true`
+
+Master only: `false`
+
+### `max_dynamic_partition_num`
+
+TODO
+
+Type: `int`
+
+Default: `500`
+
+Mutable: `true`
+
+Master only: `true`
+
+### `max_error_tablet_of_broker_load`
+
+TODO
+
+Type: `int`
+
+Default: `3`
+
+Mutable: `true`
+
+Master only: `true`
+
+### `max_external_cache_loader_thread_pool_size`
+
+TODO
+
+Type: `int`
+
+Default: `64`
+
+Mutable: `false`
+
+Master only: `false`
+
+### `max_external_file_cache_num`
+
+TODO
+
+Type: `long`
+
+Default: `100000`
+
+Mutable: `false`
+
+Master only: `false`
+
+### `max_external_schema_cache_num`
+
+TODO
+
+Type: `long`
+
+Default: `10000`
+
+Mutable: `false`
+
+Master only: `false`
+
+### `max_file_num_per_copy_into_job`
+
+TODO
+
+Type: `int`
+
+Default: `50`
+
+Mutable: `false`
+
+Master only: `false`
+
+### `max_hive_list_partition_num`
+
+Max number of hive partition values to return while list partitions, -1 means no limitation.
+
+Type: `short`
+
+Default: `-1`
+
+Mutable: `false`
+
+Master only: `false`
+
+### `max_hive_partition_cache_num`
+
+TODO
+
+Type: `long`
+
+Default: `100000`
+
+Mutable: `false`
+
+Master only: `false`
+
+### `max_hive_table_cache_num`
+
+Max cache number of hive table to partition names list.
+
+Type: `long`
+
+Default: `1000`
+
+Mutable: `false`
+
+Master only: `false`
+
+### `max_load_timeout_second`
+
+Maximal timeout for load job, in seconds.
+
+Type: `int`
+
+Default: `259200`
+
+Mutable: `true`
+
+Master only: `true`
+
+### `max_meta_size_per_copy_into_job`
+
+TODO
+
+Type: `int`
+
+Default: `51200`
+
+Mutable: `false`
+
+Master only: `false`
+
+### `max_multi_partition_num`
+
+TODO
+
+Type: `int`
+
+Default: `4096`
+
+Mutable: `true`
+
+Master only: `true`
+
+### `max_mysql_service_task_threads_num`
+
+The max number of task threads in MySQL service
+
+Type: `int`
+
+Default: `4096`
+
+Mutable: `false`
+
+Master only: `false`
+
+### `max_pending_mtmv_scheduler_task_num`
+
+TODO
+
+Type: `int`
+
+Default: `100`
+
+Mutable: `true`
+
+Master only: `true`
+
+### `max_point_query_retry_time`
+
+TODO
+
+Type: `int`
+
+Default: `2`
+
+Mutable: `true`
+
+Master only: `false`
+
+### `max_query_profile_num`
+
+TODO
+
+Type: `int`
+
+Default: `100`
+
+Mutable: `true`
+
+Master only: `false`
+
+### `max_query_retry_time`
+
+TODO
+
+Type: `int`
+
+Default: `1`
+
+Mutable: `true`
+
+Master only: `false`
+
+### `max_remote_file_system_cache_num`
+
+Max cache number of remote file system.
+
+Type: `long`
+
+Default: `100`
+
+Mutable: `false`
+
+Master only: `false`
+
+### `max_replica_count_when_schema_change`
+
+TODO
+
+Type: `long`
+
+Default: `100000`
+
+Mutable: `true`
+
+Master only: `true`
+
+### `max_replication_num_per_tablet`
+
+TODO
+
+Type: `short`
+
+Default: `32767`
+
+Mutable: `true`
+
+Master only: `true`
+
+### `max_routine_load_job_num`
+
+TODO
+
+Type: `int`
+
+Default: `100`
+
+Mutable: `true`
+
+Master only: `true`
+
+### `max_routine_load_task_concurrent_num`
+
+TODO
+
+Type: `int`
+
+Default: `5`
+
+Mutable: `true`
+
+Master only: `true`
+
+### `max_routine_load_task_num_per_be`
+
+TODO
+
+Type: `int`
+
+Default: `5`
+
+Mutable: `true`
+
+Master only: `true`
+
+### `max_running_mtmv_scheduler_task_num`
+
+TODO
+
+Type: `int`
+
+Default: `100`
+
+Mutable: `true`
+
+Master only: `true`
+
+### `max_running_rollup_job_num_per_table`
+
+TODO
+
+Type: `int`
+
+Default: `1`
+
+Mutable: `true`
+
+Master only: `true`
+
+### `max_running_txn_num_per_db`
+
+Maximum concurrent running txn num including prepare, commit txns under a single db.
+
+Type: `int`
+
+Default: `1000`
+
+Mutable: `true`
+
+Master only: `true`
+
+### `max_same_name_catalog_trash_num`
+
+TODO
+
+Type: `int`
+
+Default: `3`
+
+Mutable: `true`
+
+Master only: `true`
+
+### `max_scheduling_tablets`
+
+TODO
+
+Type: `int`
+
+Default: `2000`
+
+Mutable: `true`
+
+Master only: `true`
+
+### `max_small_file_number`
+
+TODO
+
+Type: `int`
+
+Default: `100`
+
+Mutable: `true`
+
+Master only: `true`
+
+### `max_small_file_size_bytes`
+
+TODO
+
+Type: `int`
+
+Default: `1048576`
+
+Mutable: `true`
+
+Master only: `true`
+
+### `max_stream_load_record_size`
+
+Default max number of recent stream load record that can be stored in memory.
+
+Type: `int`
+
+Default: `5000`
+
+Mutable: `true`
+
+Master only: `true`
+
+### `max_stream_load_timeout_second`
+
+Maximal timeout for stream load job, in seconds.
+
+Type: `int`
+
+Default: `259200`
+
+Mutable: `true`
+
+Master only: `true`
+
+### `max_sync_task_threads_num`
+
+Maximal concurrent num of sync job.
+
+Type: `int`
+
+Default: `10`
+
+Mutable: `false`
+
+Master only: `false`
+
+### `max_tolerable_backend_down_num`
+
+TODO
+
+Type: `int`
+
+Default: `0`
+
+Mutable: `true`
+
+Master only: `true`
+
+### `max_unfinished_load_job`
+
+TODO
+
+Type: `long`
+
+Default: `1000`
+
+Mutable: `true`
+
+Master only: `true`
+
+### `merge_on_write_forced_to_false`
+
+TODO
+
+Type: `boolean`
+
+Default: `false`
+
+Mutable: `true`
+
+Master only: `false`
+
+### `meta_delay_toleration_second`
+
+The toleration delay time of meta data synchronization, in seconds. If the delay of meta data exceeds this value, non-master FE will stop offering service
+
+Type: `int`
+
+Default: `300`
+
+Mutable: `false`
+
+Master only: `false`
+
+### `meta_dir`
+
+The directory to save Doris meta data
+
+Type: `String`
+
+Default: `/mnt/disk1/gavinchou/workspace/selectdb-dev/doris-meta`
+
+Mutable: `false`
+
+Master only: `false`
+
+### `meta_publish_timeout_ms`
+
+TODO
+
+Type: `int`
+
+Default: `1000`
+
+Mutable: `false`
+
+Master only: `false`
+
+### `meta_service_connection_age_base_minutes`
+
+TODO
+
+Type: `int`
+
+Default: `5`
+
+Mutable: `true`
+
+Master only: `false`
+
+### `meta_service_connection_pool_size`
+
+TODO
+
+Type: `int`
+
+Default: `20`
+
+Mutable: `true`
+
+Master only: `false`
+
+### `meta_service_connection_pooled`
+
+TODO
+
+Type: `boolean`
+
+Default: `true`
+
+Mutable: `true`
+
+Master only: `false`
+
+### `meta_service_endpoint`
+
+TODO
+
+Type: `String`
+
+Default: ``
+
+Mutable: `false`
+
+Master only: `false`
+
+### `meta_service_rpc_retry_times`
+
+TODO
+
+Type: `int`
+
+Default: `200`
+
+Mutable: `true`
+
+Master only: `false`
+
+### `metadata_checkpoint_memory_threshold`
+
+TODO
+
+Type: `long`
+
+Default: `70`
+
+Mutable: `true`
+
+Master only: `true`
+
+### `metadata_failure_recovery`
+
+If true, FE will reset bdbje replication group(that is, to remove all electable nodes info) and is supposed to start as Master. If all the electable nodes can not start, we can copy the meta data to another node and set this config to true to try to restart the FE. For more information, please refer to the metadata failure recovery document on the official website.
+
+Type: `String`
+
+Default: `false`
+
+Mutable: `false`
+
+Master only: `false`
+
+### `min_backend_num_for_external_table`
+
+TODO
+
+Type: `int`
+
+Default: `3`
+
+Mutable: `true`
+
+Master only: `false`
+
+### `min_balance_tablet_num_per_run`
+
+TODO
+
+Type: `int`
+
+Default: `2`
+
+Mutable: `true`
+
+Master only: `false`
+
+### `min_be_exec_version`
+
+TODO
+
+Type: `int`
+
+Default: `0`
+
+Mutable: `false`
+
+Master only: `false`
+
+### `min_bytes_indicate_replica_too_large`
+
+TODO
+
+Type: `long`
+
+Default: `2147483648`
+
+Mutable: `true`
+
+Master only: `true`
+
+### `min_bytes_per_broker_scanner`
+
+Minimal bytes that a single broker scanner will read. When splitting file in broker load, if the size of split file is less than this value, it will not be split.
+
+Type: `long`
+
+Default: `67108864`
+
+Mutable: `true`
+
+Master only: `true`
+
+### `min_bytes_sync_commit`
+
+Min bytes that a sync job will commit. When receiving bytes less than it, SyncJob will continue to wait for the next batch of data until the time exceeds `sync_commit_interval_second`.
+
+Type: `long`
+
+Default: `15728640`
+
+Mutable: `true`
+
+Master only: `true`
+
+### `min_clone_task_timeout_sec`
+
+TODO
+
+Type: `long`
+
+Default: `180`
+
+Mutable: `true`
+
+Master only: `true`
+
+### `min_load_timeout_second`
+
+Minimal timeout for load job, in seconds.
+
+Type: `int`
+
+Default: `1`
+
+Mutable: `true`
+
+Master only: `true`
+
+### `min_replication_num_per_tablet`
+
+TODO
+
+Type: `short`
+
+Default: `1`
+
+Mutable: `true`
+
+Master only: `true`
+
+### `min_sync_commit_size`
+
+Min events that a sync job will commit. When receiving events less than it, SyncJob will continue to wait for the next batch of data until the time exceeds `sync_commit_interval_second`.
+
+Type: `long`
+
+Default: `10000`
+
+Mutable: `true`
+
+Master only: `true`
+
+### `min_version_count_indicate_replica_compaction_too_slow`
+
+TODO
+
+Type: `int`
+
+Default: `200`
+
+Mutable: `true`
+
+Master only: `false`
+
+### `mysql_load_in_memory_record`
+
+TODO
+
+Type: `int`
+
+Default: `20`
+
+Mutable: `false`
+
+Master only: `false`
+
+### `mysql_load_server_secure_path`
+
+TODO
+
+Type: `String`
+
+Default: ``
+
+Mutable: `false`
+
+Master only: `false`
+
+### `mysql_load_thread_pool`
+
+TODO
+
+Type: `int`
+
+Default: `4`
+
+Mutable: `false`
+
+Master only: `false`
+
+### `mysql_nio_backlog_num`
+
+The backlog number of mysql nio server. If you enlarge this value, you should enlarge the value in `/proc/sys/net/core/somaxconn` at the same time
+
+Type: `int`
+
+Default: `1024`
+
+Mutable: `false`
+
+Master only: `false`
+
+### `mysql_service_io_threads_num`
+
+The number of IO threads in MySQL service
+
+Type: `int`
+
+Default: `4`
+
+Mutable: `false`
+
+Master only: `false`
+
+### `mysql_ssl_default_ca_certificate`
+
+TODO
+
+Type: `String`
+
+Default: `/mnt/disk1/gavinchou/workspace/selectdb-dev/mysql_ssl_default_certificate/ca_certificate.p12`
+
+Mutable: `false`
+
+Master only: `false`
+
+### `mysql_ssl_default_ca_certificate_password`
+
+TODO
+
+Type: `String`
+
+Default: `doris`
+
+Mutable: `false`
+
+Master only: `false`
+
+### `mysql_ssl_default_server_certificate`
+
+TODO
+
+Type: `String`
+
+Default: `/mnt/disk1/gavinchou/workspace/selectdb-dev/mysql_ssl_default_certificate/server_certificate.p12`
+
+Mutable: `false`
+
+Master only: `false`
+
+### `mysql_ssl_default_server_certificate_password`
+
+TODO
+
+Type: `String`
+
+Default: `doris`
+
+Mutable: `false`
+
+Master only: `false`
+
+### `partition_in_memory_update_interval_secs`
+
+TODO
+
+Type: `int`
+
+Default: `300`
+
+Mutable: `false`
+
+Master only: `true`
+
+### `partition_rebalance_max_moves_num_per_selection`
+
+TODO
+
+Type: `int`
+
+Default: `10`
+
+Mutable: `true`
+
+Master only: `true`
+
+### `partition_rebalance_move_expire_after_access`
+
+TODO
+
+Type: `long`
+
+Default: `600`
+
+Mutable: `true`
+
+Master only: `true`
+
+### `period_of_auto_resume_min`
+
+TODO
+
+Type: `int`
+
+Default: `5`
+
+Mutable: `true`
+
+Master only: `true`
+
+### `plugin_dir`
+
+The installation directory of the plugin
+
+Type: `String`
+
+Default: `/mnt/disk1/gavinchou/workspace/selectdb-dev/plugins`
+
+Mutable: `false`
+
+Master only: `false`
+
+### `plugin_enable`
+
+Whether to enable the plugin
+
+Type: `boolean`
+
+Default: `true`
+
+Mutable: `true`
+
+Master only: `true`
+
+### `point_query_timeout_ms`
+
+The timeout of RPC for high concurrenty short circuit query
+
+Type: `int`
+
+Default: `10000`
+
+Mutable: `false`
+
+Master only: `false`
+
+### `pre_heating_time_limit_sec`
+
+TODO
+
+Type: `int`
+
+Default: `300`
+
+Mutable: `true`
+
+Master only: `false`
+
+### `prefer_compute_node_for_external_table`
+
+TODO
+
+Type: `boolean`
+
+Default: `false`
+
+Mutable: `true`
+
+Master only: `false`
+
+### `preheating_enabled`
+
+TODO
+
+Type: `boolean`
+
+Default: `true`
+
+Mutable: `true`
+
+Master only: `false`
+
+### `priority_networks`
+
+The preferred network address. If FE has multiple network addresses, this configuration can be used to specify the preferred network address. This is a semicolon-separated list, each element is a CIDR representation of the network address
+
+Type: `String`
+
+Default: ``
+
+Mutable: `false`
+
+Master only: `false`
+
+### `proxy_auth_enable`
+
+TODO
+
+Type: `boolean`
+
+Default: `false`
+
+Mutable: `false`
+
+Master only: `false`
+
+### `proxy_auth_magic_prefix`
+
+TODO
+
+Type: `String`
+
+Default: `x@8`
+
+Mutable: `false`
+
+Master only: `false`
+
+### `publish_version_interval_ms`
+
+The interval of publish task trigger thread, in milliseconds
+
+Type: `int`
+
+Default: `10`
+
+Mutable: `false`
+
+Master only: `true`
+
+### `publish_version_timeout_second`
+
+Maximal waiting time for all publish version tasks of one transaction to be finished, in seconds.
+
+Type: `int`
+
+Default: `30`
+
+Mutable: `true`
+
+Master only: `true`
+
+### `pull_request_id`
+
+TODO
+
+Type: `int`
+
+Default: `0`
+
+Mutable: `true`
+
+Master only: `false`
+
+### `qe_max_connection`
+
+Maximal number of connections of MySQL server per FE.
+
+Type: `int`
+
+Default: `1024`
+
+Mutable: `false`
+
+Master only: `false`
+
+### `qe_slow_log_ms`
+
+The threshold of slow query, in milliseconds. If the response time of a query exceeds this threshold, it will be recorded in audit log.
+
+Type: `long`
+
+Default: `5000`
+
+Mutable: `true`
+
+Master only: `false`
+
+### `query_colocate_join_memory_limit_penalty_factor`
+
+Colocate join PlanFragment instance memory limit penalty factor.
+
+Type: `int`
+
+Default: `1`
+
+Mutable: `true`
+
+Master only: `false`
+
+### `query_port`
+
+The port of FE MySQL server
+
+Type: `int`
+
+Default: `9030`
+
+Mutable: `false`
+
+Master only: `false`
+
+### `range_desc_read_by_column_def`
+
+TODO
+
+Type: `boolean`
+
+Default: `true`
+
+Mutable: `false`
+
+Master only: `false`
+
+### `recover_with_empty_tablet`
+
+TODO
+
+Type: `boolean`
+
+Default: `false`
+
+Mutable: `true`
+
+Master only: `true`
+
+### `recover_with_skip_missing_version`
+
+TODO
+
+Type: `String`
+
+Default: `disable`
+
+Mutable: `true`
+
+Master only: `true`
+
+### `remote_fragment_exec_timeout_ms`
+
+TODO
+
+Type: `long`
+
+Default: `5000`
+
+Mutable: `true`
+
+Master only: `false`
+
+### `repair_slow_replica`
+
+TODO
+
+Type: `boolean`
+
+Default: `false`
+
+Mutable: `true`
+
+Master only: `true`
+
+### `replica_ack_policy`
+
+The replica ack policy of bdbje. See: http://docs.oracle.com/cd/E17277_02/html/java/com/sleepycat/je/Durability.ReplicaAckPolicy.html
+
+Type: `String`
+
+Default: `SIMPLE_MAJORITY`
+
+Options: `ALL`, `NONE`, `SIMPLE_MAJORITY`
+
+Mutable: `false`
+
+Master only: `false`
+
+### `replica_sync_policy`
+
+Same as `master_sync_policy`
+
+Type: `String`
+
+Default: `SYNC`
+
+Options: `SYNC`, `NO_SYNC`, `WRITE_NO_SYNC`
+
+Mutable: `false`
+
+Master only: `false`
+
+### `report_queue_size`
+
+TODO
+
+Type: `int`
+
+Default: `100`
+
+Mutable: `true`
+
+Master only: `true`
+
+### `rpc_port`
+
+The port of FE thrift server
+
+Type: `int`
+
+Default: `9020`
+
+Mutable: `false`
+
+Master only: `false`
+
+### `s3_compatible_object_storages`
+
+TODO
+
+Type: `String`
+
+Default: `s3,oss,cos,bos`
+
+Mutable: `false`
+
+Master only: `false`
+
+### `schedule_batch_size`
+
+TODO
+
+Type: `int`
+
+Default: `50`
+
+Mutable: `true`
+
+Master only: `true`
+
+### `schedule_decommission_slot_num_per_path`
+
+TODO
+
+Type: `int`
+
+Default: `8`
+
+Mutable: `true`
+
+Master only: `true`
+
+### `schedule_slot_num_per_path`
+
+TODO
+
+Type: `int`
+
+Default: `4`
+
+Mutable: `true`
+
+Master only: `true`
+
+### `scheduler_mtmv_job_expired`
+
+TODO
+
+Type: `long`
+
+Default: `86400`
+
+Mutable: `true`
+
+Master only: `true`
+
+### `scheduler_mtmv_task_expired`
+
+TODO
+
+Type: `long`
+
+Default: `86400`
+
+Mutable: `true`
+
+Master only: `true`
+
+### `show_details_for_unaccessible_tablet`
+
+When set to true, if a query is unable to select a healthy replica, the detailed information of all the replicas of the tablet, including the specific reason why they are unqueryable, will be printed out.
+
+Type: `boolean`
+
+Default: `false`
+
+Mutable: `true`
+
+Master only: `false`
+
+### `skip_compaction_slower_replica`
+
+TODO
+
+Type: `boolean`
+
+Default: `true`
+
+Mutable: `true`
+
+Master only: `false`
+
+### `skip_localhost_auth_check`
+
+TODO
+
+Type: `boolean`
+
+Default: `true`
+
+Mutable: `false`
+
+Master only: `false`
+
+### `small_file_dir`
+
+TODO
+
+Type: `String`
+
+Default: `/mnt/disk1/gavinchou/workspace/selectdb-dev/small_files`
+
+Mutable: `false`
+
+Master only: `false`
+
+### `spark_dpp_version`
+
+Default spark dpp version
+
+Type: `String`
+
+Default: `1.2-SNAPSHOT`
+
+Mutable: `false`
+
+Master only: `false`
+
+### `spark_home_default_dir`
+
+Spark dir for Spark Load
+
+Type: `String`
+
+Default: `/mnt/disk1/gavinchou/workspace/selectdb-dev/lib/spark2x`
+
+Mutable: `true`
+
+Master only: `true`
+
+### `spark_launcher_log_dir`
+
+Spark launcher log dir
+
+Type: `String`
+
+Default: `/mnt/disk1/gavinchou/workspace/selectdb-dev/log/spark_launcher_log`
+
+Mutable: `false`
+
+Master only: `false`
+
+### `spark_load_checker_interval_second`
+
+The interval of spark load job scheduler, in seconds.
+
+Type: `int`
+
+Default: `60`
+
+Mutable: `false`
+
+Master only: `false`
+
+### `spark_load_default_timeout_second`
+
+Default timeout for spark load job, in seconds.
+
+Type: `int`
+
+Default: `86400`
+
+Mutable: `true`
+
+Master only: `true`
+
+### `spark_resource_path`
+
+Spark dependencies dir for Spark Load
+
+Type: `String`
+
+Default: ``
+
+Mutable: `false`
+
+Master only: `false`
+
+### `ssl_force_client_auth`
+
+TODO
+
+Type: `boolean`
+
+Default: `false`
+
+Mutable: `false`
+
+Master only: `false`
+
+### `statement_submitter_threads_num`
+
+TODO
+
+Type: `int`
+
+Default: `64`
+
+Mutable: `false`
+
+Master only: `false`
+
+### `statistics_simultaneously_running_task_num`
+
+TODO
+
+Type: `int`
+
+Default: `10`
+
+Mutable: `false`
+
+Master only: `false`
+
+### `statistics_sql_mem_limit_in_bytes`
+
+TODO
+
+Type: `long`
+
+Default: `2147483648`
+
+Mutable: `false`
+
+Master only: `false`
+
+### `statistics_sql_parallel_exec_instance_num`
+
+TODO
+
+Type: `int`
+
+Default: `1`
+
+Mutable: `false`
+
+Master only: `false`
+
+### `stats_cache_size`
+
+TODO
+
+Type: `long`
+
+Default: `100000`
+
+Mutable: `false`
+
+Master only: `false`
+
+### `storage_flood_stage_left_capacity_bytes`
+
+TODO
+
+Type: `long`
+
+Default: `1073741824`
+
+Mutable: `true`
+
+Master only: `true`
+
+### `storage_flood_stage_usage_percent`
+
+TODO
+
+Type: `int`
+
+Default: `95`
+
+Mutable: `true`
+
+Master only: `true`
+
+### `storage_high_watermark_usage_percent`
+
+TODO
+
+Type: `int`
+
+Default: `85`
+
+Mutable: `true`
+
+Master only: `true`
+
+### `storage_min_left_capacity_bytes`
+
+TODO
+
+Type: `long`
+
+Default: `2147483648`
+
+Mutable: `true`
+
+Master only: `true`
+
+### `stream_load_default_precommit_timeout_second`
+
+Default pre-commit timeout for stream load job, in seconds.
+
+Type: `int`
+
+Default: `3600`
+
+Mutable: `true`
+
+Master only: `true`
+
+### `stream_load_default_timeout_second`
+
+Default timeout for stream load job, in seconds.
+
+Type: `int`
+
+Default: `259200`
+
+Mutable: `true`
+
+Master only: `true`
+
+### `streaming_label_keep_max_second`
+
+For some high frequency load jobs such as INSERT, STREAMING LOAD, ROUTINE_LOAD_TASK, DELETERemove the finished job or task if expired. The removed job or task can be reused.
+
+Type: `int`
+
+Default: `43200`
+
+Mutable: `true`
+
+Master only: `true`
+
+### `sts_duration`
+
+TODO
+
+Type: `int`
+
+Default: `3600`
+
+Mutable: `true`
+
+Master only: `false`
+
+### `sync_checker_interval_second`
+
+The interval of sync job scheduler, in seconds.
+
+Type: `int`
+
+Default: `5`
+
+Mutable: `false`
+
+Master only: `false`
+
+### `sync_commit_interval_second`
+
+Maximal intervals between two sync job's commits.
+
+Type: `long`
+
+Default: `10`
+
+Mutable: `true`
+
+Master only: `true`
+
+### `sys_log_delete_age`
+
+The maximum survival time of the FE log file. After exceeding this time, the log file will be deleted. Supported formats include: 7d, 10h, 60m, 120s
+
+Type: `String`
+
+Default: `7d`
+
+Mutable: `false`
+
+Master only: `false`
+
+### `sys_log_dir`
+
+The path of the FE log file, used to store fe.log
+
+Type: `String`
+
+Default: `/mnt/disk1/gavinchou/workspace/selectdb-dev/log`
+
+Mutable: `false`
+
+Master only: `false`
+
+### `sys_log_level`
+
+The level of FE log
+
+Type: `String`
+
+Default: `INFO`
+
+Options: `INFO`, `WARN`, `ERROR`, `FATAL`
+
+Mutable: `false`
+
+Master only: `false`
+
+### `sys_log_mode`
+
+The output mode of FE log, and NORMAL mode is the default output mode, which means the logs are synchronized and contain location information. BRIEF mode is synchronized and does not contain location information. ASYNC mode is asynchronous and does not contain location information. The performance of the three log output modes increases in sequence
+
+Type: `String`
+
+Default: `NORMAL`
+
+Options: `NORMAL`, `BRIEF`, `ASYNC`
+
+Mutable: `false`
+
+Master only: `false`
+
+### `sys_log_roll_interval`
+
+The split cycle of the FE log file
+
+Type: `String`
+
+Default: `DAY`
+
+Options: `DAY`, `HOUR`
+
+Mutable: `false`
+
+Master only: `false`
+
+### `sys_log_roll_num`
+
+The maximum number of FE log files. After exceeding this number, the oldest log file will be deleted
+
+Type: `int`
+
+Default: `10`
+
+Mutable: `false`
+
+Master only: `false`
+
+### `sys_log_verbose_modules`
+
+Verbose module. The VERBOSE level log is implemented by the DEBUG level of log4j. If set to `org.apache.doris.catalog`, the DEBUG log of the class under this package will be printed.
 
 Type: `String[]`
 
-Default: `[slow_query, query, load, stream_load]`
-
-Options: `slow_query`, `query`, `load`, `stream_load`
-
-Mutable: `false`
-
-Master only: `false`
-
-### `audit_log_roll_interval`
-
-The split cycle of the FE audit log file
-
-Type: `String`
-
-Default: `DAY`
-
-Options: `DAY`, `HOUR`
-
-Mutable: `false`
-
-Master only: `false`
-
-### `audit_log_roll_num`
-
-The maximum number of FE audit log files. After exceeding this number, the oldest log file will be deleted
-
-Type: `int`
-
-Default: `90`
-
-Mutable: `false`
-
-Master only: `false`
-
-### `audit_sys_accumulated_file_size`
-
-TODO
-
-Type: `int`
-
-Default: `4`
-
-Mutable: `false`
-
-Master only: `false`
-
-### `auth_token`
-
-Cluster token used for internal authentication.
-
-Type: `String`
-
-Default: ``
-
-Mutable: `false`
-
-Master only: `false`
-
-### `auto_check_statistics_in_minutes`
-
-TODO
-
-Type: `int`
-
-Default: `5`
-
-Mutable: `true`
-
-Master only: `true`
-
-### `backend_rpc_timeout_ms`
-
-TODO
-
-Type: `int`
-
-Default: `60000`
-
-Mutable: `false`
-
-Master only: `true`
-
-### `backup_job_default_timeout_ms`
-
-TODO
-
-Type: `int`
-
-Default: `86400000`
-
-Mutable: `true`
-
-Master only: `true`
-
-### `backup_plugin_path`
-
-TODO
-
-Type: `String`
-
-Default: `/tools/trans_file_tool/trans_files.sh`
-
-Mutable: `false`
-
-Master only: `false`
-
-### `balance_load_score_threshold`
+Default: `[]`
+
+Mutable: `false`
+
+Master only: `false`
+
+### `table_name_length_limit`
+
+TODO
+
+Type: `int`
+
+Default: `64`
+
+Mutable: `true`
+
+Master only: `true`
+
+### `tablet_create_timeout_second`
+
+Maximal waiting time for creating a single replica, in seconds. eg. if you create a table with #m tablets and #n replicas for each tablet, the create table request will run at most (m * n * tablet_create_timeout_second) before timeout
+
+Type: `int`
+
+Default: `1`
+
+Mutable: `true`
+
+Master only: `true`
+
+### `tablet_delete_timeout_second`
+
+The same meaning as `tablet_create_timeout_second`, but used when delete a tablet.
+
+Type: `int`
+
+Default: `2`
+
+Mutable: `true`
+
+Master only: `true`
+
+### `tablet_rebalancer_interval_second`
+
+TODO
+
+Type: `long`
+
+Default: `20`
+
+Mutable: `false`
+
+Master only: `false`
+
+### `tablet_rebalancer_type`
+
+TODO
+
+Type: `String`
+
+Default: `BeLoad`
+
+Mutable: `false`
+
+Master only: `true`
+
+### `tablet_repair_delay_factor_second`
+
+TODO
+
+Type: `long`
+
+Default: `60`
+
+Mutable: `true`
+
+Master only: `true`
+
+### `tablet_stat_update_interval_second`
+
+TODO
+
+Type: `int`
+
+Default: `60`
+
+Mutable: `false`
+
+Master only: `false`
+
+### `thrift_backlog_num`
+
+The backlog number of thrift server. If you enlarge this value, you should enlarge the value in `/proc/sys/net/core/somaxconn` at the same time
+
+Type: `int`
+
+Default: `1024`
+
+Mutable: `false`
+
+Master only: `false`
+
+### `thrift_client_timeout_ms`
+
+The connection timeout of thrift client, in milliseconds. 0 means no timeout.
+
+Type: `int`
+
+Default: `0`
+
+Mutable: `false`
+
+Master only: `false`
+
+### `thrift_server_max_worker_threads`
+
+The max worker threads of thrift server
+
+Type: `int`
+
+Default: `4096`
+
+Mutable: `false`
+
+Master only: `false`
+
+### `thrift_server_type`
+
+TODO
+
+Type: `String`
+
+Default: `THREAD_POOL`
+
+Mutable: `false`
+
+Master only: `false`
+
+### `tmp_dir`
+
+The directory to save Doris temp data
+
+Type: `String`
+
+Default: `/mnt/disk1/gavinchou/workspace/selectdb-dev/temp_dir`
+
+Mutable: `false`
+
+Master only: `false`
+
+### `token_generate_period_hour`
+
+TODO
+
+Type: `int`
+
+Default: `12`
+
+Mutable: `false`
+
+Master only: `true`
+
+### `token_queue_size`
+
+TODO
+
+Type: `int`
+
+Default: `6`
+
+Mutable: `false`
+
+Master only: `true`
+
+### `trace_export_url`
+
+TODO
+
+Type: `String`
+
+Default: `http://127.0.0.1:9411/api/v2/spans`
+
+Mutable: `false`
+
+Master only: `false`
+
+### `trace_exporter`
+
+TODO
+
+Type: `String`
+
+Default: `zipkin`
+
+Mutable: `false`
+
+Master only: `false`
+
+### `transaction_clean_interval_second`
+
+The clean interval of transaction, in seconds. In each cycle, the expired history transaction will be cleaned
+
+Type: `int`
+
+Default: `30`
+
+Mutable: `false`
+
+Master only: `false`
+
+### `txn_rollback_limit`
+
+The max txn number which bdbje can rollback when trying to rejoin the group. If the number of rollback txn is larger than this value, bdbje will not be able to rejoin the group, and you need to clean up bdbje data manually.
+
+Type: `int`
+
+Default: `100`
+
+Mutable: `false`
+
+Master only: `false`
+
+### `use_compact_thrift_rpc`
+
+TODO
+
+Type: `boolean`
+
+Default: `true`
+
+Mutable: `true`
+
+Master only: `false`
+
+### `use_fuzzy_session_variable`
+
+TODO
+
+Type: `boolean`
+
+Default: `false`
+
+Mutable: `true`
+
+Master only: `false`
+
+### `use_new_tablet_scheduler`
+
+TODO
+
+Type: `boolean`
+
+Default: `true`
+
+Mutable: `false`
+
+Master only: `false`
+
+### `using_old_load_usage_pattern`
+
+TODO
+
+Type: `boolean`
+
+Default: `false`
+
+Mutable: `true`
+
+Master only: `true`
+
+### `valid_version_count_delta_ratio_between_replicas`
 
 TODO
 
 Type: `double`
 
-Default: `0.1`
-
-Mutable: `true`
-
-Master only: `true`
-
-### `balance_slot_num_per_path`
-
-TODO
-
-Type: `int`
-
-Default: `1`
-
-Mutable: `true`
-
-Master only: `true`
-
-### `balance_tablet_percent_per_run`
-
-TODO
-
-Type: `double`
-
-Default: `0.05`
-
-Mutable: `true`
-
-Master only: `false`
-
-### `batch_insert_cluster_cache_hotspot_num`
-
-TODO
-
-Type: `long`
-
-Default: `50`
-
-Mutable: `true`
-
-Master only: `false`
-
-### `bdbje_file_logging_level`
-
-TODO
-
-Type: `String`
-
-Default: `ALL`
-
-Mutable: `false`
-
-Master only: `false`
-
-### `bdbje_heartbeat_timeout_second`
-
-The heartbeat timeout of bdbje between master and follower, in seconds. The default is 30 seconds, which is same as default value in bdbje. If the network is experiencing transient problems, of some unexpected long java GC annoying you, you can try to increase this value to decrease the chances of false timeouts
-
-Type: `int`
-
-Default: `30`
-
-Mutable: `false`
-
-Master only: `false`
-
-### `bdbje_lock_timeout_second`
-
-The lock timeout of bdbje operation, in seconds. If there are many LockTimeoutException in FE WARN log, you can try to increase this value
-
-Type: `int`
-
-Default: `1`
-
-Mutable: `false`
-
-Master only: `false`
-
-### `bdbje_replica_ack_timeout_second`
-
-The replica ack timeout of bdbje between master and follower, in seconds. If there are many ReplicaWriteException in FE WARN log, you can try to increase this value
-
-Type: `int`
-
-Default: `10`
-
-Mutable: `false`
-
-Master only: `false`
-
-### `bdbje_reserved_disk_bytes`
-
-Amount of free disk space required by BDBJE. If the free disk space is less than this value, BDBJE will not be able to write.
-
-Type: `int`
-
-Default: `1073741824`
-
-Mutable: `false`
-
-Master only: `false`
-
-### `be_exec_version`
+Default: `0.5`
+
+Mutable: `true`
+
+Master only: `true`
+
+### `warn_sys_accumulated_file_size`
 
 TODO
 
@@ -454,4316 +4752,6 @@
 
 Default: `2`
 
-Mutable: `true`
-
-Master only: `true`
-
-### `be_rebalancer_fuzzy_test`
-
-TODO
-
-Type: `boolean`
-
-Default: `false`
-
-Mutable: `true`
-
-Master only: `true`
-
-### `broker_load_default_timeout_second`
-
-Default timeout for broker load job, in seconds.
-
-Type: `int`
-
-Default: `14400`
-
-Mutable: `true`
-
-Master only: `true`
-
-### `broker_timeout_ms`
-
-The timeout of RPC between FE and Broker, in milliseconds
-
-Type: `int`
-
-Default: `10000`
-
-Mutable: `false`
-
-Master only: `false`
-
-### `cache_enable_partition_mode`
-
-TODO
-
-Type: `boolean`
-
-Default: `true`
-
-Mutable: `true`
-
-Master only: `false`
-
-### `cache_enable_sql_mode`
-
-TODO
-
-Type: `boolean`
-
-Default: `true`
-
-Mutable: `true`
-
-Master only: `false`
-
-### `cache_last_version_interval_second`
-
-TODO
-
-Type: `int`
-
-Default: `900`
-
-Mutable: `true`
-
-Master only: `false`
-
-### `cache_result_max_row_count`
-
-TODO
-
-Type: `int`
-
-Default: `3000`
-
-Mutable: `true`
-
-Master only: `false`
-
-### `capacity_used_percent_high_water`
-
-The high water of disk capacity used percent. This is used for calculating load score of a backend.
-
-Type: `double`
-
-Default: `0.75`
-
-Mutable: `true`
-
-Master only: `true`
-
-### `catalog_trash_expire_second`
-
-After dropping database(table/partition), you can recover it by using RECOVER stmt.
-
-Type: `long`
-
-Default: `86400`
-
-Mutable: `true`
-
-Master only: `true`
-
-### `catalog_try_lock_timeout_ms`
-
-TODO
-
-Type: `long`
-
-Default: `5000`
-
-Mutable: `true`
-
-Master only: `false`
-
-### `cbo_concurrency_statistics_task_num`
-
-TODO
-
-Type: `int`
-
-Default: `10`
-
-Mutable: `false`
-
-Master only: `true`
-
-### `cbo_default_sample_percentage`
-
-TODO
-
-Type: `int`
-
-Default: `10`
-
-Mutable: `true`
-
-Master only: `true`
-
-### `cbo_max_statistics_job_num`
-
-TODO
-
-Type: `int`
-
-Default: `20`
-
-Mutable: `true`
-
-Master only: `true`
-
-### `check_consistency_default_timeout_second`
-
-Default timeout of a single consistency check task. Set long enough to fit your tablet size.
-
-Type: `long`
-
-Default: `600`
-
-Mutable: `true`
-
-Master only: `true`
-
-### `check_java_version`
-
-TODO
-
-Type: `boolean`
-
-Default: `true`
-
-Mutable: `false`
-
-Master only: `false`
-
-### `cloud_aliyun_internal_endpoint_white_list`
-
-TODO
-
-Type: `String[]`
-
-Default: `[selectdb.cloud]`
-
-Mutable: `false`
-
-Master only: `false`
-
-### `cloud_copy_list_objects_version`
-
-TODO
-
-Type: `int`
-
-Default: `2`
-
-Mutable: `true`
-
-Master only: `true`
-
-### `cloud_copy_txn_conflict_error_retry_num`
-
-TODO
-
-Type: `int`
-
-Default: `5`
-
-Mutable: `false`
-
-Master only: `false`
-
-### `cloud_delete_loaded_internal_stage_files`
-
-TODO
-
-Type: `boolean`
-
-Default: `false`
-
-Mutable: `true`
-
-Master only: `true`
-
-### `cloud_enable_auth_check`
-
-TODO
-
-Type: `boolean`
-
-Default: `true`
-
-Mutable: `false`
-
-Master only: `false`
-
-### `cloud_filter_copy_file_num_limit`
-
-TODO
-
-Type: `int`
-
-Default: `100`
-
-Mutable: `true`
-
-Master only: `false`
-
-### `cloud_http_port`
-
-TODO
-
-Type: `int`
-
-Default: `8035`
-
-Mutable: `false`
-
-Master only: `false`
-
-### `cloud_max_copy_job_per_table`
-
-TODO
-
-Type: `int`
-
-Default: `10000`
-
-Mutable: `true`
-
-Master only: `false`
-
-### `cloud_meta_service_rpc_failed_retry_times`
-
-TODO
-
-Type: `int`
-
-Default: `200`
-
-Mutable: `false`
-
-Master only: `false`
-
-### `cloud_rebalance_number_threshold`
-
-TODO
-
-Type: `long`
-
-Default: `2`
-
-Mutable: `false`
-
-Master only: `false`
-
-### `cloud_rebalance_percent_threshold`
-
-TODO
-
-Type: `double`
-
-Default: `0.05`
-
-Mutable: `false`
-
-Master only: `false`
-
-### `cloud_sql_server_cluster_id`
-
-TODO
-
-Type: `String`
-
-Default: `RESERVED_CLUSTER_ID_FOR_SQL_SERVER`
-
-Mutable: `false`
-
-Master only: `false`
-
-### `cloud_sql_server_cluster_name`
-
-TODO
-
-Type: `String`
-
-Default: `RESERVED_CLUSTER_NAME_FOR_SQL_SERVER`
-
-Mutable: `false`
-
-Master only: `false`
-
-### `cloud_txn_tablet_batch_size`
-
-TODO
-
-Type: `int`
-
-Default: `50`
-
-Mutable: `false`
-
-Master only: `false`
-
-### `cloud_unique_id`
-
-TODO
-
-Type: `String`
-
-Default: ``
-
-Mutable: `false`
-
-Master only: `false`
-
-### `cloud_upgrade_mgr_interval_second`
-
-TODO
-
-Type: `int`
-
-Default: `15`
-
-Mutable: `true`
-
-Master only: `false`
-
-### `cloud_use_strong_password`
-
-TODO
-
-Type: `boolean`
-
-Default: `true`
-
-Mutable: `false`
-
-Master only: `false`
-
-### `cloud_warm_up_job_scheduler_interval_millisecond`
-
-TODO
-
-Type: `int`
-
-Default: `1000`
-
-Mutable: `true`
-
-Master only: `true`
-
-### `cloud_warm_up_timeout_second`
-
-TODO
-
-Type: `int`
-
-Default: `2592000`
-
-Mutable: `true`
-
-Master only: `true`
-
-### `cluster_id`
-
-Cluster id used for internal authentication. Usually a random integer generated when master FE start at first time. You can also specify one.
-
-Type: `int`
-
-Default: `-1`
-
-Mutable: `false`
-
-Master only: `false`
-
-### `cluster_max_waiting_copy_jobs`
-
-TODO
-
-Type: `int`
-
-Default: `100`
-
-Mutable: `false`
-
-Master only: `false`
-
-### `collect_external_table_stats_by_sql`
-
-TODO
-
-Type: `boolean`
-
-Default: `true`
-
-Mutable: `true`
-
-Master only: `false`
-
-### `colocate_group_relocate_delay_second`
-
-TODO
-
-Type: `long`
-
-Default: `1800`
-
-Mutable: `true`
-
-Master only: `true`
-
-### `commit_timeout_second`
-
-Maximal waiting time for all data inserted before one transaction to be committed, in seconds. This parameter is only used for transactional insert operation
-
-Type: `int`
-
-Default: `30`
-
-Mutable: `true`
-
-Master only: `true`
-
-### `consistency_check_end_time`
-
-End time of consistency check. Used with `consistency_check_start_time` to decide the start and end time of consistency check. If set to the same value, consistency check will not be scheduled.
-
-Type: `String`
-
-Default: `23`
-
-Mutable: `true`
-
-Master only: `true`
-
-### `consistency_check_start_time`
-
-Start time of consistency check. Used with `consistency_check_end_time` to decide the start and end time of consistency check. If set to the same value, consistency check will not be scheduled.
-
-Type: `String`
-
-Default: `23`
-
-Mutable: `true`
-
-Master only: `true`
-
-### `custom_config_dir`
-
-The path of the user-defined configuration file, used to store fe_custom.conf. The configuration in this file will override the configuration in fe.conf
-
-Type: `String`
-
-Default: `/mnt/disk1/dengxin/selectdb-core/conf`
-
-Mutable: `false`
-
-Master only: `false`
-
-### `db_used_data_quota_update_interval_secs`
-
-TODO
-
-Type: `int`
-
-Default: `300`
-
-Mutable: `false`
-
-Master only: `true`
-
-### `decommission_tablet_check_threshold`
-
-TODO
-
-Type: `int`
-
-Default: `5000`
-
-Mutable: `true`
-
-Master only: `true`
-
-### `default_db_data_quota_bytes`
-
-TODO
-
-Type: `long`
-
-Default: `1125899906842624`
-
-Mutable: `true`
-
-Master only: `true`
-
-### `default_db_max_running_txn_num`
-
-TODO
-
-Type: `long`
-
-Default: `-1`
-
-Mutable: `true`
-
-Master only: `true`
-
-### `default_db_replica_quota_size`
-
-TODO
-
-Type: `long`
-
-Default: `1073741824`
-
-Mutable: `true`
-
-Master only: `true`
-
-### `default_get_version_from_ms_timeout_second`
-
-TODO
-
-Type: `int`
-
-Default: `3`
-
-Mutable: `false`
-
-Master only: `false`
-
-### `default_load_parallelism`
-
-The default parallelism of the load execution plan on a single node when the broker load is submitted
-
-Type: `int`
-
-Default: `1`
-
-Mutable: `true`
-
-Master only: `true`
-
-### `default_max_filter_ratio`
-
-TODO
-
-Type: `double`
-
-Default: `0.0`
-
-Mutable: `true`
-
-Master only: `true`
-
-### `default_max_query_instances`
-
-TODO
-
-Type: `int`
-
-Default: `-1`
-
-Mutable: `true`
-
-Master only: `false`
-
-### `default_query_timeout_second`
-
-TODO
-
-Type: `int`
-
-Default: `1800`
-
-Mutable: `false`
-
-Master only: `false`
-
-### `default_schema_change_scheduler_interval_millisecond`
-
-TODO
-
-Type: `int`
-
-Default: `500`
-
-Mutable: `false`
-
-Master only: `true`
-
-### `default_storage_medium`
-
-When create a table(or partition), you can specify its storage medium(HDD or SSD).
-
-Type: `String`
-
-Default: `HDD`
-
-Mutable: `false`
-
-Master only: `false`
-
-### `delete_job_max_timeout_second`
-
-Maximal timeout for delete job, in seconds.
-
-Type: `int`
-
-Default: `300`
-
-Mutable: `true`
-
-Master only: `true`
-
-### `desired_max_waiting_jobs`
-
-Maximal number of waiting jobs for Broker Load. This is a desired number. In some situation, such as switch the master, the current number is maybe more than this value.
-
-Type: `int`
-
-Default: `100`
-
-Mutable: `true`
-
-Master only: `true`
-
-### `disable_backend_black_list`
-
-TODO
-
-Type: `boolean`
-
-Default: `false`
-
-Mutable: `true`
-
-Master only: `false`
-
-### `disable_balance`
-
-TODO
-
-Type: `boolean`
-
-Default: `false`
-
-Mutable: `true`
-
-Master only: `true`
-
-### `disable_colocate_balance`
-
-TODO
-
-Type: `boolean`
-
-Default: `false`
-
-Mutable: `true`
-
-Master only: `true`
-
-### `disable_datev1`
-
-TODO
-
-Type: `boolean`
-
-Default: `true`
-
-Mutable: `true`
-
-Master only: `false`
-
-### `disable_decimalv2`
-
-TODO
-
-Type: `boolean`
-
-Default: `true`
-
-Mutable: `true`
-
-Master only: `false`
-
-### `disable_disk_balance`
-
-TODO
-
-Type: `boolean`
-
-Default: `false`
-
-Mutable: `true`
-
-Master only: `true`
-
-### `disable_hadoop_load`
-
-TODO
-
-Type: `boolean`
-
-Default: `false`
-
-Mutable: `true`
-
-Master only: `true`
-
-### `disable_iceberg_hudi_table`
-
-TODO
-
-Type: `boolean`
-
-Default: `true`
-
-Mutable: `true`
-
-Master only: `false`
-
-### `disable_load_job`
-
-TODO
-
-Type: `boolean`
-
-Default: `false`
-
-Mutable: `true`
-
-Master only: `true`
-
-### `disable_mini_load`
-
-Whether to disable mini load, disabled by default
-
-Type: `boolean`
-
-Default: `true`
-
-Mutable: `false`
-
-Master only: `false`
-
-### `disable_nested_complex_type`
-
-Now default set to true, not support create complex type(array/struct/map) nested complex type when we create table, only support array type nested array
-
-Type: `boolean`
-
-Default: `true`
-
-Mutable: `true`
-
-Master only: `true`
-
-### `disable_shared_scan`
-
-TODO
-
-Type: `boolean`
-
-Default: `false`
-
-Mutable: `true`
-
-Master only: `false`
-
-### `disable_show_stream_load`
-
-Whether to disable show stream load and clear stream load records in memory.
-
-Type: `boolean`
-
-Default: `false`
-
-Mutable: `true`
-
-Master only: `true`
-
-### `disable_storage_medium_check`
-
-When disable_storage_medium_check is true, ReportHandler would not check tablet's storage medium and disable storage cool down function.
-
-Type: `boolean`
-
-Default: `false`
-
-Mutable: `true`
-
-Master only: `true`
-
-### `disable_tablet_scheduler`
-
-TODO
-
-Type: `boolean`
-
-Default: `false`
-
-Mutable: `true`
-
-Master only: `true`
-
-### `disallow_create_catalog_with_resource`
-
-Whether to disable creating catalog with WITH RESOURCE statement.
-
-Type: `boolean`
-
-Default: `true`
-
-Mutable: `true`
-
-Master only: `true`
-
-### `div_precision_increment`
-
-TODO
-
-Type: `int`
-
-Default: `4`
-
-Mutable: `true`
-
-Master only: `false`
-
-### `dpp_bytes_per_reduce`
-
-TODO
-
-Type: `long`
-
-Default: `104857600`
-
-Mutable: `false`
-
-Master only: `false`
-
-### `dpp_config_str`
-
-TODO
-
-Type: `String`
-
-Default: `{palo-dpp : {hadoop_palo_path : '/dir',hadoop_configs : 'fs.default.name=hdfs://host:port;mapred.job.tracker=host:port;hadoop.job.ugi=user,password'}}`
-
-Mutable: `false`
-
-Master only: `false`
-
-### `dpp_default_cluster`
-
-TODO
-
-Type: `String`
-
-Default: `palo-dpp`
-
-Mutable: `false`
-
-Master only: `false`
-
-### `dpp_default_config_str`
-
-TODO
-
-Type: `String`
-
-Default: `{hadoop_configs : 'mapred.job.priority=NORMAL;mapred.job.map.capacity=50;mapred.job.reduce.capacity=50;mapred.hce.replace.streaming=false;abaci.long.stored.job=true;dce.shuffle.enable=false;dfs.client.authserver.force_stop=true;dfs.client.auth.method=0'}`
-
-Mutable: `false`
-
-Master only: `false`
-
-### `dpp_hadoop_client_path`
-
-TODO
-
-Type: `String`
-
-Default: `/lib/hadoop-client/hadoop/bin/hadoop`
-
-Mutable: `false`
-
-Master only: `false`
-
-### `drop_backend_after_decommission`
-
-TODO
-
-Type: `boolean`
-
-Default: `true`
-
-Mutable: `true`
-
-Master only: `true`
-
-### `dynamic_partition_check_interval_seconds`
-
-TODO
-
-Type: `long`
-
-Default: `600`
-
-Mutable: `true`
-
-Master only: `true`
-
-### `dynamic_partition_enable`
-
-TODO
-
-Type: `boolean`
-
-Default: `true`
-
-Mutable: `true`
-
-Master only: `true`
-
-### `edit_log_port`
-
-The port of BDBJE
-
-Type: `int`
-
-Default: `9010`
-
-Mutable: `false`
-
-Master only: `false`
-
-### `edit_log_roll_num`
-
-The log roll size of BDBJE. When the number of log entries exceeds this value, the log will be rolled
-
-Type: `int`
-
-Default: `50000`
-
-Mutable: `true`
-
-Master only: `true`
-
-### `edit_log_type`
-
-The storage type of the metadata log. BDB: Logs are stored in BDBJE. LOCAL: logs are stored in a local file (for testing only)
-
-Type: `String`
-
-Default: `bdb`
-
-Options: `BDB`, `LOCAL`
-
-Mutable: `false`
-
-Master only: `false`
-
-### `enable_access_file_without_broker`
-
-TODO
-
-Type: `boolean`
-
-Default: `false`
-
-Mutable: `true`
-
-Master only: `true`
-
-### `experimental_enable_all_http_auth`
-
-Whether to enable all http interface authentication
-
-Type: `boolean`
-
-Default: `false`
-
-Mutable: `false`
-
-Master only: `false`
-
-### `enable_array_type`
-
-TODO
-
-Type: `boolean`
-
-Default: `false`
-
-Mutable: `true`
-
-Master only: `true`
-
-### `enable_auto_collect_statistics`
-
-TODO
-
-Type: `boolean`
-
-Default: `true`
-
-Mutable: `true`
-
-Master only: `true`
-
-### `enable_batch_delete_by_default`
-
-TODO
-
-Type: `boolean`
-
-Default: `true`
-
-Mutable: `true`
-
-Master only: `true`
-
-### `enable_bdbje_debug_mode`
-
-TODO
-
-Type: `boolean`
-
-Default: `false`
-
-Mutable: `false`
-
-Master only: `false`
-
-### `enable_check_physical_memory`
-
-TODO
-
-Type: `boolean`
-
-Default: `true`
-
-Mutable: `false`
-
-Master only: `false`
-
-### `enable_concurrent_update`
-
-TODO
-
-Type: `boolean`
-
-Default: `false`
-
-Mutable: `false`
-
-Master only: `true`
-
-### `enable_date_conversion`
-
-TODO
-
-Type: `boolean`
-
-Default: `true`
-
-Mutable: `true`
-
-Master only: `false`
-
-### `enable_decimal_conversion`
-
-TODO
-
-Type: `boolean`
-
-Default: `true`
-
-Mutable: `true`
-
-Master only: `false`
-
-### `enable_delete_existing_files`
-
-TODO
-
-Type: `boolean`
-
-Default: `false`
-
-Mutable: `false`
-
-Master only: `false`
-
-### `enable_deploy_manager`
-
-TODO
-
-Type: `String`
-
-Default: `disable`
-
-Mutable: `false`
-
-Master only: `false`
-
-### `experimental_enable_feature_binlog`
-
-Whether to enable binlog feature
-
-Type: `boolean`
-
-Default: `false`
-
-Mutable: `false`
-
-Master only: `false`
-
-### `enable_fetch_cluster_cache_hotspot`
-
-TODO
-
-Type: `boolean`
-
-Default: `true`
-
-Mutable: `true`
-
-Master only: `true`
-
-### `enable_force_drop_redundant_replica`
-
-TODO
-
-Type: `boolean`
-
-Default: `false`
-
-Mutable: `true`
-
-Master only: `true`
-
-### `experimental_enable_fqdn_mode`
-
-TODO
-
-Type: `boolean`
-
-Default: `false`
-
-Mutable: `false`
-
-Master only: `false`
-
-### `enable_func_pushdown`
-
-TODO
-
-Type: `boolean`
-
-Default: `true`
-
-Mutable: `true`
-
-Master only: `false`
-
-### `enable_hidden_version_column_by_default`
-
-TODO
-
-Type: `boolean`
-
-Default: `true`
-
-Mutable: `true`
-
-Master only: `true`
-
-### `enable_hms_events_incremental_sync`
-
-TODO
-
-Type: `boolean`
-
-Default: `false`
-
-Mutable: `false`
-
-Master only: `true`
-
-### `enable_http_server_v2`
-
-TODO
-
-Type: `boolean`
-
-Default: `true`
-
-Mutable: `false`
-
-Master only: `false`
-
-### `experimental_enable_https`
-
-Whether to enable https, if enabled, http port will not be available
-
-Type: `boolean`
-
-Default: `false`
-
-Mutable: `false`
-
-Master only: `false`
-
-### `enable_local_replica_selection`
-
-TODO
-
-Type: `boolean`
-
-Default: `false`
-
-Mutable: `true`
-
-Master only: `false`
-
-### `enable_local_replica_selection_fallback`
-
-TODO
-
-Type: `boolean`
-
-Default: `false`
-
-Mutable: `true`
-
-Master only: `false`
-
-### `enable_map_type`
-
-TODO
-
-Type: `boolean`
-
-Default: `false`
-
-Mutable: `true`
-
-Master only: `true`
-
-### `enable_metric_calculator`
-
-TODO
-
-Type: `boolean`
-
-Default: `true`
-
-Mutable: `false`
-
-Master only: `false`
-
-### `experimental_enable_mtmv`
-
-TODO
-
-Type: `boolean`
-
-Default: `false`
-
-Mutable: `true`
-
-Master only: `true`
-
-### `enable_multi_tags`
-
-TODO
-
-Type: `boolean`
-
-Default: `false`
-
-Mutable: `false`
-
-Master only: `true`
-
-### `enable_odbc_table`
-
-Whether to enable the ODBC appearance function, it is disabled by default, and the ODBC appearance is an obsolete feature. Please use the JDBC Catalog
-
-Type: `boolean`
-
-Default: `false`
-
-Mutable: `true`
-
-Master only: `true`
-
-### `enable_outfile_to_local`
-
-TODO
-
-Type: `boolean`
-
-Default: `false`
-
-Mutable: `false`
-
-Master only: `false`
-
-### `enable_pipeline_load`
-
-TODO
-
-Type: `boolean`
-
-Default: `false`
-
-Mutable: `false`
-
-Master only: `false`
-
-### `enable_quantile_state_type`
-
-TODO
-
-Type: `boolean`
-
-Default: `true`
-
-Mutable: `true`
-
-Master only: `true`
-
-### `enable_query_hit_stats`
-
-TODO
-
-Type: `boolean`
-
-Default: `false`
-
-Mutable: `true`
-
-Master only: `false`
-
-### `experimental_enable_query_hive_views`
-
-TODO
-
-Type: `boolean`
-
-Default: `false`
-
-Mutable: `true`
-
-Master only: `false`
-
-### `enable_query_queue`
-
-TODO
-
-Type: `boolean`
-
-Default: `true`
-
-Mutable: `true`
-
-Master only: `false`
-
-### `enable_round_robin_create_tablet`
-
-TODO
-
-Type: `boolean`
-
-Default: `false`
-
-Mutable: `true`
-
-Master only: `false`
-
-### `experimental_enable_single_replica_load`
-
-Whether to enable to write single replica for stream load and broker load.
-
-Type: `boolean`
-
-Default: `false`
-
-Mutable: `true`
-
-Master only: `true`
-
-### `experimental_enable_ssl`
-
-TODO
-
-Type: `boolean`
-
-Default: `false`
-
-Mutable: `false`
-
-Master only: `false`
-
-### `enable_stats`
-
-TODO
-
-Type: `boolean`
-
-Default: `true`
-
-Mutable: `false`
-
-Master only: `false`
-
-### `enable_storage_policy`
-
-TODO
-
-Type: `boolean`
-
-Default: `true`
-
-Mutable: `false`
-
-Master only: `true`
-
-### `enable_struct_type`
-
-TODO
-
-Type: `boolean`
-
-Default: `false`
-
-Mutable: `true`
-
-Master only: `true`
-
-### `enable_sts_vpc`
-
-TODO
-
-Type: `boolean`
-
-Default: `true`
-
-Mutable: `false`
-
-Master only: `false`
-
-### `enable_token_check`
-
-TODO
-
-Type: `boolean`
-
-Default: `true`
-
-Mutable: `false`
-
-Master only: `false`
-
-### `enable_tracing`
-
-TODO
-
-Type: `boolean`
-
-Default: `false`
-
-Mutable: `false`
-
-Master only: `false`
-
-### `experimental_enable_workload_group`
-
-TODO
-
-Type: `boolean`
-
-Default: `false`
-
-Mutable: `true`
-
-Master only: `true`
-
-### `es_state_sync_interval_second`
-
-TODO
-
-Type: `long`
-
-Default: `10`
-
-Mutable: `false`
-
-Master only: `false`
-
-### `export_running_job_num_limit`
-
-Limitation of the concurrency of running export jobs.
-
-Type: `int`
-
-Default: `5`
-
-Mutable: `true`
-
-Master only: `true`
-
-### `export_tablet_num_per_task`
-
-Number of tablets need to be handled per export job.
-
-Type: `int`
-
-Default: `5`
-
-Mutable: `true`
-
-Master only: `true`
-
-### `export_task_default_timeout_second`
-
-Default timeout of export jobs.
-
-Type: `int`
-
-Default: `7200`
-
-Mutable: `true`
-
-Master only: `true`
-
-### `expr_children_limit`
-
-TODO
-
-Type: `int`
-
-Default: `10000`
-
-Mutable: `true`
-
-Master only: `false`
-
-### `expr_depth_limit`
-
-TODO
-
-Type: `int`
-
-Default: `3000`
-
-Mutable: `true`
-
-Master only: `false`
-
-### `external_cache_expire_time_minutes_after_access`
-
-TODO
-
-Type: `long`
-
-Default: `1440`
-
-Mutable: `false`
-
-Master only: `false`
-
-### `fetch_cluster_cache_hotspot_interval_ms`
-
-TODO
-
-Type: `long`
-
-Default: `600000`
-
-Mutable: `true`
-
-Master only: `false`
-
-### `fetch_stream_load_record_interval_second`
-
-The interval of FE fetch stream load record from BE.
-
-Type: `int`
-
-Default: `120`
-
-Mutable: `true`
-
-Master only: `true`
-
-### `force_do_metadata_checkpoint`
-
-TODO
-
-Type: `boolean`
-
-Default: `false`
-
-Mutable: `true`
-
-Master only: `true`
-
-### `fuzzy_meta_service_use_short_connection`
-
-TODO
-
-Type: `boolean`
-
-Default: `false`
-
-Mutable: `true`
-
-Master only: `false`
-
-### `fuzzy_test_type`
-
-TODO
-
-Type: `String`
-
-Default: ``
-
-Mutable: `true`
-
-Master only: `false`
-
-### `grpc_max_message_size_bytes`
-
-TODO
-
-Type: `int`
-
-Default: `2147483647`
-
-Mutable: `false`
-
-Master only: `false`
-
-### `grpc_threadmgr_threads_nums`
-
-TODO
-
-Type: `int`
-
-Default: `4096`
-
-Mutable: `false`
-
-Master only: `false`
-
-### `hadoop_load_default_timeout_second`
-
-<<<<<<< HEAD
-Default timeout for hadoop load job, in seconds.
-=======
-Default：5
->>>>>>> 0f37f1c3
-
-Type: `int`
-
-Default: `259200`
-
-Mutable: `true`
-
-Master only: `true`
-
-### `heartbeat_mgr_blocking_queue_size`
-
-Queue size to store heartbeat task in heartbeat_mgr
-
-Type: `int`
-
-Default: `1024`
-
-Mutable: `false`
-
-Master only: `true`
-
-### `heartbeat_mgr_threads_num`
-
-Num of thread to handle heartbeat events
-
-Type: `int`
-
-Default: `8`
-
-Mutable: `false`
-
-Master only: `true`
-
-### `history_cloud_warm_up_job_keep_max_second`
-
-TODO
-
-Type: `int`
-
-Default: `604800`
-
-Mutable: `true`
-
-Master only: `true`
-
-### `history_job_keep_max_second`
-
-For ALTER, EXPORT jobs, remove the finished job if expired.
-
-Type: `int`
-
-Default: `604800`
-
-Mutable: `true`
-
-Master only: `true`
-
-### `hive_metastore_client_timeout_second`
-
-TODO
-
-Type: `long`
-
-Default: `10`
-
-Mutable: `true`
-
-Master only: `false`
-
-### `hive_stats_partition_sample_size`
-
-Sample size for hive row count estimation.
-
-Type: `int`
-
-Default: `3000`
-
-Mutable: `true`
-
-Master only: `false`
-
-### `hms_events_batch_size_per_rpc`
-
-TODO
-
-Type: `int`
-
-Default: `500`
-
-Mutable: `true`
-
-Master only: `true`
-
-### `hms_events_polling_interval_ms`
-
-TODO
-
-Type: `int`
-
-Default: `10000`
-
-Mutable: `false`
-
-Master only: `true`
-
-### `http_api_extra_base_path`
-
-TODO
-
-Type: `String`
-
-Default: ``
-
-Mutable: `false`
-
-Master only: `false`
-
-### `http_port`
-
-Fe http port, currently all FE's http port must be same
-
-Type: `int`
-
-Default: `8030`
-
-Mutable: `false`
-
-Master only: `false`
-
-### `https_port`
-
-Fe https port, currently all FE's https port must be same
-
-Type: `int`
-
-Default: `8050`
-
-Mutable: `false`
-
-Master only: `false`
-
-### `iceberg_table_creation_interval_second`
-
-TODO
-
-Type: `long`
-
-<<<<<<< HEAD
-Default: `10`
-=======
-Set to true if you deploy Doris using thirdparty deploy manager
->>>>>>> 0f37f1c3
-
-Mutable: `true`
-
-Master only: `true`
-
-### `iceberg_table_creation_strict_mode`
-
-TODO
-
-Type: `boolean`
-
-Default: `true`
-
-Mutable: `true`
-
-Master only: `true`
-
-### `ignore_meta_check`
-
-If true, non-master FE will ignore the meta data delay gap between Master FE and its self, even if the metadata delay gap exceeds this threshold. Non-master FE will still offer read service. This is helpful when you try to stop the Master FE for a relatively long time for some reason, but still wish the non-master FE can offer read service.
-
-Type: `boolean`
-
-Default: `false`
-
-Mutable: `true`
-
-Master only: `false`
-
-### `ignore_unsupported_properties_in_cloud_mode`
-
-TODO
-
-Type: `boolean`
-
-Default: `false`
-
-Mutable: `true`
-
-Master only: `false`
-
-### `info_sys_accumulated_file_size`
-
-TODO
-
-Type: `int`
-
-<<<<<<< HEAD
-Default: `4`
-
-Mutable: `false`
-
-Master only: `false`
-=======
-Status: Deprecated, not recommended use. This parameter may be deleted later
-
-Type: string
-
-Description: Explicitly set the IP address of FE instead of using *InetAddress.getByName* to get the IP address. Usually in *InetAddress.getByName* When the expected results cannot be obtained. Only IP address is supported, not hostname.
->>>>>>> 0f37f1c3
-
-### `infodb_support_ext_catalog`
-
-TODO
-
-Type: `boolean`
-
-Default: `false`
-
-Mutable: `true`
-
-Master only: `false`
-
-### `insert_load_default_timeout_second`
-
-Default timeout for insert load job, in seconds.
-
-Type: `int`
-
-Default: `14400`
-
-Mutable: `true`
-
-Master only: `true`
-
-### `jdbc_drivers_dir`
-
-The path to save jdbc drivers. When creating JDBC Catalog,if the specified driver file path is not an absolute path, Doris will find jars from this path
-
-Type: `String`
-
-Default: `/mnt/disk1/dengxin/selectdb-core/jdbc_drivers`
-
-Mutable: `false`
-
-Master only: `false`
-
-### `jetty_server_acceptors`
-
-The number of acceptor threads for Jetty. Jetty's thread architecture model is very simple, divided into three thread pools: acceptor, selector and worker. The acceptor is responsible for accepting new connections, and then handing it over to the selector to process the unpacking of the HTTP message protocol, and finally the worker processes the request. The first two thread pools adopt a non-blocking model, and one thread can handle many socket reads and writes, so the number of thread pools is small. For most projects, only 1-2 acceptor threads are needed, 2 to 4 should be enough. The number of workers depends on the ratio of QPS and IO events of the application. The higher the QPS, or the higher the IO ratio, the more threads are waiting, and the more threads are required.
-
-Type: `int`
-
-Default: `2`
-
-Mutable: `false`
-
-Master only: `false`
-
-### `jetty_server_max_http_header_size`
-
-The maximum HTTP header size of Jetty, in bytes, the default value is 10KB.
-
-Type: `int`
-
-Default: `10240`
-
-Mutable: `false`
-
-Master only: `false`
-
-### `jetty_server_max_http_post_size`
-
-The maximum HTTP POST size of Jetty, in bytes, the default value is 100MB.
-
-Type: `int`
-
-Default: `104857600`
-
-Mutable: `false`
-
-Master only: `false`
-
-### `jetty_server_selectors`
-
-The number of selector threads for Jetty.
-
-Type: `int`
-
-Default: `4`
-
-Mutable: `false`
-
-Master only: `false`
-
-### `jetty_server_workers`
-
-The number of worker threads for Jetty. 0 means using the default thread pool.
-
-Type: `int`
-
-Default: `0`
-
-Mutable: `false`
-
-Master only: `false`
-
-### `jetty_threadPool_maxThreads`
-
-The default maximum number of threads for jetty.
-
-Type: `int`
-
-Default: `400`
-
-Mutable: `false`
-
-Master only: `false`
-
-### `jetty_threadPool_minThreads`
-
-The default minimum number of threads for jetty.
-
-Type: `int`
-
-Default: `20`
-
-Mutable: `false`
-
-Master only: `false`
-
-### `keep_scheduler_mtmv_task_when_job_deleted`
-
-TODO
-
-Type: `boolean`
-
-Default: `false`
-
-Mutable: `true`
-
-Master only: `true`
-
-### `key_store_alias`
-
-The key store alias of FE https service
-
-Type: `String`
-
-Default: `doris_ssl_certificate`
-
-Mutable: `false`
-
-Master only: `false`
-
-### `key_store_password`
-
-The key store password of FE https service
-
-Type: `String`
-
-Default: ``
-
-Mutable: `false`
-
-Master only: `false`
-
-### `key_store_path`
-
-The key store path of FE https service
-
-Type: `String`
-
-Default: `/mnt/disk1/dengxin/selectdb-core/conf/ssl/doris_ssl_certificate.keystore`
-
-Mutable: `false`
-
-Master only: `false`
-
-### `key_store_type`
-
-The key store type of FE https service
-
-Type: `String`
-
-Default: `JKS`
-
-Mutable: `false`
-
-Master only: `false`
-
-### `label_clean_interval_second`
-
-The clean interval of load job, in seconds. In each cycle, the expired history load job will be cleaned
-
-Type: `int`
-
-Default: `3600`
-
-Mutable: `false`
-
-Master only: `false`
-
-### `label_keep_max_second`
-
-Labels of finished or cancelled load jobs will be removed after this timeThe removed labels can be reused.
-
-Type: `int`
-
-Default: `259200`
-
-Mutable: `true`
-
-Master only: `true`
-
-### `load_checker_interval_ms`
-
-TODO
-
-Type: `int`
-
-Default: `100`
-
-Mutable: `false`
-
-Master only: `false`
-
-### `load_checker_interval_second`
-
-The interval of load job scheduler, in seconds.
-
-Type: `int`
-
-Default: `5`
-
-Mutable: `false`
-
-Master only: `false`
-
-### `locale`
-
-TODO
-
-Type: `String`
-
-<<<<<<< HEAD
-Default: `zh_CN.UTF-8`
-=======
-In some deployment environments, user need to specify an additional base path as the unified prefix of the HTTP API. This parameter is used by the user to specify additional prefixes.
-After setting, user can get the parameter value through the `GET /api/basepath` interface. And the new UI will also try to get this base path first to assemble the URL. Only valid when `enable_http_server_v2` is true.
->>>>>>> 0f37f1c3
-
-Mutable: `false`
-
-Master only: `false`
-
-### `lock_reporting_threshold_ms`
-
-TODO
-
-Type: `long`
-
-Default: `500`
-
-Mutable: `false`
-
-Master only: `false`
-
-### `log_roll_size_mb`
-
-The maximum file size of fe.log and fe.audit.log. After exceeding this size, the log file will be split
-
-Type: `int`
-
-Default: `1024`
-
-Mutable: `false`
-
-Master only: `false`
-
-<<<<<<< HEAD
-### `lower_case_table_names`
-=======
-Default：1048576  （1M）
->>>>>>> 0f37f1c3
-
-TODO
-
-Type: `int`
-
-Default: `0`
-
-Mutable: `false`
-
-Master only: `true`
-
-### `master_sync_policy`
-
-The sync policy of meta data log. If you only deploy one Follower FE, set this to `SYNC`. If you deploy more than 3 Follower FE, you can set this and the following `replica_sync_policy` to `WRITE_NO_SYNC`. See: http://docs.oracle.com/cd/E17277_02/html/java/com/sleepycat/je/Durability.SyncPolicy.html
-
-Type: `String`
-
-Default: `SYNC`
-
-Options: `SYNC`, `NO_SYNC`, `WRITE_NO_SYNC`
-
-Mutable: `false`
-
-Master only: `false`
-
-### `max_agent_task_threads_num`
-
-Num of thread to handle agent task in agent task thread-pool
-
-Type: `int`
-
-Default: `4096`
-
-Mutable: `false`
-
-Master only: `true`
-
-### `max_allowed_in_element_num_of_delete`
-
-TODO
-
-Type: `int`
-
-Default: `1024`
-
-Mutable: `true`
-
-Master only: `true`
-
-### `max_backend_heartbeat_failure_tolerance_count`
-
-TODO
-
-Type: `long`
-
-Default: `1`
-
-Mutable: `true`
-
-Master only: `true`
-
-### `max_backup_restore_job_num_per_db`
-
-TODO
-
-Type: `int`
-
-Default: `10`
-
-Mutable: `true`
-
-Master only: `true`
-
-### `max_balancing_tablets`
-
-TODO
-
-Type: `int`
-
-Default: `100`
-
-Mutable: `true`
-
-Master only: `true`
-
-### `max_bdbje_clock_delta_ms`
-
-The maximum clock skew between non-master FE to Master FE host, in milliseconds. This value is checked whenever a non-master FE establishes a connection to master FE via BDBJE. The connection is abandoned if the clock skew is larger than this value.
-
-Type: `long`
-
-Default: `5000`
-
-Mutable: `false`
-
-Master only: `false`
-
-### `max_be_exec_version`
-
-TODO
-
-Type: `int`
-
-Default: `2`
-
-Mutable: `false`
-
-Master only: `false`
-
-### `max_broker_concurrency`
-
-Maximal concurrency of broker scanners.
-
-Type: `int`
-
-Default: `10`
-
-Mutable: `true`
-
-Master only: `true`
-
-### `max_bytes_per_broker_scanner`
-
-TODO
-
-Type: `long`
-
-Default: `3221225472`
-
-Mutable: `true`
-
-Master only: `true`
-
-### `max_bytes_sync_commit`
-
-Max bytes that a sync job will commit. When receiving bytes larger than it, SyncJob will commit all data immediately. You should set it larger than canal memory and `min_bytes_sync_commit`.
-
-Type: `long`
-
-Default: `67108864`
-
-Mutable: `true`
-
-Master only: `true`
-
-### `max_cbo_statistics_task_timeout_sec`
-
-TODO
-
-Type: `int`
-
-Default: `300`
-
-Mutable: `true`
-
-Master only: `true`
-
-### `max_clone_task_timeout_sec`
-
-TODO
-
-Type: `long`
-
-Default: `7200`
-
-Mutable: `true`
-
-Master only: `true`
-
-### `max_connection_scheduler_threads_num`
-
-Maximal number of thread in MySQL connection-scheduler-pool.
-
-Type: `int`
-
-Default: `4096`
-
-Mutable: `false`
-
-Master only: `false`
-
-### `max_create_table_timeout_second`
-
-Maximal waiting time for creating a table, in seconds.
-
-Type: `int`
-
-Default: `3600`
-
-Mutable: `true`
-
-Master only: `true`
-
-### `max_distribution_pruner_recursion_depth`
-
-TODO
-
-Type: `int`
-
-Default: `100`
-
-Mutable: `true`
-
-Master only: `false`
-
-### `max_dynamic_partition_num`
-
-TODO
-
-Type: `int`
-
-Default: `500`
-
-Mutable: `true`
-
-Master only: `true`
-
-### `max_error_tablet_of_broker_load`
-
-TODO
-
-Type: `int`
-
-Default: `3`
-
-Mutable: `true`
-
-Master only: `true`
-
-<<<<<<< HEAD
-### `max_external_cache_loader_thread_pool_size`
-=======
-If set to true, Planner will try to select replica of tablet on same host as this Frontend.
-This may reduce network transmission in following case:
->>>>>>> 0f37f1c3
-
-TODO
-
-Type: `int`
-
-Default: `64`
-
-Mutable: `false`
-
-Master only: `false`
-
-### `max_external_file_cache_num`
-
-TODO
-
-Type: `long`
-
-Default: `100000`
-
-Mutable: `false`
-
-Master only: `false`
-
-### `max_external_schema_cache_num`
-
-TODO
-
-Type: `long`
-
-Default: `10000`
-
-Mutable: `false`
-
-Master only: `false`
-
-### `max_file_num_per_copy_into_job`
-
-TODO
-
-Type: `int`
-
-Default: `50`
-
-Mutable: `false`
-
-Master only: `false`
-
-### `max_hive_list_partition_num`
-
-Max number of hive partition values to return while list partitions, -1 means no limitation.
-
-Type: `short`
-
-Default: `-1`
-
-Mutable: `false`
-
-Master only: `false`
-
-### `max_hive_partition_cache_num`
-
-TODO
-
-Type: `long`
-
-Default: `100000`
-
-Mutable: `false`
-
-Master only: `false`
-
-### `max_hive_table_cache_num`
-
-Max cache number of hive table to partition names list.
-
-Type: `long`
-
-Default: `1000`
-
-Mutable: `false`
-
-Master only: `false`
-
-### `max_instance_num`
-
-TODO
-
-Type: `int`
-
-Default: `128`
-
-Mutable: `true`
-
-Master only: `false`
-
-### `max_load_timeout_second`
-
-Maximal timeout for load job, in seconds.
-
-Type: `int`
-
-Default: `259200`
-
-Mutable: `true`
-
-Master only: `true`
-
-### `max_meta_size_per_copy_into_job`
-
-TODO
-
-Type: `int`
-
-Default: `51200`
-
-Mutable: `false`
-
-Master only: `false`
-
-### `max_multi_partition_num`
-
-TODO
-
-Type: `int`
-
-Default: `4096`
-
-Mutable: `true`
-
-Master only: `true`
-
-### `max_mysql_service_task_threads_num`
-
-The max number of task threads in MySQL service
-
-Type: `int`
-
-Default: `4096`
-
-Mutable: `false`
-
-Master only: `false`
-
-### `max_pending_mtmv_scheduler_task_num`
-
-TODO
-
-Type: `int`
-
-Default: `100`
-
-Mutable: `true`
-
-Master only: `true`
-
-### `max_point_query_retry_time`
-
-TODO
-
-<<<<<<< HEAD
-Type: `int`
-=======
-- all pending load job will failed when call begin txn api
-- all prepare load job will failed when call commit txn api
-- all committed load job will waiting to be published
->>>>>>> 0f37f1c3
-
-Default: `2`
-
-Mutable: `true`
-
-Master only: `false`
-
-### `max_query_profile_num`
-
-TODO
-
-Type: `int`
-
-Default: `100`
-
-Mutable: `true`
-
-Master only: `false`
-
-### `max_query_retry_time`
-
-TODO
-
-Type: `int`
-
-Default: `1`
-
-Mutable: `true`
-
-Master only: `false`
-
-### `max_replica_count_when_schema_change`
-
-TODO
-
-Type: `long`
-
-Default: `100000`
-
-Mutable: `true`
-
-Master only: `true`
-
-### `max_replication_num_per_tablet`
-
-TODO
-
-Type: `short`
-
-Default: `32767`
-
-Mutable: `true`
-
-Master only: `true`
-
-### `max_routine_load_job_num`
-
-TODO
-
-Type: `int`
-
-Default: `100`
-
-Mutable: `true`
-
-Master only: `true`
-
-### `max_routine_load_task_concurrent_num`
-
-TODO
-
-Type: `int`
-
-Default: `5`
-
-Mutable: `true`
-
-Master only: `true`
-
-### `max_routine_load_task_num_per_be`
-
-TODO
-
-Type: `int`
-
-Default: `5`
-
-Mutable: `true`
-
-Master only: `true`
-
-### `max_running_mtmv_scheduler_task_num`
-
-TODO
-
-Type: `int`
-
-Default: `100`
-
-Mutable: `true`
-
-Master only: `true`
-
-### `max_running_rollup_job_num_per_table`
-
-TODO
-
-Type: `int`
-
-Default: `1`
-
-Mutable: `true`
-
-Master only: `true`
-
-### `max_running_txn_num_per_db`
-
-Maximum concurrent running txn num including prepare, commit txns under a single db.
-
-Type: `int`
-
-Default: `1000`
-
-Mutable: `true`
-
-Master only: `true`
-
-### `max_same_name_catalog_trash_num`
-
-TODO
-
-Type: `int`
-
-Default: `3`
-
-Mutable: `true`
-
-Master only: `true`
-
-### `max_scheduling_tablets`
-
-TODO
-
-Type: `int`
-
-Default: `2000`
-
-Mutable: `true`
-
-Master only: `true`
-
-### `max_small_file_number`
-
-TODO
-
-Type: `int`
-
-Default: `100`
-
-Mutable: `true`
-
-Master only: `true`
-
-### `max_small_file_size_bytes`
-
-TODO
-
-Type: `int`
-
-Default: `1048576`
-
-Mutable: `true`
-
-Master only: `true`
-
-### `max_stream_load_record_size`
-
-Default max number of recent stream load record that can be stored in memory.
-
-Type: `int`
-
-Default: `5000`
-
-Mutable: `true`
-
-Master only: `true`
-
-### `max_stream_load_timeout_second`
-
-Maximal timeout for stream load job, in seconds.
-
-<<<<<<< HEAD
-Type: `int`
-=======
-Default：`500 * 1024 * 1024 * 1024L`  （500G）
->>>>>>> 0f37f1c3
-
-Default: `259200`
-
-Mutable: `true`
-
-Master only: `true`
-
-### `max_sync_task_threads_num`
-
-Maximal concurrent num of sync job.
-
-Type: `int`
-
-Default: `10`
-
-Mutable: `false`
-
-Master only: `false`
-
-### `max_tolerable_backend_down_num`
-
-TODO
-
-Type: `int`
-
-Default: `0`
-
-Mutable: `true`
-
-Master only: `true`
-
-### `max_unfinished_load_job`
-
-TODO
-
-Type: `long`
-
-Default: `1000`
-
-Mutable: `true`
-
-Master only: `true`
-
-### `merge_on_write_forced_to_false`
-
-TODO
-
-Type: `boolean`
-
-Default: `false`
-
-Mutable: `true`
-
-Master only: `false`
-
-### `meta_delay_toleration_second`
-
-The toleration delay time of meta data synchronization, in seconds. If the delay of meta data exceeds this value, non-master FE will stop offering service
-
-Type: `int`
-
-Default: `300`
-
-Mutable: `false`
-
-Master only: `false`
-
-### `meta_dir`
-
-The directory to save Doris meta data
-
-Type: `String`
-
-Default: `/mnt/disk1/dengxin/selectdb-core/doris-meta`
-
-Mutable: `false`
-
-Master only: `false`
-
-### `meta_publish_timeout_ms`
-
-TODO
-
-Type: `int`
-
-Default: `1000`
-
-Mutable: `false`
-
-Master only: `false`
-
-### `meta_service_connection_age_base_minutes`
-
-TODO
-
-Type: `int`
-
-Default: `0`
-
-Mutable: `true`
-
-Master only: `false`
-
-### `meta_service_connection_pool_size`
-
-TODO
-
-Type: `int`
-
-Default: `20`
-
-Mutable: `true`
-
-Master only: `false`
-
-### `meta_service_connection_pooled`
-
-TODO
-
-Type: `boolean`
-
-Default: `false`
-
-Mutable: `true`
-
-Master only: `false`
-
-### `meta_service_endpoint`
-
-TODO
-
-Type: `String`
-
-Default: ``
-
-Mutable: `false`
-
-Master only: `false`
-
-### `meta_service_rpc_retry_times`
-
-TODO
-
-Type: `int`
-
-Default: `200`
-
-Mutable: `true`
-
-Master only: `false`
-
-### `meta_service_use_short_connection`
-
-TODO
-
-Type: `boolean`
-
-Default: `false`
-
-Mutable: `true`
-
-Master only: `false`
-
-### `metadata_checkpoint_memory_threshold`
-
-TODO
-
-Type: `long`
-
-Default: `70`
-
-Mutable: `true`
-
-Master only: `true`
-
-### `metadata_failure_recovery`
-
-If true, FE will reset bdbje replication group(that is, to remove all electable nodes info) and is supposed to start as Master. If all the electable nodes can not start, we can copy the meta data to another node and set this config to true to try to restart the FE. For more information, please refer to the metadata failure recovery document on the official website.
-
-Type: `String`
-
-Default: `false`
-
-Mutable: `false`
-
-Master only: `false`
-
-### `min_backend_num_for_external_table`
-
-TODO
-
-Type: `int`
-
-Default: `3`
-
-Mutable: `true`
-
-Master only: `false`
-
-### `min_balance_tablet_num_per_run`
-
-TODO
-
-Type: `int`
-
-Default: `2`
-
-Mutable: `true`
-
-Master only: `false`
-
-### `min_be_exec_version`
-
-TODO
-
-Type: `int`
-
-Default: `0`
-
-Mutable: `false`
-
-Master only: `false`
-
-### `min_bytes_indicate_replica_too_large`
-
-TODO
-
-Type: `long`
-
-Default: `2147483648`
-
-Mutable: `true`
-
-Master only: `true`
-
-### `min_bytes_per_broker_scanner`
-
-Minimal bytes that a single broker scanner will read. When splitting file in broker load, if the size of split file is less than this value, it will not be split.
-
-Type: `long`
-
-Default: `67108864`
-
-Mutable: `true`
-
-Master only: `true`
-
-### `min_bytes_sync_commit`
-
-Min bytes that a sync job will commit. When receiving bytes less than it, SyncJob will continue to wait for the next batch of data until the time exceeds `sync_commit_interval_second`.
-
-Type: `long`
-
-Default: `15728640`
-
-Mutable: `true`
-
-Master only: `true`
-
-### `min_clone_task_timeout_sec`
-
-TODO
-
-Type: `long`
-
-Default: `180`
-
-Mutable: `true`
-
-Master only: `true`
-
-### `min_load_timeout_second`
-
-Minimal timeout for load job, in seconds.
-
-Type: `int`
-
-Default: `1`
-
-Mutable: `true`
-
-Master only: `true`
-
-### `min_replication_num_per_tablet`
-
-TODO
-
-Type: `short`
-
-Default: `1`
-
-Mutable: `true`
-
-Master only: `true`
-
-### `min_sync_commit_size`
-
-Min events that a sync job will commit. When receiving events less than it, SyncJob will continue to wait for the next batch of data until the time exceeds `sync_commit_interval_second`.
-
-Type: `long`
-
-Default: `10000`
-
-Mutable: `true`
-
-Master only: `true`
-
-### `min_version_count_indicate_replica_compaction_too_slow`
-
-TODO
-
-Type: `int`
-
-Default: `200`
-
-Mutable: `true`
-
-Master only: `false`
-
-### `mysql_load_in_memory_record`
-
-TODO
-
-Type: `int`
-
-Default: `20`
-
-Mutable: `false`
-
-Master only: `false`
-
-### `mysql_load_server_secure_path`
-
-TODO
-
-Type: `String`
-
-Default: ``
-
-<<<<<<< HEAD
-Mutable: `false`
-
-Master only: `false`
-=======
-labels of finished or cancelled load jobs will be removed after `label_keep_max_second` ，
-
-1. The removed labels can be reused.
-2. Set a short time will lower the FE memory usage.  (Because all load jobs' info is kept in memory before being removed)
->>>>>>> 0f37f1c3
-
-### `mysql_load_thread_pool`
-
-TODO
-
-Type: `int`
-
-Default: `4`
-
-Mutable: `false`
-
-Master only: `false`
-
-### `mysql_nio_backlog_num`
-
-The backlog number of mysql nio server. If you enlarge this value, you should enlarge the value in `/proc/sys/net/core/somaxconn` at the same time
-
-Type: `int`
-
-Default: `1024`
-
-Mutable: `false`
-
-Master only: `false`
-
-### `mysql_service_io_threads_num`
-
-The number of IO threads in MySQL service
-
-Type: `int`
-
-Default: `4`
-
-Mutable: `false`
-
-Master only: `false`
-
-### `mysql_ssl_default_ca_certificate`
-
-TODO
-
-Type: `String`
-
-Default: `/mnt/disk1/dengxin/selectdb-core/mysql_ssl_default_certificate/ca_certificate.p12`
-
-Mutable: `false`
-
-Master only: `false`
-
-### `mysql_ssl_default_ca_certificate_password`
-
-TODO
-
-Type: `String`
-
-Default: `doris`
-
-Mutable: `false`
-
-Master only: `false`
-
-### `mysql_ssl_default_server_certificate`
-
-TODO
-
-Type: `String`
-
-Default: `/mnt/disk1/dengxin/selectdb-core/mysql_ssl_default_certificate/server_certificate.p12`
-
-Mutable: `false`
-
-Master only: `false`
-
-### `mysql_ssl_default_server_certificate_password`
-
-TODO
-
-Type: `String`
-
-Default: `doris`
-
-Mutable: `false`
-
-Master only: `false`
-
-### `partition_in_memory_update_interval_secs`
-
-TODO
-
-Type: `int`
-
-Default: `300`
-
-Mutable: `false`
-
-Master only: `true`
-
-### `partition_rebalance_max_moves_num_per_selection`
-
-TODO
-
-Type: `int`
-
-Default: `10`
-
-Mutable: `true`
-
-Master only: `true`
-
-### `partition_rebalance_move_expire_after_access`
-
-TODO
-
-Type: `long`
-
-Default: `600`
-
-Mutable: `true`
-
-Master only: `true`
-
-### `period_of_auto_resume_min`
-
-TODO
-
-Type: `int`
-
-Default: `5`
-
-Mutable: `true`
-
-Master only: `true`
-
-### `plugin_dir`
-
-The installation directory of the plugin
-
-Type: `String`
-
-Default: `/mnt/disk1/dengxin/selectdb-core/plugins`
-
-Mutable: `false`
-
-Master only: `false`
-
-### `plugin_enable`
-
-Whether to enable the plugin
-
-Type: `boolean`
-
-Default: `true`
-
-Mutable: `true`
-
-Master only: `true`
-
-### `pre_heating_time_limit_sec`
-
-TODO
-
-Type: `int`
-
-Default: `300`
-
-Mutable: `true`
-
-Master only: `false`
-
-### `prefer_compute_node_for_external_table`
-
-TODO
-
-Type: `boolean`
-
-Default: `false`
-
-Mutable: `true`
-
-Master only: `false`
-
-### `preheating_enabled`
-
-TODO
-
-Type: `boolean`
-
-Default: `true`
-
-Mutable: `true`
-
-Master only: `false`
-
-### `priority_networks`
-
-The preferred network address. If FE has multiple network addresses, this configuration can be used to specify the preferred network address. This is a semicolon-separated list, each element is a CIDR representation of the network address
-
-Type: `String`
-
-Default: ``
-
-Mutable: `false`
-
-Master only: `false`
-
-### `proxy_auth_enable`
-
-TODO
-
-Type: `boolean`
-
-Default: `false`
-
-Mutable: `false`
-
-Master only: `false`
-
-### `proxy_auth_magic_prefix`
-
-TODO
-
-Type: `String`
-
-Default: `x@8`
-
-Mutable: `false`
-
-Master only: `false`
-
-### `publish_version_interval_ms`
-
-The interval of publish task trigger thread, in milliseconds
-
-Type: `int`
-
-Default: `10`
-
-Mutable: `false`
-
-Master only: `true`
-
-### `publish_version_timeout_second`
-
-Maximal waiting time for all publish version tasks of one transaction to be finished, in seconds.
-
-Type: `int`
-
-Default: `30`
-
-Mutable: `true`
-
-Master only: `true`
-
-### `pull_request_id`
-
-TODO
-
-Type: `int`
-
-Default: `0`
-
-Mutable: `true`
-
-Master only: `false`
-
-### `qe_max_connection`
-
-Maximal number of connections of MySQL server per FE.
-
-Type: `int`
-
-Default: `1024`
-
-Mutable: `false`
-
-Master only: `false`
-
-### `qe_slow_log_ms`
-
-The threshold of slow query, in milliseconds. If the response time of a query exceeds this threshold, it will be recorded in audit log.
-
-Type: `long`
-
-Default: `5000`
-
-Mutable: `true`
-
-Master only: `false`
-
-### `query_colocate_join_memory_limit_penalty_factor`
-
-Colocate join PlanFragment instance memory limit penalty factor.
-
-Type: `int`
-
-Default: `1`
-
-Mutable: `true`
-
-Master only: `false`
-
-### `query_port`
-
-The port of FE MySQL server
-
-Type: `int`
-
-Default: `9030`
-
-Mutable: `false`
-
-Master only: `false`
-
-### `range_desc_read_by_column_def`
-
-TODO
-
-Type: `boolean`
-
-Default: `true`
-
-Mutable: `false`
-
-Master only: `false`
-
-### `recover_with_empty_tablet`
-
-TODO
-
-Type: `boolean`
-
-Default: `false`
-
-Mutable: `true`
-
-Master only: `true`
-
-### `recover_with_skip_missing_version`
-
-TODO
-
-Type: `String`
-
-Default: `disable`
-
-Mutable: `true`
-
-Master only: `true`
-
-### `remote_fragment_exec_timeout_ms`
-
-TODO
-
-Type: `long`
-
-Default: `5000`
-
-Mutable: `true`
-
-Master only: `false`
-
-### `repair_slow_replica`
-
-TODO
-
-Type: `boolean`
-
-Default: `false`
-
-Mutable: `true`
-
-Master only: `true`
-
-### `replica_ack_policy`
-
-The replica ack policy of bdbje. See: http://docs.oracle.com/cd/E17277_02/html/java/com/sleepycat/je/Durability.ReplicaAckPolicy.html
-
-Type: `String`
-
-Default: `SIMPLE_MAJORITY`
-
-Options: `ALL`, `NONE`, `SIMPLE_MAJORITY`
-
-Mutable: `false`
-
-Master only: `false`
-
-### `replica_sync_policy`
-
-Same as `master_sync_policy`
-
-Type: `String`
-
-Default: `SYNC`
-
-Options: `SYNC`, `NO_SYNC`, `WRITE_NO_SYNC`
-
-Mutable: `false`
-
-Master only: `false`
-
-### `report_queue_size`
-
-TODO
-
-Type: `int`
-
-Default: `100`
-
-Mutable: `true`
-
-Master only: `true`
-
-### `rpc_port`
-
-The port of FE thrift server
-
-Type: `int`
-
-Default: `9020`
-
-Mutable: `false`
-
-Master only: `false`
-
-### `s3_compatible_object_storages`
-
-TODO
-
-Type: `String`
-
-Default: `s3,oss,cos,bos`
-
-Mutable: `false`
-
-Master only: `false`
-
-### `schedule_slot_num_per_path`
-
-TODO
-
-Type: `int`
-
-Default: `2`
-
-Mutable: `false`
-
-Master only: `false`
-
-### `scheduler_mtmv_job_expired`
-
-TODO
-
-Type: `long`
-
-Default: `86400`
-
-Mutable: `true`
-
-Master only: `true`
-
-### `scheduler_mtmv_task_expired`
-
-TODO
-
-Type: `long`
-
-Default: `86400`
-
-Mutable: `true`
-
-Master only: `true`
-
-### `show_details_for_unaccessible_tablet`
-
-When set to true, if a query is unable to select a healthy replica, the detailed information of all the replicas of the tablet, including the specific reason why they are unqueryable, will be printed out.
-
-Type: `boolean`
-
-Default: `false`
-
-Mutable: `true`
-
-Master only: `false`
-
-### `skip_compaction_slower_replica`
-
-TODO
-
-Type: `boolean`
-
-Default: `true`
-
-Mutable: `true`
-
-Master only: `false`
-
-### `skip_localhost_auth_check`
-
-TODO
-
-Type: `boolean`
-
-Default: `true`
-
-Mutable: `false`
-
-Master only: `false`
-
-### `small_file_dir`
-
-TODO
-
-Type: `String`
-
-Default: `/mnt/disk1/dengxin/selectdb-core/small_files`
-
-Mutable: `false`
-
-Master only: `false`
-
-### `spark_dpp_version`
-
-Default spark dpp version
-
-Type: `String`
-
-Default: `1.0.0`
-
-Mutable: `false`
-
-Master only: `false`
-
-### `spark_home_default_dir`
-
-Spark dir for Spark Load
-
-Type: `String`
-
-Default: `/mnt/disk1/dengxin/selectdb-core/lib/spark2x`
-
-Mutable: `true`
-
-Master only: `true`
-
-### `spark_launcher_log_dir`
-
-Spark launcher log dir
-
-Type: `String`
-
-Default: `/mnt/disk1/dengxin/selectdb-core/log/spark_launcher_log`
-
-Mutable: `false`
-
-Master only: `false`
-
-### `spark_load_checker_interval_second`
-
-<<<<<<< HEAD
-The interval of spark load job scheduler, in seconds.
-=======
-the factor of delay time before deciding to repair tablet.
->>>>>>> 0f37f1c3
-
-Type: `int`
-
-Default: `60`
-
-Mutable: `false`
-
-Master only: `false`
-
-### `spark_load_default_timeout_second`
-
-Default timeout for spark load job, in seconds.
-
-Type: `int`
-
-Default: `86400`
-
-Mutable: `true`
-
-Master only: `true`
-
-### `spark_resource_path`
-
-Spark dependencies dir for Spark Load
-
-Type: `String`
-
-Default: ``
-
-Mutable: `false`
-
-Master only: `false`
-
-### `ssl_force_client_auth`
-
-TODO
-
-Type: `boolean`
-
-Default: `false`
-
-Mutable: `false`
-
-Master only: `false`
-
-### `statement_submitter_threads_num`
-
-TODO
-
-Type: `int`
-
-Default: `64`
-
-Mutable: `false`
-
-Master only: `false`
-
-### `statistic_internal_table_replica_num`
-
-TODO
-
-Type: `int`
-
-Default: `1`
-
-Mutable: `false`
-
-Master only: `false`
-
-### `statistics_simultaneously_running_task_num`
-
-TODO
-
-<<<<<<< HEAD
-Type: `int`
-
-Default: `10`
-=======
-- Whether to enable the Storage Policy feature. This config allows users to separate hot and cold data.
-Default: false
->>>>>>> 0f37f1c3
-
-Mutable: `false`
-
-Master only: `false`
-
-### `stats_cache_size`
-
-TODO
-
-Type: `long`
-
-Default: `100000`
-
-Mutable: `false`
-
-Master only: `false`
-
-### `storage_flood_stage_left_capacity_bytes`
-
-TODO
-
-Type: `long`
-
-Default: `1073741824`
-
-Mutable: `true`
-
-Master only: `true`
-
-### `storage_flood_stage_usage_percent`
-
-TODO
-
-Type: `int`
-
-Default: `95`
-
-Mutable: `true`
-
-Master only: `true`
-
-### `storage_high_watermark_usage_percent`
-
-TODO
-
-Type: `int`
-
-Default: `85`
-
-Mutable: `true`
-
-Master only: `true`
-
-### `storage_min_left_capacity_bytes`
-
-TODO
-
-Type: `long`
-
-Default: `2147483648`
-
-Mutable: `true`
-
-Master only: `true`
-
-### `stream_load_default_precommit_timeout_second`
-
-Default pre-commit timeout for stream load job, in seconds.
-
-Type: `int`
-
-Default: `3600`
-
-Mutable: `true`
-
-Master only: `true`
-
-### `stream_load_default_timeout_second`
-
-Default timeout for stream load job, in seconds.
-
-Type: `int`
-
-Default: `259200`
-
-Mutable: `true`
-
-Master only: `true`
-
-### `streaming_label_keep_max_second`
-
-For some high frequency load jobs such as INSERT, STREAMING LOAD, ROUTINE_LOAD_TASK, DELETERemove the finished job or task if expired. The removed job or task can be reused.
-
-Type: `int`
-
-Default: `43200`
-
-Mutable: `true`
-
-Master only: `true`
-
-### `sts_duration`
-
-TODO
-
-Type: `int`
-
-Default: `3600`
-
-Mutable: `true`
-
-Master only: `false`
-
-### `sync_checker_interval_second`
-
-The interval of sync job scheduler, in seconds.
-
-Type: `int`
-
-Default: `5`
-
-Mutable: `false`
-
-Master only: `false`
-
-### `sync_commit_interval_second`
-
-Maximal intervals between two sync job's commits.
-
-Type: `long`
-
-Default: `10`
-
-Mutable: `true`
-
-Master only: `true`
-
-### `sys_log_delete_age`
-
-The maximum survival time of the FE log file. After exceeding this time, the log file will be deleted. Supported formats include: 7d, 10h, 60m, 120s
-
-Type: `String`
-
-Default: `7d`
-
-<<<<<<< HEAD
-Mutable: `false`
-=======
-Whether to enable the ODBC table, it is not enabled by default. You need to manually configure it when you use it.
->>>>>>> 0f37f1c3
-
-Master only: `false`
-
-### `sys_log_dir`
-
-The path of the FE log file, used to store fe.log
-
-Type: `String`
-
-Default: `/mnt/disk1/dengxin/selectdb-core/log`
-
-Mutable: `false`
-
-Master only: `false`
-
-### `sys_log_level`
-
-The level of FE log
-
-Type: `String`
-
-Default: `INFO`
-
-Options: `INFO`, `WARN`, `ERROR`, `FATAL`
-
-Mutable: `false`
-
-Master only: `false`
-
-### `sys_log_mode`
-
-The output mode of FE log, and NORMAL mode is the default output mode, which means the logs are synchronized and contain location information. BRIEF mode is synchronized and does not contain location information. ASYNC mode is asynchronous and does not contain location information. The performance of the three log output modes increases in sequence
-
-Type: `String`
-
-Default: `NORMAL`
-
-Options: `NORMAL`, `BRIEF`, `ASYNC`
-
-Mutable: `false`
-
-Master only: `false`
-
-### `sys_log_roll_interval`
-
-The split cycle of the FE log file
-
-Type: `String`
-
-Default: `DAY`
-
-Options: `DAY`, `HOUR`
-
-Mutable: `false`
-
-Master only: `false`
-
-### `sys_log_roll_num`
-
-The maximum number of FE log files. After exceeding this number, the oldest log file will be deleted
-
-Type: `int`
-
-Default: `10`
-
-Mutable: `false`
-
-Master only: `false`
-
-### `sys_log_verbose_modules`
-
-Verbose module. The VERBOSE level log is implemented by the DEBUG level of log4j. If set to `org.apache.doris.catalog`, the DEBUG log of the class under this package will be printed.
-
-Type: `String[]`
-
-Default: `[]`
-
-Mutable: `false`
-
-Master only: `false`
-
-### `table_name_length_limit`
-
-TODO
-
-Type: `int`
-
-Default: `64`
-
-Mutable: `true`
-
-Master only: `true`
-
-### `tablet_create_timeout_second`
-
-Maximal waiting time for creating a single replica, in seconds. eg. if you create a table with #m tablets and #n replicas for each tablet, the create table request will run at most (m * n * tablet_create_timeout_second) before timeout
-
-Type: `int`
-
-Default: `1`
-
-Mutable: `true`
-
-Master only: `true`
-
-### `tablet_delete_timeout_second`
-
-The same meaning as `tablet_create_timeout_second`, but used when delete a tablet.
-
-Type: `int`
-
-Default: `2`
-
-Mutable: `true`
-
-Master only: `true`
-
-### `tablet_rebalancer_interval_second`
-
-TODO
-
-Type: `long`
-
-Default: `20`
-
-Mutable: `false`
-
-Master only: `false`
-
-### `tablet_rebalancer_type`
-
-TODO
-
-Type: `String`
-
-Default: `BeLoad`
-
-Mutable: `false`
-
-Master only: `true`
-
-### `tablet_repair_delay_factor_second`
-
-TODO
-
-Type: `long`
-
-Default: `60`
-
-Mutable: `true`
-
-Master only: `true`
-
-### `tablet_stat_update_interval_second`
-
-TODO
-
-Type: `int`
-
-Default: `60`
-
-Mutable: `false`
-
-Master only: `false`
-
-### `thrift_backlog_num`
-
-The backlog number of thrift server. If you enlarge this value, you should enlarge the value in `/proc/sys/net/core/somaxconn` at the same time
-
-Type: `int`
-
-Default: `1024`
-
-Mutable: `false`
-
-Master only: `false`
-
-### `thrift_client_timeout_ms`
-
-The connection timeout of thrift client, in milliseconds. 0 means no timeout.
-
-Type: `int`
-
-Default: `0`
-
-Mutable: `false`
-
-Master only: `false`
-
-### `thrift_server_max_worker_threads`
-
-The max worker threads of thrift server
-
-Type: `int`
-
-Default: `4096`
-
-Mutable: `false`
-
-Master only: `false`
-
-### `thrift_server_type`
-
-TODO
-
-Type: `String`
-
-Default: `THREAD_POOL`
-
-Mutable: `false`
-
-Master only: `false`
-
-### `tmp_dir`
-
-The directory to save Doris temp data
-
-Type: `String`
-
-Default: `/mnt/disk1/dengxin/selectdb-core/temp_dir`
-
-Mutable: `false`
-
-Master only: `false`
-
-### `token_generate_period_hour`
-
-TODO
-
-Type: `int`
-
-Default: `12`
-
-Mutable: `false`
-
-Master only: `true`
-
-### `token_queue_size`
-
-TODO
-
-Type: `int`
-
-Default: `6`
-
-Mutable: `false`
-
-Master only: `true`
-
-### `trace_export_url`
-
-TODO
-
-Type: `String`
-
-Default: `http://127.0.0.1:9411/api/v2/spans`
-
-Mutable: `false`
-
-Master only: `false`
-
-### `trace_exporter`
-
-TODO
-
-Type: `String`
-
-Default: `zipkin`
-
-Mutable: `false`
-
-Master only: `false`
-
-### `transaction_clean_interval_second`
-
-The clean interval of transaction, in seconds. In each cycle, the expired history transaction will be cleaned
-
-Type: `int`
-
-Default: `30`
-
-Mutable: `false`
-
-Master only: `false`
-
-### `txn_rollback_limit`
-
-The max txn number which bdbje can rollback when trying to rejoin the group. If the number of rollback txn is larger than this value, bdbje will not be able to rejoin the group, and you need to clean up bdbje data manually.
-
-Type: `int`
-
-Default: `100`
-
-Mutable: `false`
-
-Master only: `false`
-
-### `use_compact_thrift_rpc`
-
-TODO
-
-Type: `boolean`
-
-Default: `true`
-
-Mutable: `true`
-
-Master only: `false`
-
-### `use_fuzzy_session_variable`
-
-TODO
-
-Type: `boolean`
-
-Default: `false`
-
-Mutable: `true`
-
-Master only: `false`
-
-### `use_new_tablet_scheduler`
-
-TODO
-
-Type: `boolean`
-
-Default: `true`
-
-Mutable: `false`
-
-Master only: `false`
-
-### `using_old_load_usage_pattern`
-
-TODO
-
-Type: `boolean`
-
-Default: `false`
-
-Mutable: `true`
-
-Master only: `true`
-
-### `valid_version_count_delta_ratio_between_replicas`
-
-TODO
-
-Type: `double`
-
-Default: `0.5`
-
-Mutable: `true`
-
-Master only: `true`
-
-### `warn_sys_accumulated_file_size`
-
-TODO
-
-Type: `int`
-
-Default: `2`
-
 Mutable: `false`
 
 Master only: `false`
@@ -4786,31 +4774,21 @@
 
 Type: `String`
 
-Default: `/mnt/disk1/dengxin/selectdb-core/lib/yarn-client/hadoop/bin/yarn`
-
-Mutable: `false`
-
-Master only: `false`
-
-<<<<<<< HEAD
+Default: `/mnt/disk1/gavinchou/workspace/selectdb-dev/lib/yarn-client/hadoop/bin/yarn`
+
+Mutable: `false`
+
+Master only: `false`
+
 ### `yarn_config_dir`
 
 Yarn config path
 
 Type: `String`
 
-Default: `/mnt/disk1/dengxin/selectdb-core/lib/yarn-config`
-
-Mutable: `false`
-=======
-#### `div_precision_increment`
-<version since="dev"></version>
->>>>>>> 0f37f1c3
-
-Master only: `false`
-
-<<<<<<< HEAD
-=======
-This variable indicates the number of digits by which to increase the scale of the result of
-division operations performed with the `/` operator.
->>>>>>> 0f37f1c3
+Default: `/mnt/disk1/gavinchou/workspace/selectdb-dev/lib/yarn-config`
+
+Mutable: `false`
+
+Master only: `false`
+
