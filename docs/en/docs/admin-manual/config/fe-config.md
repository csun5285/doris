---
{
    "title": "FE Configuration",
    "language": "en"
}
---

<!--
Licensed to the Apache Software Foundation (ASF) under one
or more contributor license agreements.  See the NOTICE file
distributed with this work for additional information
regarding copyright ownership.  The ASF licenses this file
to you under the Apache License, Version 2.0 (the
"License"); you may not use this file except in compliance
with the License.  You may obtain a copy of the License at

  http://www.apache.org/licenses/LICENSE-2.0

Unless required by applicable law or agreed to in writing,
software distributed under the License is distributed on an
"AS IS" BASIS, WITHOUT WARRANTIES OR CONDITIONS OF ANY
KIND, either express or implied.  See the License for the
specific language governing permissions and limitations
under the License.
-->

<!-- Please sort the configuration alphabetically -->

# FE Configuration

This document mainly introduces the relevant configuration items of FE.

The FE configuration file `fe.conf` is usually stored in the `conf/` directory of the FE deployment path. In version 0.14, another configuration file `fe_custom.conf` will be introduced. The configuration file is used to record the configuration items that are dynamically configured and persisted by the user during operation.

After the FE process is started, it will read the configuration items in `fe.conf` first, and then read the configuration items in `fe_custom.conf`. The configuration items in `fe_custom.conf` will overwrite the same configuration items in `fe.conf`.

The location of the `fe_custom.conf` file can be configured in `fe.conf` through the `custom_config_dir` configuration item.

## View configuration items

There are two ways to view the configuration items of FE:

1. FE web page

    Open the FE web page `http://fe_host:fe_http_port/variable` in the browser. You can see the currently effective FE configuration items in `Configure Info`.

2. View by command

    After the FE is started, you can view the configuration items of the FE in the MySQL client with the following command:

    `ADMIN SHOW FRONTEND CONFIG;`

    The meanings of the columns in the results are as follows:

    * Key: the name of the configuration item.
    * Value: The value of the current configuration item.
    * Type: The configuration item value type, such as integer or string.
    * IsMutable: whether it can be dynamically configured. If true, the configuration item can be dynamically configured at runtime. If false, it means that the configuration item can only be configured in `fe.conf` and takes effect after restarting FE.
    * MasterOnly: Whether it is a unique configuration item of Master FE node. If it is true, it means that the configuration item is meaningful only at the Master FE node, and is meaningless to other types of FE nodes. If false, it means that the configuration item is meaningful in all types of FE nodes.
    * Comment: The description of the configuration item.

## Set configuration items

There are two ways to configure FE configuration items:

1. Static configuration

    Add and set configuration items in the `conf/fe.conf` file. The configuration items in `fe.conf` will be read when the FE process starts. Configuration items not in `fe.conf` will use default values.

2. Dynamic configuration via MySQL protocol

    After the FE starts, you can set the configuration items dynamically through the following commands. This command requires administrator privilege.

    `ADMIN SET FRONTEND CONFIG (" fe_config_name "=" fe_config_value ");`

    Not all configuration items support dynamic configuration. You can check whether the dynamic configuration is supported by the `IsMutable` column in the` ADMIN SHOW FRONTEND CONFIG; `command result.

    If the configuration item of `MasterOnly` is modified, the command will be directly forwarded to the Master FE and only the corresponding configuration item in the Master FE will be modified.

    **Configuration items modified in this way will become invalid after the FE process restarts.**

    For more help on this command, you can view it through the `HELP ADMIN SET CONFIG;` command.

3. Dynamic configuration via HTTP protocol

    For details, please refer to [Set Config Action](../http-actions/fe/set-config-action.md)

    This method can also persist the modified configuration items. The configuration items will be persisted in the `fe_custom.conf` file and will still take effect after FE is restarted.

## Examples

1. Modify `async_pending_load_task_pool_size`

    Through `ADMIN SHOW FRONTEND CONFIG;` you can see that this configuration item cannot be dynamically configured (`IsMutable` is false). You need to add in `fe.conf`:

    `async_pending_load_task_pool_size = 20`

    Then restart the FE process to take effect the configuration.

2. Modify `dynamic_partition_enable`

    Through `ADMIN SHOW FRONTEND CONFIG;` you can see that the configuration item can be dynamically configured (`IsMutable` is true). And it is the unique configuration of Master FE. Then first we can connect to any FE and execute the following command to modify the configuration:

    ```
    ADMIN SET FRONTEND CONFIG ("dynamic_partition_enable" = "true"); `
    ```

    Afterwards, you can view the modified value with the following command:

    ```
    set forward_to_master = true;
    ADMIN SHOW FRONTEND CONFIG;
    ```

    After modification in the above manner, if the Master FE restarts or a Master election is performed, the configuration will be invalid. You can add the configuration item directly in `fe.conf` and restart the FE to make the configuration item permanent.

3. Modify `max_distribution_pruner_recursion_depth`

    Through `ADMIN SHOW FRONTEND CONFIG;` you can see that the configuration item can be dynamically configured (`IsMutable` is true). It is not unique to Master FE.

    Similarly, we can modify the configuration by dynamically modifying the configuration command. Because this configuration is not unique to the Master FE, user need to connect to different FEs separately to modify the configuration dynamically, so that all FEs use the modified configuration values.

## Configurations

### max_dynamic_partition_num

Default：500

IsMutable：true

MasterOnly：true

Used to limit the maximum number of partitions that can be created when creating a dynamic partition table,  to avoid creating too many partitions at one time. The number is determined by "start" and "end" in the dynamic partition parameters..

<version since="1.2.0">

### max_multi_partition_num

Default：4096

IsMutable：false

MasterOnly：true

Used to limit the maximum number of partitions that can be created when multi creating partitions, to avoid creating too many partitions at one time.

</version>

### grpc_max_message_size_bytes

Default：1G

Used to set the initial flow window size of the GRPC client channel, and also used to max message size.  When the result set is large, you may need to increase this value.

### min_replication_num_per_tablet

Default: 1

Used to set minimal number of replication per tablet.

### max_replication_num_per_tablet

Default: 32767

Used to set maximal number of replication per tablet.

### enable_outfile_to_local

Default：false

Whether to allow the outfile function to export the results to the local disk.

### enable_access_file_without_broker

Default：false

IsMutable：true

MasterOnly：true

This config is used to try skip broker when access bos or other cloud storage via broker

### enable_bdbje_debug_mode

Default：false

If set to true, FE will be started in BDBJE debug mode

### enable_http_server_v2

Default：The default is true after the official 0.14.0 version is released, and the default is false before

HTTP Server V2 is implemented by SpringBoot. It uses an architecture that separates the front and back ends. Only when httpv2 is enabled can users use the new front-end UI interface.

### jetty_server_acceptors

Default：2

### jetty_server_selectors

Default：4

### jetty_server_workers

Default：0

With the above three parameters, Jetty's thread architecture model is very simple, divided into acceptors, selectors and workers three thread pools. Acceptors are responsible for accepting new connections, and then hand them over to selectors to process the unpacking of the HTTP message protocol, and finally workers process the request. The first two thread pools adopt a non-blocking model, and one thread can handle the read and write of many sockets, so the number of thread pools is small.

For most projects, only 1-2 acceptors threads are required, and 2 to 4 selectors threads are sufficient. Workers are obstructive business logic, often have more database operations, and require a large number of threads. The specific number depends on the proportion of QPS and IO events of the application. The higher the QPS, the more threads are required, the higher the proportion of IO, the more threads waiting, and the more total threads required.

Worker thread pool is not set by default, set according to your needs


### jetty_server_max_http_post_size

Default：`100 * 1024 * 1024`  （100MB）

This is the maximum number of bytes of the file uploaded by the put or post method, the default value: 100MB

### jetty_server_max_http_header_size

Default：10240  （10K）

http header size configuration parameter, the default value is 10K

### frontend_address

Status: Deprecated, not recommended use. This parameter may be deleted later Type: string Description: Explicitly set the IP address of FE instead of using *InetAddress.getByName* to get the IP address. Usually in *InetAddress.getByName* When the expected results cannot be obtained. Only IP address is supported, not hostname. Default value: 0.0.0.0

### default_max_filter_ratio

Default：0

IsMutable：true

MasterOnly：true

Maximum percentage of data that can be filtered (due to reasons such as data is irregularly) , The default value is 0.

### default_db_data_quota_bytes

Default：1PB

IsMutable：true

MasterOnly：true

Used to set the default database data quota size. To set the quota size of a single database, you can use:

```
Set the database data quota, the unit is:B/K/KB/M/MB/G/GB/T/TB/P/PB
ALTER DATABASE db_name SET DATA QUOTA quota;
View configuration
show data （Detail：HELP SHOW DATA）
```

### default_db_replica_quota_size

Default: 1073741824

IsMutable：true

MasterOnly：true

Used to set the default database replica quota. To set the quota size of a single database, you can use:

```
Set the database replica quota
ALTER DATABASE db_name SET REPLICA QUOTA quota;
View configuration
show data （Detail：HELP SHOW DATA）
```

### enable_batch_delete_by_default

Default：false

IsMutable：true

MasterOnly：true

Whether to add a delete sign column when create unique table

### recover_with_empty_tablet

Default：false

IsMutable：true

MasterOnly：true

 In some very special circumstances, such as code bugs, or human misoperation, etc., all replicas of some tablets may be lost. In this case, the data has been substantially lost. However, in some scenarios, the business still hopes to ensure that the query will not report errors even if there is data loss, and reduce the perception of the user layer. At this point, we can use the blank Tablet to fill the missing replica to ensure that the query can be executed normally.

Set to true so that Doris will automatically use blank replicas to fill tablets which all replicas have been damaged or missing

### max_allowed_in_element_num_of_delete

Default：1024

IsMutable：true

MasterOnly：true

This configuration is used to limit element num of InPredicate in delete statement.

### cache_result_max_row_count

Default：3000

IsMutable：true

MasterOnly：false

In order to avoid occupying too much memory, the maximum number of rows that can be cached is 2000 by default. If this threshold is exceeded, the cache cannot be set

### cache_last_version_interval_second

Default：900

IsMutable：true

MasterOnly：false

The time interval of the latest partitioned version of the table refers to the time interval between the data update and the current version. It is generally set to 900 seconds, which distinguishes offline and real-time import

### cache_enable_partition_mode

Default：true

IsMutable：true

MasterOnly：false

When this switch is turned on, the query result set will be cached according to the partition. If the interval between the query table partition time and the query time is less than cache_last_version_interval_second, the result set will be cached according to the partition.

Part of the data will be obtained from the cache and some data from the disk when querying, and the data will be merged and returned to the client.

### cache_enable_sql_mode

Default：true

IsMutable：true

MasterOnly：false

If this switch is turned on, the SQL query result set will be cached. If the interval between the last visit version time in all partitions of all tables in the query is greater than cache_last_version_interval_second, and the result set is less than cache_result_max_row_count, the result set will be cached, and the next same SQL will hit the cache

If set to true, fe will enable sql result caching. This option is suitable for offline data update scenarios

|                        | case1 | case2 | case3 | case4 |
| ---------------------- | ----- | ----- | ----- | ----- |
| enable_sql_cache       | false | true  | true  | false |
| enable_partition_cache | false | false | true  | true  |

### min_clone_task_timeout_sec  和 max_clone_task_timeout_sec

Default：Minimum 3 minutes, maximum two hours

IsMutable：true

MasterOnly：true

Type: long Description: Used to control the maximum timeout of a clone task. The unit is second. Default value: 7200 Dynamic modification: yes

Can cooperate with `mix_clone_task_timeout_sec` to control the maximum and minimum timeout of a clone task. Under normal circumstances, the timeout of a clone task is estimated by the amount of data and the minimum transfer rate (5MB/s). In some special cases, these two configurations can be used to set the upper and lower bounds of the clone task timeout to ensure that the clone task can be completed successfully.

### agent_task_resend_wait_time_ms

Default：5000

IsMutable：true

MasterOnly：true

This configuration will decide whether to resend agent task when create_time for agent_task is set, only when current_time - create_time > agent_task_resend_wait_time_ms can ReportHandler do resend agent task.

This configuration is currently mainly used to solve the problem of repeated sending of `PUBLISH_VERSION` agent tasks. The current default value of this configuration is 5000, which is an experimental value.

Because there is a certain time delay between submitting agent tasks to AgentTaskQueue and submitting to be, Increasing the value of this configuration can effectively solve the problem of repeated sending of agent tasks,

But at the same time, it will cause the submission of failed or failed execution of the agent task to be executed again for an extended period of time

### enable_odbc_table

Default：false

IsMutable：true

MasterOnly：true

Whether to enable the ODBC table, it is not enabled by default. You need to manually configure it when you use it. This parameter can be set by: ADMIN SET FRONTEND CONFIG("key"="value")

### enable_spark_load

Default：false

IsMutable：true

MasterOnly：true

Whether to enable spark load temporarily, it is not enabled by default

### disable_storage_medium_check

Default：false

IsMutable：true

MasterOnly：true

If disable_storage_medium_check is true, ReportHandler would not check tablet's storage medium and disable storage cool down function, the default value is false. You can set the value true when you don't care what the storage medium of the tablet is.

### drop_backend_after_decommission

Default：false

IsMutable：true

MasterOnly：true

1. This configuration is used to control whether the system drops the BE after successfully decommissioning the BE. If true, the BE node will be deleted after the BE is successfully offline. If false, after the BE successfully goes offline, the BE will remain in the DECOMMISSION state, but will not be dropped.

   This configuration can play a role in certain scenarios. Assume that the initial state of a Doris cluster is one disk per BE node. After running for a period of time, the system has been vertically expanded, that is, each BE node adds 2 new disks. Because Doris currently does not support data balancing among the disks within the BE, the data volume of the initial disk may always be much higher than the data volume of the newly added disk. At this time, we can perform manual inter-disk balancing by the following operations:

   1. Set the configuration item to false.
   2. Perform a decommission operation on a certain BE node. This operation will migrate all data on the BE to other nodes.
   3. After the decommission operation is completed, the BE will not be dropped. At this time, cancel the decommission status of the BE. Then the data will start to balance from other BE nodes back to this node. At this time, the data will be evenly distributed to all disks of the BE.
   4. Perform steps 2 and 3 for all BE nodes in sequence, and finally achieve the purpose of disk balancing for all nodes

### decommission_tablet_check_threshold

Default：5000

IsMutable：true

MasterOnly：true

This configuration is used to control whether the Master FE need to check the status of tablets on decommissioned BE. If the size of tablets on decommissioned BE is lower than this threshold, FE will start a periodic check, if all tablets on decommissioned BE have been recycled, FE will drop this BE immediately.

For performance consideration, please don't set a very high value for this configuration.

### period_of_auto_resume_min

Default：5 （s）

IsMutable：true

MasterOnly：true

Automatically restore the cycle of Routine load

### max_tolerable_backend_down_num

Default：0

IsMutable：true

MasterOnly：true

As long as one BE is down, Routine Load cannot be automatically restored

### check_java_version

Default：true

Doris will check whether the compiled and run Java versions are compatible, if not, it will throw a Java version mismatch exception message and terminate the startup

### max_running_rollup_job_num_per_table

Default：1

IsMutable：true

MasterOnly：true

Control the concurrency limit of Rollup jobs

### dynamic_partition_enable

Default：true

IsMutable：true

MasterOnly：true

Whether to enable dynamic partition scheduler, enabled by default

### dynamic_partition_check_interval_seconds

Default：600 （s）

IsMutable：true

MasterOnly：true

Decide how often to check dynamic partition

### disable_cluster_feature

Default：true

IsMutable：true

The multi cluster feature will be deprecated in version 0.12 ，set this config to true will disable all operations related to cluster feature, include:
        create/drop cluster
        add free backend/add backend to cluster/decommission cluster balance
        change the backends num of cluster
        link/migration db

### force_do_metadata_checkpoint

Default：false

IsMutable：true

MasterOnly：true

If set to true, the checkpoint thread will make the checkpoint regardless of the jvm memory used percent

### metadata_checkpoint_memory_threshold

Default：60  （60%）

IsMutable：true

MasterOnly：true

 If the jvm memory used percent(heap or old mem pool) exceed this threshold, checkpoint thread will  not work to avoid OOM.

### max_distribution_pruner_recursion_depth

Default：100

IsMutable：true

MasterOnly：false

This will limit the max recursion depth of hash distribution pruner.
      eg: where a in (5 elements) and b in (4 elements) and c in (3 elements) and d in (2 elements).
      a/b/c/d are distribution columns, so the recursion depth will be 5 * 4 * 3 * 2 = 120, larger than 100,
      So that distribution pruner will no work and just return all buckets.
      Increase the depth can support distribution pruning for more elements, but may cost more CPU.

### max_backup_restore_job_num_per_db

Default: 10

This configuration is mainly used to control the number of backup/restore tasks recorded in each database.

### using_old_load_usage_pattern

Default：false

IsMutable：true

MasterOnly：true

If set to true, the insert stmt with processing error will still return a label to user.  And user can use this label to check the load job's status. The default value is false, which means if insert operation encounter errors,  exception will be thrown to user client directly without load label.

### small_file_dir

Default：DORIS_HOME_DIR/small_files

Save small files

### max_small_file_size_bytes

Default：1M

IsMutable：true

MasterOnly：true

The max size of a single file store in SmallFileMgr

### max_small_file_number

Default：100

IsMutable：true

MasterOnly：true

The max number of files store in SmallFileMgr

### max_routine_load_task_num_per_be

Default：5

IsMutable：true

MasterOnly：true

the max concurrent routine load task num per BE.  This is to limit the num of routine load tasks sending to a BE, and it should also less than BE config 'routine_load_thread_pool_size'(default 10), which is the routine load task thread pool size on BE.

### max_routine_load_task_concurrent_num

Default：5

IsMutable：true

MasterOnly：true

the max concurrent routine load task num of a single routine load job

### max_routine_load_job_num

Default：100

the max routine load job num, including NEED_SCHEDULED, RUNNING, PAUSE

### max_running_txn_num_per_db

Default：100

IsMutable：true

MasterOnly：true

This configuration is mainly used to control the number of concurrent load jobs of the same database.

When there are too many load jobs running in the cluster, the newly submitted load jobs may report errors:

```text
current running txns on db xxx is xx, larger than limit xx
```

When this error is encountered, it means that the load jobs currently running in the cluster exceeds the configuration value. At this time, it is recommended to wait on the business side and retry the load jobs.

Generally it is not recommended to increase this configuration value. An excessively high number of concurrency may cause excessive system load

### enable_metric_calculator

Default：true

If set to true, metric collector will be run as a daemon timer to collect metrics at fix interval

### report_queue_size

Default： 100

IsMutable：true

MasterOnly：true

 This threshold is to avoid piling up too many report task in FE, which may cause OOM exception.  In some large Doris cluster, eg: 100 Backends with ten million replicas, a tablet report may cost  several seconds after some modification of metadata(drop partition, etc..). And one Backend will report tablets info every 1 min, so unlimited receiving reports is unacceptable. we will optimize the processing speed of tablet report in future, but now, just discard the report if queue size exceeding limit.
    Some online time cost:
       1. disk report: 0-1 msta
       2. sk report: 0-1 ms
       3. tablet report
       4. 10000 replicas: 200ms

### partition_rebalance_max_moves_num_per_selection

Default：10

IsMutable：true

MasterOnly：true

Valid only if use PartitionRebalancer，

### partition_rebalance_move_expire_after_access

Default：600   (s)

IsMutable：true

MasterOnly：true

Valid only if use PartitionRebalancer. If this changed, cached moves will be cleared

### tablet_rebalancer_type

Default：BeLoad

MasterOnly：true

Rebalancer type(ignore case): BeLoad, Partition. If type parse failed, use BeLoad as default

### max_balancing_tablets

Default：100

IsMutable：true

MasterOnly：true

if the number of balancing tablets in TabletScheduler exceed max_balancing_tablets, no more balance check

### max_scheduling_tablets

Default：2000

IsMutable：true

MasterOnly：true

if the number of scheduled tablets in TabletScheduler exceed max_scheduling_tablets skip checking.

### disable_balance

Default：false

IsMutable：true

MasterOnly：true

if set to true, TabletScheduler will not do balance.

### balance_load_score_threshold

Default：0.1 (10%)

IsMutable：true

MasterOnly：true

the threshold of cluster balance score, if a backend's load score is 10% lower than average score,  this backend will be marked as LOW load, if load score is 10% higher than average score, HIGH load  will be marked

### schedule_slot_num_per_path

Default：2

the default slot number per path in tablet scheduler , remove this config and dynamically adjust it by clone task statistic

### tablet_repair_delay_factor_second

Default：60 （s）

IsMutable：true

MasterOnly：true

the factor of delay time before deciding to repair tablet.  if priority is VERY_HIGH, repair it immediately.

-  HIGH, delay tablet_repair_delay_factor_second * 1;
-  NORMAL: delay tablet_repair_delay_factor_second * 2;
-  LOW: delay tablet_repair_delay_factor_second * 3;

### es_state_sync_interval_second

Default：10

fe will call es api to get es index shard info every es_state_sync_interval_secs

### disable_hadoop_load

Default：false

IsMutable：true

MasterOnly：true

Load using hadoop cluster will be deprecated in future. Set to true to disable this kind of load.

### db_used_data_quota_update_interval_secs

Default：300 (s)

IsMutable：true

MasterOnly：true

For better data load performance, in the check of whether the amount of data used by the database before data load exceeds the quota, we do not calculate the amount of data already used by the database in real time, but obtain the periodically updated value of the daemon thread.

This configuration is used to set the time interval for updating the value of the amount of data used by the database

### disable_load_job

Default：false

IsMutable：true

MasterOnly：true

if this is set to true

- all pending load job will failed when call begin txn api
-  all prepare load job will failed when call commit txn api
-  all committed load job will waiting to be published

### catalog_try_lock_timeout_ms

Default：5000  （ms）

IsMutable：true

The tryLock timeout configuration of catalog lock.  Normally it does not need to change, unless you need to test something.

### max_query_retry_time

Default：1

IsMutable：true

The number of query retries.  A query may retry if we encounter RPC exception and no result has been sent to user.  You may reduce this number to avoid Avalanche disaster

### remote_fragment_exec_timeout_ms

Default：5000  （ms）

IsMutable：true

The timeout of executing async remote fragment.  In normal case, the async remote fragment will be executed in a short time. If system are under high load condition，try to set this timeout longer.

### enable_local_replica_selection

Default：false

IsMutable：true

If set to true, Planner will try to select replica of tablet on same host as this Frontend. This may reduce network transmission in following case:

-  N hosts with N Backends and N Frontends deployed.
- The data has N replicas.
-  High concurrency queries are syyuyuient to all Frontends evenly
-  In this case, all Frontends can only use local replicas to do the query. If you want to allow fallback to nonlocal replicas when no local replicas available, set enable_local_replica_selection_fallback to true.

### enable_local_replica_selection_fallback

Default：false

IsMutable：true

Used with enable_local_replica_selection. If the local replicas is not available, fallback to the nonlocal replicas.

### max_unfinished_load_job

Default：1000

IsMutable：true

MasterOnly：true

 Max number of load jobs, include PENDING、ETL、LOADING、QUORUM_FINISHED. If exceed this number, load job is not allowed to be submitted

### max_bytes_per_broker_scanner

Default：`3 * 1024 * 1024 * 1024L`  （3G）

IsMutable：true

MasterOnly：true

Max bytes a broker scanner can process in one broker load job. Commonly, each Backends has one broker scanner.

### enable_auth_check

Default：true

if set to false, auth check will be disable, in case some goes wrong with the new privilege system.

### tablet_stat_update_interval_second

Default：300（5min）

update interval of tablet stat , All frontends will get tablet stat from all backends at each interval

### storage_flood_stage_usage_percent

Default：95 （95%）

IsMutable：true

MasterOnly：true

###  storage_flood_stage_left_capacity_bytes

Default：

	storage_flood_stage_usage_percent  : 95  (95%)

	storage_flood_stage_left_capacity_bytes :  1 * 1024 * 1024 * 1024 (1GB)

IsMutable：true

MasterOnly：true

If capacity of disk reach the 'storage_flood_stage_usage_percent' and  'storage_flood_stage_left_capacity_bytes', the following operation will be rejected:

1. load job
2. restore job

### storage_high_watermark_usage_percent

Default：85  (85%)

IsMutable：true

MasterOnly：true

### storage_min_left_capacity_bytes

Default： `2 * 1024 * 1024 * 1024`  (2GB)

IsMutable：true

MasterOnly：true

 'storage_high_watermark_usage_percent' limit the max capacity usage percent of a Backend storage path.  'storage_min_left_capacity_bytes' limit the minimum left capacity of a Backend storage path.  If both limitations are reached, this storage path can not be chose as tablet balance destination. But for tablet recovery, we may exceed these limit for keeping data integrity as much as possible.

### backup_job_default_timeout_ms

Default：86400 * 1000  (1day)

IsMutable：true

MasterOnly：true

default timeout of backup job

### with_k8s_certs

Default：false

If use k8s deploy manager locally, set this to true and prepare the certs files

### dpp_hadoop_client_path

Default：/lib/hadoop-client/hadoop/bin/hadoop

### dpp_bytes_per_reduce

Default：`100 * 1024 * 1024L` (100M)

### dpp_default_cluster

Default：palo-dpp

### dpp_default_config_str

Default：{
            hadoop_configs : 'mapred.job.priority=NORMAL;mapred.job.map.capacity=50;mapred.job.reduce.capacity=50;mapred.hce.replace.streaming=false;abaci.long.stored.job=true;dce.shuffle.enable=false;dfs.client.authserver.force_stop=true;dfs.client.auth.method=0'
        }

### dpp_config_str

Default：{
            palo-dpp : {
                    hadoop_palo_path : '/dir',
                    hadoop_configs : 'fs.default.name=hdfs://host:port;mapred.job.tracker=host:port;hadoop.job.ugi=user,password'
                }
        }

### enable_deploy_manager

Default：disable

 Set to true if you deploy Palo using thirdparty deploy manager Valid options are:

- disable:    no deploy manager
-  k8s:        Kubernetes
- ambari:     Ambari
- local:      Local File (for test or Boxer2 BCC version)

### enable_token_check

Default：true

For forward compatibility, will be removed later. check token when download image file.

### expr_depth_limit

Default：3000

IsMutable：true

Limit on the depth of an expr tree.  Exceed this limit may cause long analysis time while holding db read lock.  Do not set this if you know what you are doing

### expr_children_limit

Default：10000

IsMutable：true

Limit on the number of expr children of an expr tree.  Exceed this limit may cause long analysis time while holding database read lock.

### proxy_auth_magic_prefix

Default：x@8

### proxy_auth_enable

Default：false

### meta_publish_timeout_ms

Default：1000 （ms）

The default user resource publishing timeout

### disable_colocate_balance

Default：false

IsMutable：true

MasterOnly：true

This configs can set to true to disable the automatic colocate tables's relocate and balance.  If 'disable_colocate_balance' is set to true,   ColocateTableBalancer will not relocate and balance colocate tables.
      **Attention**:

- Under normal circumstances, there is no need to turn off balance at all.
-  Because once the balance is turned off, the unstable colocate table may not be restored
-  Eventually the colocate plan cannot be used when querying.

### query_colocate_join_memory_limit_penalty_factor

Default：1

IsMutable：true

colocote join PlanFragment instance的memory_limit = exec_mem_limit / min (query_colocate_join_memory_limit_penalty_factor, instance_num)

### max_connection_scheduler_threads_num

Default：4096

Maximal number of thread in connection-scheduler-pool.

### qe_max_connection

Default：1024

Maximal number of connections per FE.

### check_consistency_default_timeout_second

Default：600 （10 minutes）

IsMutable：true

MasterOnly：true

Default timeout of a single consistency check task. Set long enough to fit your tablet size

### consistency_check_start_time

Default：23

IsMutable：true

MasterOnly：true

Consistency checker will run from *consistency_check_start_time* to *consistency_check_end_time*.

If the two times are the same, no consistency check will be triggered.

### consistency_check_end_time

Default：23

IsMutable：true

MasterOnly：true

Consistency checker will run from *consistency_check_start_time* to *consistency_check_end_time*.

If the two times are the same, no consistency check will be triggered.

### export_tablet_num_per_task

Default：5

IsMutable：true

MasterOnly：true

Number of tablets per export query plan

### export_task_default_timeout_second

Default：2 * 3600   （2 hour）

IsMutable：true

MasterOnly：true

Default timeout of export jobs.

### export_running_job_num_limit

Default：5

IsMutable：true

MasterOnly：true

Limitation of the concurrency of running export jobs.  Default is 5.  0 is unlimited

### export_checker_interval_second

Default：5

Export checker's running interval.

### default_load_parallelism

Default: 1

IsMutable：true

MasterOnly：true

Default parallelism of the broker load execution plan on a single node.
If the user to set the parallelism when the broker load is submitted, this parameter will be ignored.

### max_broker_concurrency

Default：10

IsMutable：true

MasterOnly：true

Maximal concurrency of broker scanners.

### min_bytes_per_broker_scanner

Default：67108864L (64M)

IsMutable：true

MasterOnly：true

Minimum bytes that a single broker scanner will read.

### catalog_trash_expire_second

Default：86400L (1day)

IsMutable：true

MasterOnly：true

After dropping database(table/partition), you can recover it by using RECOVER stmt. And this specifies the maximal data retention time. After time, the data will be deleted permanently.

### storage_cooldown_second

Default：`30 * 24 * 3600L`  （30 days）

When create a table(or partition), you can specify its storage medium(HDD or SSD). If set to SSD, this specifies the default duration that tablets will stay on SSD.  After that, tablets will be moved to HDD automatically.  You can set storage cooldown time in CREATE TABLE stmt.

### default_storage_medium

Default：HDD

When create a table(or partition), you can specify its storage medium(HDD or SSD). If not set, this specifies the default medium when creat.

### max_backend_down_time_second

Default：3600  （1 hours）

IsMutable：true

MasterOnly：true

If a backend is down for *max_backend_down_time_second*, a BACKEND_DOWN event will be triggered.

### alter_table_timeout_second

Default：86400   （1 day）

IsMutable：true

MasterOnly：true

Maximal timeout of ALTER TABLE request. Set long enough to fit your table data size.

### capacity_used_percent_high_water

Default：0.75  （75%）

IsMutable：true

MasterOnly：true

The high water of disk capacity used percent. This is used for calculating load score of a backend

### clone_distribution_balance_threshold

Default：0.2

IsMutable：true

MasterOnly：true

Balance threshold of num of replicas in Backends.

### clone_capacity_balance_threshold

Default：0.2

IsMutable：true

MasterOnly：true

Balance threshold of data size in BE.
      The balance algorithm is:

1. Calculate the average used capacity(AUC) of the entire cluster. (total data size / total backends num)
2. The high water level is (AUC * (1 + clone_capacity_balance_threshold))
3. The low water level is (AUC * (1 - clone_capacity_balance_threshold))
4. The Clone checker will try to move replica from high water level BE to low water level BE.

### replica_delay_recovery_second

Default：0

IsMutable：true

MasterOnly：true

the minimal delay seconds between a replica is failed and fe try to recovery it using clone.

### clone_high_priority_delay_second

Default：0

IsMutable：true

MasterOnly：true

HIGH priority clone job's delay trigger time.

### clone_normal_priority_delay_second

Default：300 （5min）

IsMutable：true

MasterOnly：true

NORMAL priority clone job's delay trigger time

### clone_low_priority_delay_second

Default：600 （10min）

IsMutable：true

MasterOnly：true

LOW priority clone job's delay trigger time. A clone job contains a tablet which need to be cloned(recovery or migration).  If the priority is LOW, it will be delayed *clone_low_priority_delay_second*  after the job creation and then be executed.  This is to avoid a large number of clone jobs running at same time only because a host is down for a short time.
 **NOTICE** that this config(and *clone_normal_priority_delay_second* as well)  will not work if it's smaller then *clone_checker_interval_second*

### clone_max_job_num

Default：100

IsMutable：true

MasterOnly：true

Concurrency of LOW priority clone jobs.  Concurrency of High priority clone jobs is currently unlimited.

### clone_job_timeout_second

Default：7200  (2小时)

IsMutable：true

MasterOnly：true

Default timeout of a single clone job. Set long enough to fit your replica size.  The larger the replica data size is, the more time is will cost to finish clone

### clone_checker_interval_second

Default：300 （5min）

Clone checker's running interval

### tablet_delete_timeout_second

Default：2

IsMutable：true

MasterOnly：true

Same meaning as *tablet_create_timeout_second*, but used when delete a tablet.

### async_loading_load_task_pool_size

Default：10

IsMutable：false

MasterOnly：true

The loading_load task executor pool size. This pool size limits the max running loading_load tasks.

Currently, it only limits the loading_load task of broker load

### async_pending_load_task_pool_size

Default：10

IsMutable：false

MasterOnly：true

The pending_load task executor pool size. This pool size limits the max running pending_load tasks.

Currently, it only limits the pending_load task of broker load and spark load.

It should be less than 'max_running_txn_num_per_db'

### async_load_task_pool_size

Default：10

IsMutable：false

MasterOnly：true

This configuration is just for compatible with old version, this config has been replaced by async_loading_load_task_pool_size, it will be removed in the future.

###  disable_show_stream_load

Default：false

IsMutable：true

MasterOnly：true

Whether to disable show stream load and clear stream load records in memory.

### max_stream_load_record_size

Default：5000

IsMutable：true

MasterOnly：true

Default max number of recent stream load record that can be stored in memory.

### fetch_stream_load_record_interval_second

Default：120

IsMutable：true

MasterOnly：true

fetch stream load record interval.

### `enable_single_replica_stream_load`

Default：false

IsMutable：true

MasterOnly：true

Whether to enable the function of single replica load for stream load.

### `enable_single_replica_broker_load`

Default：false

IsMutable：true

MasterOnly：true

Whether to enable the function of single replica load for broker load.

### `enable_single_replica_insert`

Default：false

IsMutable：true

MasterOnly：true

Whether to enable the function of single replica load for insert.

### desired_max_waiting_jobs

Default：100

IsMutable：true

MasterOnly：true

Default number of waiting jobs for routine load and version 2 of load ， This is a desired number.  In some situation, such as switch the master, the current number is maybe more than desired_max_waiting_jobs.

### yarn_config_dir

Default：PaloFe.DORIS_HOME_DIR + "/lib/yarn-config"

Default yarn config file directory ，Each time before running the yarn command, we need to check that the  config file exists under this path, and if not, create them.


### yarn_client_path

Default：DORIS_HOME_DIR + "/lib/yarn-client/hadoop/bin/yarn"

Default yarn client path

### spark_launcher_log_dir

Default： sys_log_dir + "/spark_launcher_log"

The specified spark launcher log dir

### spark_resource_path

Default：none

Default spark dependencies path

### spark_home_default_dir

Default：DORIS_HOME_DIR + "/lib/spark2x"

Default spark home dir

### spark_load_default_timeout_second

Default：86400  (1天)

IsMutable：true

MasterOnly：true

Default spark load timeout

### spark_dpp_version

Default：1.0.0

Default spark dpp version

### hadoop_load_default_timeout_second

Default：86400 * 3   (3天)

IsMutable：true

MasterOnly：true

Default hadoop load timeout

### min_load_timeout_second

Default：1 （1s）

IsMutable：true

MasterOnly：true

Min stream load timeout applicable to all type of load

### max_stream_load_timeout_second

Default：259200 （3天）

IsMutable：true

MasterOnly：true

This configuration is specifically used to limit timeout setting for stream load. It is to prevent that failed stream load transactions cannot be canceled within a short time because of the user's large timeout setting

### max_load_timeout_second

Default：259200 （3天）

IsMutable：true

MasterOnly：true

Max load timeout applicable to all type of load except for stream load

### stream_load_default_timeout_second

Default：600 （s）

IsMutable：true

MasterOnly：true

Default stream load and streaming mini load timeout

### insert_load_default_timeout_second

Default：3600    （1 hour）

IsMutable：true

MasterOnly：true

Default insert load timeout

### mini_load_default_timeout_second

Default：3600    （1 hour）

IsMutable：true

MasterOnly：true

Default non-streaming mini load timeout

### broker_load_default_timeout_second

Default：14400   （4 hour）

IsMutable：true

MasterOnly：true

Default broker load timeout

### broker_timeout_ms

Default：10000   （10s）

Default broker RPC timeout

### load_running_job_num_limit

Default：0

IsMutable：true

MasterOnly：true

The number of loading tasks is limited, the default is 0, no limit

### load_input_size_limit_gb

Default：0

IsMutable：true

MasterOnly：true

The size of the data entered by the Load job, the default is 0, unlimited

### delete_thread_num

Default：10

Concurrency of delete jobs.

### load_etl_thread_num_normal_priority

Default：10

Concurrency of NORMAL priority etl load jobs. Do not change this if you know what you are doing.

### load_etl_thread_num_high_priority

Default：3

Concurrency of HIGH priority etl load jobs. Do not change this if you know what you are doing

### load_pending_thread_num_normal_priority

Default：10

Concurrency of NORMAL priority pending load jobs.  Do not change this if you know what you are doing.

### load_pending_thread_num_high_priority

Default：3

 Concurrency of HIGH priority pending load jobs. Load job priority is defined as HIGH or NORMAL.  All mini batch load jobs are HIGH priority, other types of load jobs are NORMAL priority.  Priority is set to avoid that a slow load job occupies a thread for a long time.  This is just a internal optimized scheduling policy.  Currently, you can not specified the job priority manually, and do not change this if you know what you are doing.

### load_checker_interval_second

Default：5 （s）

The load scheduler running interval. A load job will transfer its state from PENDING to LOADING to FINISHED.  The load scheduler will transfer load job from PENDING to LOADING while the txn callback will transfer load job from LOADING to FINISHED.  So a load job will cost at most one interval to finish when the concurrency has not reached the upper limit.

### max_layout_length_per_row

Default：100000

IsMutable：true

MasterOnly：true

Maximal memory layout length of a row. default is 100 KB. In BE, the maximal size of a RowBlock is 100MB(Configure as max_unpacked_row_block_size in be.conf). And each RowBlock contains 1024 rows. So the maximal size of a row is approximately 100 KB.
     eg.
     schema: k1(int), v1(decimal), v2(varchar(2000))
     then the memory layout length of a row is: 4(int) + 16(decimal) + 2000(varchar) = 2020 (Bytes)
     See memory layout length of all types, run 'help create table' in mysql-client.
     If you want to increase this number to support more columns in a row, you also need to increase the
     max_unpacked_row_block_size in be.conf. But the performance impact is unknown.

### load_straggler_wait_second

Default：300

IsMutable：true

MasterOnly：true

Maximal wait seconds for straggler node in load
     eg.
           there are 3 replicas A, B, C
           load is already quorum finished(A,B) at t1 and C is not finished
           if (current_time - t1) > 300s, then palo will treat C as a failure node
           will call transaction manager to commit the transaction and tell transaction manager
           that C is failed

      This is also used when waiting for publish tasks
      this parameter is the default value for all job and the DBA could specify it for separate job

### thrift_server_max_worker_threads

Default：4096

The thrift server max worker threads

### publish_version_interval_ms

Default：10 （ms）

minimal intervals between two publish version action

### publish_version_timeout_second

Default：30 （s）

IsMutable：true

MasterOnly：true

Maximal waiting time for all publish version tasks of one transaction to be finished

### max_create_table_timeout_second

Default：60 （s）

IsMutable：true

MasterOnly：true

In order not to wait too long for create table(index), set a max timeout.

### tablet_create_timeout_second

Default：1（s）

IsMutable：true

MasterOnly：true

Maximal waiting time for creating a single replica.
      eg.
           if you create a table with #m tablets and #n replicas for each tablet,
           the create table request will run at most (m * n * tablet_create_timeout_second) before timeout.

### max_mysql_service_task_threads_num

Default：4096

When FeEstarts the MySQL server based on NIO model, the number of threads responsible for Task events. Only `mysql_service_nio_enabled` is true takes effect.

### rewrite_count_distinct_to_bitmap_hll

Default: true

This variable is a session variable, and the session level takes effect.

- Type: boolean
- Description: **Only for the table of the AGG model**, when the variable is true, when the user query contains aggregate functions such as count(distinct c1), if the type of the c1 column itself is bitmap, count distnct will be rewritten It is bitmap_union_count(c1). When the type of the c1 column itself is hll, count distinct will be rewritten as hll_union_agg(c1) If the variable is false, no overwriting occurs..

### cluster_id

Default：-1

node(FE or BE) will be considered belonging to the same Palo cluster if they have same cluster id.  Cluster id is usually a random integer generated when master FE start at first time. You can also specify one.

### auth_token

Default：empty

Cluster token used for internal authentication.

### cluster_name

Default： Apache doris

Cluster name will be shown as the title of web page

### mysql_service_io_threads_num

Default：4

When FeEstarts the MySQL server based on NIO model, the number of threads responsible for IO events.

### query_port

Default：9030

FE MySQL server port

### rpc_port

Default：9020

FE Thrift Server port

### thrift_server_type

This configuration represents the service model used by The Thrift Service of FE, is of type String and is case-insensitive.

If this parameter is 'SIMPLE', then the 'TSimpleServer' model is used, which is generally not suitable for production and is limited to test use.

If the parameter is 'THREADED', then the 'TThreadedSelectorServer' model is used, which is a non-blocking I/O model, namely the master-slave Reactor model, which can timely respond to a large number of concurrent connection requests and performs well in most scenarios.

If this parameter is `THREAD_POOL`, then the `TThreadPoolServer` model is used, the model for blocking I/O model, use the thread pool to handle user connections, the number of simultaneous connections are limited by the number of thread pool, if we can estimate the number of concurrent requests in advance, and tolerant enough thread resources cost, this model will have a better performance, the service model is used by default

### thrift_backlog_num

Default：1024

The backlog_num for thrift server ， When you enlarge this backlog_num, you should ensure it's value larger than the linux /proc/sys/net/core/somaxconn config

### thrift_client_timeout_ms

Default：0

The connection timeout and socket timeout config for thrift server.

The value for thrift_client_timeout_ms is set to be zero to prevent read timeout.

### mysql_nio_backlog_num

Default：1024

The backlog_num for mysql nio server, When you enlarge this backlog_num, you should enlarge the value in the linux /proc/sys/net/core/somaxconn file at the same time

### http_port

Default：8030

HTTP bind port. Defaults to 8030

### http_api_extra_base_path

In some deployment environments, user need to specify an additional base path as the unified prefix of the HTTP API. This parameter is used by the user to specify additional prefixes. After setting, user can get the parameter value through the `GET /api/basepath` interface. And the new UI will also try to get this base path first to assemble the URL. Only valid when `enable_http_server_v2` is true.

The default is empty, that is, not set

### max_bdbje_clock_delta_ms

Default：5000 （5s）

Set the maximum acceptable clock skew between non-master FE to Master FE host. This value is checked whenever a non-master FE establishes a connection to master FE via BDBJE. The connection is abandoned if the clock skew is larger than this value.

### ignore_meta_check

Default：false

IsMutable：true

If true, non-master FE will ignore the meta data delay gap between Master FE and its self,  even if the metadata delay gap exceeds *meta_delay_toleration_second*.  Non-master FE will still offer read service.
This is helpful when you try to stop the Master FE for a relatively long time for some reason,  but still wish the non-master FE can offer read service.

### metadata_failure_recovery

Default：false

If true, FE will reset bdbje replication group(that is, to remove all electable nodes info)  and is supposed to start as Master.  If all the electable nodes can not start, we can copy the meta data to another node and set this config to true to try to restart the FE..

### priority_networks

Default：none

Declare a selection strategy for those servers have many ips.  Note that there should at most one ip match this list.  this is a list in semicolon-delimited format, in CIDR notation, e.g. 10.10.10.0/24 ， If no ip match this rule, will choose one randomly..

### txn_rollback_limit

Default：100

the max txn number which bdbje can rollback when trying to rejoin the group

### max_agent_task_threads_num

Default：4096

MasterOnly：true

max num of thread to handle agent task in agent task thread-pool.

### heartbeat_mgr_blocking_queue_size

Default：1024

MasterOnly：true

blocking queue size to store heartbeat task in heartbeat_mgr.

### heartbeat_mgr_threads_num

Default：8

MasterOnly：true

num of thread to handle heartbeat events in heartbeat_mgr.

### bdbje_replica_ack_timeout_second

Default：10  (s)

The replica ack timeout when writing to bdbje ， When writing some relatively large logs, the ack time may time out, resulting in log writing failure.  At this time, you can increase this value appropriately.

### bdbje_lock_timeout_second

Default：1

The lock timeout of bdbje operation， If there are many LockTimeoutException in FE WARN log, you can try to increase this value

### bdbje_heartbeat_timeout_second

Default：30

The heartbeat timeout of bdbje between master and follower. the default is 30 seconds, which is same as default value in bdbje. If the network is experiencing transient problems, of some unexpected long java GC annoying you,  you can try to increase this value to decrease the chances of false timeouts

### replica_ack_policy

Default：SIMPLE_MAJORITY

OPTION：ALL, NONE, SIMPLE_MAJORITY

Replica ack policy of bdbje. more info, see: http://docs.oracle.com/cd/E17277_02/html/java/com/sleepycat/je/Durability.ReplicaAckPolicy.html

### replica_sync_policy

Default：SYNC

选项：SYNC, NO_SYNC, WRITE_NO_SYNC

Follower FE sync policy of bdbje.

### master_sync_policy

Default：SYNC

选项：SYNC, NO_SYNC, WRITE_NO_SYNC

Master FE sync policy of bdbje. If you only deploy one Follower FE, set this to 'SYNC'. If you deploy more than 3 Follower FE,  you can set this and the following 'replica_sync_policy' to WRITE_NO_SYNC.  more info, see: http://docs.oracle.com/cd/E17277_02/html/java/com/sleepycat/je/Durability.SyncPolicy.html

### meta_delay_toleration_second

Default：300 （5分钟）

Non-master FE will stop offering service  if meta data delay gap exceeds *meta_delay_toleration_second*

### edit_log_roll_num

Default：50000

IsMutable：true

MasterOnly：true

Master FE will save image every *edit_log_roll_num* meta journals.

### edit_log_port

Default：9010

bdbje port

### edit_log_type

Default：BDB

Edit log type.
      BDB: write log to bdbje
      LOCAL: deprecated..

### tmp_dir

temp dir is used to save intermediate results of some process, such as backup and restore process.  file in this dir will be cleaned after these process is finished.

### meta_dir

Default：DORIS_HOME_DIR + "/doris-meta"

Type: string Description: Doris meta data will be saved here.The storage of this dir is highly recommended as to be:

- High write performance (SSD)
- Safe (RAID）

### custom_config_dir

Default：PaloFe.DORIS_HOME_DIR + "/conf"

Configure the location of the `fe_custom.conf` file. The default is in the `conf/` directory.

In some deployment environments, the `conf/` directory may be overwritten due to system upgrades. This will cause the user modified configuration items to be overwritten. At this time, we can store `fe_custom.conf` in another specified directory to prevent the configuration file from being overwritten.

### log_roll_size_mb

Default：1024  （1G）

The max size of one sys log and audit log

### sys_log_dir

Default：PaloFe.DORIS_HOME_DIR + "/log"

sys_log_dir:
      This specifies FE log dir. FE will produces 2 log files:
       fe.log:      all logs of FE process.
       fe.warn.log  all WARNING and ERROR log of FE process.

### sys_log_level

Default：INFO

log level：INFO, WARNING, ERROR, FATAL

### sys_log_roll_num

Default：10

Maximal FE log files to be kept within an sys_log_roll_interval. default is 10, which means there will be at most 10 log files in a day

### sys_log_verbose_modules

Default：{}

Verbose modules. VERBOSE level is implemented by log4j DEBUG level.

eg：
    sys_log_verbose_modules = org.apache.doris.catalog
    This will only print debug log of files in package org.apache.doris.catalog and all its sub packages.

### sys_log_roll_interval

Default：DAY

sys_log_roll_interval:

- DAY:  log suffix is  yyyyMMdd
- HOUR: log suffix is  yyyyMMddHH

### sys_log_delete_age

Default：7d

sys_log_delete_age:
       default is 7 days, if log's last modify time is 7 days ago, it will be deleted.

      support format:
                7d      7 day
                10h     10 hours
                60m     60 min
                120s    120 seconds


### audit_log_dir

Default：DORIS_HOME_DIR + "/log"

audit_log_dir：
           This specifies FE audit log dir..
            Audit log fe.audit.log contains all requests with related infos such as user, host, cost, status, etc

### audit_log_roll_num

Default：90

Maximal FE audit log files to be kept within an audit_log_roll_interval.

### audit_log_modules

Default：{"slow_query", "query", "load", "stream_load"}

Slow query contains all queries which cost exceed *qe_slow_log_ms*

### qe_slow_log_ms

Default：5000 （5 seconds）

If the response time of a query exceed this threshold, it will be recorded in audit log as slow_query.

### audit_log_roll_interval

Default：DAY

DAY:  logsuffix is ：yyyyMMdd
HOUR: logsuffix is ：yyyyMMddHH

### audit_log_delete_age

Default：30d

default is 30 days, if log's last modify time is 30 days ago, it will be deleted.

      support format:
                7d      7 day
                10h     10 hours
                60m     60 min
                120s    120 seconds

### plugin_dir

Default：DORIS_HOME + "/plugins

plugin install directory

### plugin_enable

Default:true

IsMutable：true

MasterOnly：true

Whether the plug-in is enabled, enabled by default

### label_keep_max_second

Default：`3 * 24 * 3600`  (3 days)

IsMutable：true

MasterOnly：true

labels of finished or cancelled load jobs will be removed after *label_keep_max_second* ， The removed labels can be reused.  Set a short time will lower the FE memory usage.  (Because all load jobs' info is kept in memory before being removed)

In the case of high concurrent writes, if there is a large backlog of jobs and call frontend service failed, check the log. If the metadata write takes too long to lock, you can adjust this value to 12 hours, or 6 hours less

### streaming_label_keep_max_second

Default：43200 （12 hour）

IsMutable：true

MasterOnly：true

For some high-frequency load work, such as: INSERT, STREAMING LOAD, ROUTINE_LOAD_TASK. If it expires, delete the completed job or task.

### history_job_keep_max_second

Default：`7 * 24 * 3600`   （7 day）

IsMutable：true

MasterOnly：true

The max keep time of some kind of jobs. like schema change job and rollup job.

### label_clean_interval_second

Default：4 * 3600  （4 hour）

Load label cleaner will run every *label_clean_interval_second* to clean the outdated jobs.

### delete_info_keep_max_second

Default：`3 * 24 * 3600`  (3day)

IsMutable：true

MasterOnly：false

Delete all deleteInfo older than *delete_info_keep_max_second* , Setting a shorter time will reduce FE memory usage and image file size. (Because all deleteInfo is stored in memory and image files before being deleted)

### transaction_clean_interval_second

Default：30

the transaction will be cleaned after transaction_clean_interval_second seconds if the transaction is visible or aborted  we should make this interval as short as possible and each clean cycle as soon as possible


### default_max_query_instances

The default value when user property max_query_instances is equal or less than 0. This config is used to limit the max number of instances for a user. This parameter is less than or equal to 0 means unlimited.

The default value is -1

### use_compact_thrift_rpc

Default: true

Whether to use compressed format to send query plan structure. After it is turned on, the size of the query plan structure can be reduced by about 50%, thereby avoiding some "send fragment timeout" errors.
However, in some high-concurrency small query scenarios, the concurrency may be reduced by about 10%.

### enable_force_drop_redundant_replica

Default: false

Dynamically configured: true

Only for Master FE: true

If set to true, the system will immediately drop redundant replicas in the tablet scheduling logic. This may cause some load jobs that are writing to the corresponding replica to fail, but it will speed up the balance and repair speed of the tablet.
When there are a large number of replicas waiting to be balanced or repaired in the cluster, you can try to set this config to speed up the balance and repair of replicas at the expense of partial load success rate.

### repair_slow_replica

Default: false

IsMutable：true

MasterOnly: true

If set to true, the replica with slower compaction will be automatically detected and migrated to other machines. The detection condition is that the version count of the fastest replica exceeds the value of `min_version_count_indicate_replica_compaction_too_slow`, and the ratio of the version count difference from the fastest replica exceeds the value of `valid_version_count_delta_ratio_between_replicas`

### colocate_group_relocate_delay_second

Default: 1800

Dynamically configured: true

Only for Master FE: true

The relocation of a colocation group may involve a large number of tablets moving within the cluster. Therefore, we should use a more conservative strategy to avoid relocation of colocation groups as much as possible.
Reloaction usually occurs after a BE node goes offline or goes down. This parameter is used to delay the determination of BE node unavailability. The default is 30 minutes, i.e., if a BE node recovers within 30 minutes, relocation of the colocation group will not be triggered.

### allow_replica_on_same_host

Default: false

Dynamically configured: false

Only for Master FE: false

Whether to allow multiple replicas of the same tablet to be distributed on the same host. This parameter is mainly used for local testing, to facilitate building multiple BEs to test certain multi-replica situations. Do not use it for non-test environments.

### min_version_count_indicate_replica_compaction_too_slow

Default: 200

Dynamically configured: true

Only for Master FE: false

The version count threshold used to judge whether replica compaction is too slow

### valid_version_count_delta_ratio_between_replicas

Default: 0.5

Dynamically configured: true

Only for Master FE: true

The valid ratio threshold of the difference between the version count of the slowest replica and the fastest replica. If `repair_slow_replica` is set to true, it is used to determine whether to repair the slowest replica

### min_bytes_indicate_replica_too_large

Default: `2 * 1024 * 1024 * 1024` (2G)

Dynamically configured: true

Only for Master FE: true

The data size threshold used to judge whether replica is too large

### skip_compaction_slower_replica

Default: true

Dynamically configured: true

Only for Master FE: false

If set to true, the compaction slower replica will be skipped when select get queryable replicas

### sync_commit_interval_second

The maximum time interval for committing transactions. If there is still data in the channel that has not been submitted after this time, the consumer will notify the channel to submit the transaction.

Default: 10 (seconds)

Is it possible to configure dynamically: true

Whether it is a configuration item unique to the Master FE node: true

### min_sync_commit_size

The minimum number of events that must be satisfied to commit a transaction. If the number of events received by Fe is less than it, it will continue to wait for the next batch of data until the time exceeds `sync_commit_interval_second`. The default value is 10000 events. If you want to modify this configuration, please make sure that this value is smaller than the `canal.instance.memory.buffer.size` configuration on the canal side (default 16384), otherwise Fe will try to get the queue length longer than the store before ack More events cause the store queue to block until it times out.

Default: 10000

Is it possible to configure dynamically: true

Whether it is a configuration item unique to the Master FE node: true

### min_bytes_sync_commit

The minimum data size required to commit a transaction. If the data size received by Fe is smaller than it, it will continue to wait for the next batch of data until the time exceeds `sync_commit_interval_second`. The default value is 15MB, if you want to modify this configuration, please make sure this value is less than the product of `canal.instance.memory.buffer.size` and `canal.instance.memory.buffer.memunit` on the canal side (default 16MB), otherwise Before the ack, Fe will try to obtain data that is larger than the store space, causing the store queue to block until it times out.

Default: `15*1024*1024` (15M)

Is it possible to configure dynamically: true

Whether it is a configuration item unique to the Master FE node: true

### max_bytes_sync_commit

 The maximum number of threads in the data synchronization job thread pool. There is only one thread pool in the entire FE, which is used to process all data synchronization tasks in the FE that send data to the BE. The implementation of the thread pool is in the `SyncTaskPool` class.

Default: 10

Is it possible to dynamically configure: false

Is it a configuration item unique to the Master FE node: false

### backend_rpc_timeout_ms

 Timeout millisecond for Fe sending rpc request to BE

Default: 60000

Is it possible to dynamically configure: false

Is it a configuration item unique to the Master FE node: true

### `bdbje_reserved_disk_bytes`

The desired upper limit on the number of bytes of reserved space to retain in a replicated JE Environment.

Default: 1073741824

Is it possible to dynamically configure: false

Is it a configuration item unique to the Master FE node: false

### `be_exec_version`

Used to define the serialization format for passing blocks between fragments.

Sometimes some of our code changes will change the data format of the block. In order to make the BE compatible with each other during the rolling upgrade process, we need to issue a data version from the FE to decide what format to send the data in.

Specifically, for example, there are 2 BEs in the cluster, one of which can support the latest $v_1$ after being upgraded, while the other only supports $v_0$. At this time, since the FE has not been upgraded yet, $v_0 is issued uniformly. $, BE interact in the old data format. After all BEs are upgraded, we will upgrade FE. At this time, the new FE will issue $v_1$, and the cluster will be uniformly switched to the new data format.


The default value is `max_be_exec_version`. If there are special needs, we can manually set the format version to lower, but it should not be lower than `min_be_exec_version`.

Note that we should always keep the value of this variable between `BeExecVersionManager::min_be_exec_version` and `BeExecVersionManager::max_be_exec_version` for all BEs. (That is to say, if a cluster that has completed the update needs to be downgraded, it should ensure the order of downgrading FE and then downgrading BE, or manually lower the variable in the settings and downgrade BE)

### `max_be_exec_version`

The latest data version currently supported, cannot be modified, and should be consistent with the `BeExecVersionManager::max_be_exec_version` in the BE of the matching version.

### `min_be_exec_version`

The oldest data version currently supported, which cannot be modified, should be consistent with the `BeExecVersionManager::min_be_exec_version` in the BE of the matching version.

### `max_query_profile_num`

The max number of query profile.

Default: 100

Is it possible to dynamically configure: true

Is it a configuration item unique to the Master FE node: false

### `disable_backend_black_list`

Used to disable the BE blacklist function. After this function is disabled, if the query request to the BE fails, the BE will not be added to the blacklist.
This parameter is suitable for regression testing environments to reduce occasional bugs that cause a large number of regression tests to fail.

Default: false

Is it possible to configure dynamically: true

Is it a configuration item unique to the Master FE node: false

### `max_backend_heartbeat_failure_tolerance_count`

The maximum tolerable number of BE node heartbeat failures. If the number of consecutive heartbeat failures exceeds this value, the BE state will be set to dead.
This parameter is suitable for regression test environments to reduce occasional heartbeat failures that cause a large number of regression test failures.

Default: 1

Is it possible to configure dynamically: true

Whether it is a configuration item unique to the Master FE node: true

### `max_replica_count_when_schema_change`

The maximum number of replicas allowed when OlapTable is doing schema changes. Too many replicas will lead to FE OOM.

Default: 100000

Is it possible to configure dynamically: true

Whether it is a configuration item unique to the Master FE node: true

### `max_hive_partition_cache_num`

The maximum number of caches for the hive partition.

Default: 100000

Is it possible to dynamically configure: false

Is it a configuration item unique to the Master FE node: false

### `max_external_file_cache_num`

Maximum number of file cache to use for external external tables.

Default: 100000

Is it possible to dynamically configure: false

Is it a configuration item unique to the Master FE node: false

### `max_external_schema_cache_num`

Maximum number of schema cache to use for external external tables.

Default: 10000

Is it possible to dynamically configure: false

Is it a configuration item unique to the Master FE node: false

### `external_cache_expire_time_minutes_after_access`

Set how long the data in the cache expires after the last access. The unit is minutes.
Applies to External Schema Cache as well as Hive Partition Cache.

Default: 1440

Is it possible to dynamically configure: false

Is it a configuration item unique to the Master FE node: false

### `max_same_name_catalog_trash_num`

It is used to set the maximum number of meta information with the same name in the catalog recycle bin. When the maximum value is exceeded, the earliest deleted meta trash will be completely deleted and cannot be recovered. 0 means not to keep objects of the same name. < 0 means no limit.

Note: The judgment of metadata with the same name will be limited to a certain range. For example, the judgment of the database with the same name will be limited to the same cluster, the judgment of the table with the same name will be limited to the same database (with the same database id), the judgment of the partition with the same name will be limited to the same database (with the same database id) and the same table (with the same table) same table id).

Default: 3

Is it possible to dynamically configure: true

Is it a configuration item unique to the Master FE node: true

### `enable_storage_policy`

Whether to enable the Storage Policy feature. This feature allows users to separate hot and cold data. This feature is still under development. Recommended for test environments only.

Default: false

Is it possible to dynamically configure: true

Is it a configuration item unique to the Master FE node: true

#### `enable_func_pushdown`

Default：true

IsMutable：true

MasterOnly：false

Whether to push the filter conditions with functions down to MYSQL, when exectue query of ODBC、JDBC external tables

#### `jdbc_drivers_dir`

Default: `${DORIS_HOME}/jdbc_drivers`;

IsMutable：false

MasterOnly：false

The default dir to put jdbc drivers.

#### `max_error_tablet_of_broker_load`

Default: 3;

IsMutable：true

MasterOnly：true

Maximum number of error tablet showed in broker load.

<<<<<<< HEAD
#### `cloud_upgrade_mgr_interval_second`

Default：15

IsMutable：true

MasterOnly：true

Interval between be status check in CloudUpradeMgr. Unit: second
=======
#### `infodb_support_ext_catalog`

<version since="1.2.4"></version>

Default: false

IsMutable: true

MasterOnly: false

If false, when select from tables in information_schema database,
the result will not contain the information of the table in external catalog.
This is to avoid query time when external catalog is not reachable.
>>>>>>> 97909591
<|MERGE_RESOLUTION|>--- conflicted
+++ resolved
@@ -2386,7 +2386,6 @@
 
 Maximum number of error tablet showed in broker load.
 
-<<<<<<< HEAD
 #### `cloud_upgrade_mgr_interval_second`
 
 Default：15
@@ -2396,7 +2395,7 @@
 MasterOnly：true
 
 Interval between be status check in CloudUpradeMgr. Unit: second
-=======
+
 #### `infodb_support_ext_catalog`
 
 <version since="1.2.4"></version>
@@ -2410,4 +2409,3 @@
 If false, when select from tables in information_schema database,
 the result will not contain the information of the table in external catalog.
 This is to avoid query time when external catalog is not reachable.
->>>>>>> 97909591
