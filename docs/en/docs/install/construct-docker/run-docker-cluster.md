---
{
    "title": "Deploy Docker cluster",
    "language": "en"
}
---

<!-- 
Licensed to the Apache Software Foundation (ASF) under one
or more contributor license agreements.  See the NOTICE file
distributed with this work for additional information
regarding copyright ownership.  The ASF licenses this file
to you under the Apache License, Version 2.0 (the
"License"); you may not use this file except in compliance
with the License.  You may obtain a copy of the License at

  http://www.apache.org/licenses/LICENSE-2.0

Unless required by applicable law or agreed to in writing,
software distributed under the License is distributed on an
"AS IS" BASIS, WITHOUT WARRANTIES OR CONDITIONS OF ANY
KIND, either express or implied.  See the License for the
specific language governing permissions and limitations
under the License.
-->
# Deploy the Docker cluster

## Background description

This article will briefly describe how to quickly build a complete Doris test cluster through `docker run` or `docker-compose up` commands.

## Applicable scene

It is recommended to use Doris Docker in SIT or DEV environment to simplify the deployment process.

If you want to test a certain function point in the new version, you can use Doris Docker to deploy a Playground environment. Or when you want to reproduce a certain problem during debugging, you can also use the docker environment to simulate.

In the production environment, currently try to avoid using containerized solutions for Doris deployment.

## Software Environment

| Software | Version |
| -------------- | ----------- |
| Docker | 20.0 and above |
| docker-compose | 2.10 and above |

## Hardware environment

| Configuration Type | Hardware Information | Maximum Running Cluster Size |
| -------- | -------- | ---------------- |
| Minimum configuration | 2C 4G | 1FE 1BE |
| Recommended configuration | 4C 16G | 3FE 3BE |

## Pre-environment preparation

The following command needs to be executed on the host machine

```shell
sysctl -w vm.max_map_count=2000000
```

## Docker Compose

Different platforms need to use different Image images. This article takes the `X86_64` platform as an example.

### Network Mode Description

There are two network modes applicable to Doris Docker.

1. HOST mode suitable for deployment across multiple nodes, this mode is suitable for deploying 1FE 1BE on each node.
2. The subnet bridge mode is suitable for deploying multiple Doris processes on a single node. This mode is suitable for single-node deployment (recommended). If you want to deploy multiple nodes, you need to deploy more components (not recommended).

For the sake of presentation, this chapter only demonstrates scripts written in subnet bridge mode.

### Interface Description

From the version of `Apache Doris 1.2.1 Docker Image`, the interface list of each process image is as follows:

| process name | interface name | interface definition | interface example |
<<<<<<< HEAD
| -------------- |-------------| ------------------- | -------------------------------------------------------------- |
| FE\BE\BROKER    | FE_SERVERS | FE node main information | fe1:172.20.80.2:9010,fe2:172.20.80.3:9010,fe3:172.20.80.4:9010 |
| FE | FE_ID       | FE node ID | 1 |
| BE | BE_ADDR     | BE node main information | 172.20.80.5:9050 |
| BE | NODE_ROLE | BE node type | computation |
| BROKER | BROKER_ADDR | Main information of BROKER node | 172.20.80.6:8000 |
=======
|--------------|----------------|---------------|------------------|
| FE           | BE             | BROKER | FE_SERVERS | FE node main information | fe1:172.20.80.2:9010,fe2:172.20.80.3:9010,fe3:172.20.80.4:9010 |
| FE           | FE_ID          | FE node ID | 1 |
| BE           | BE_ADDR        | BE node main information | 172.20.80.5:9050 |
| BE           | NODE_ROLE      | BE node type | computation |
| BROKER       | BROKER_ADDR    | Main information of BROKER node | 172.20.80.6:8000 |
>>>>>>> 2.0.0-rc01

Note that the above interface must fill in the information, otherwise the process cannot be started.

> FE_SERVERS interface rules are: `FE_NAME:FE_HOST:FE_EDIT_LOG_PORT[,FE_NAME:FE_HOST:FE_EDIT_LOG_PORT]`
>
> The FE_ID interface rule is: an integer of `1-9`, where the FE number `1` is the Master node.
>
> BE_ADDR interface rule is: `BE_HOST:BE_HEARTBEAT_SERVICE_PORT`
>
> The NODE_ROLE interface rule is: `computation` or empty, where empty or other values indicate that the node type is `mix` type
>
> BROKER_ADDR interface rule is: `BROKER_HOST:BROKER_IPC_PORT`

### Script Template

#### Docker Run command

<<<<<<< HEAD
Create a subnet bridge

``` shell
docker network create --driver bridge --subnet=172.20.80.0/24 doris-network
```

1FE & 1BE Command Templates

```shell
docker run -itd \
--name=fe \
--env FE_SERVERS="fe1:172.20.80.2:9010" \
--env FE_ID=1 \
-p 8030:8030 \
-p 9030:9030 \
-v /data/fe/doris-meta:/opt/apache-doris/fe/doris-meta \
-v /data/fe/conf:/opt/apache-doris/fe/conf \
-v /data/fe/log:/opt/apache-doris/fe/log \
--network=doris-network \
--ip=172.20.80.2 \
apache/doris:1.2.1-fe-x86_64

docker run -itd \
--name=be \
--env FE_SERVERS="fe1:172.20.80.2:9010" \
--env BE_ADDR="172.20.80.3:9050" \
-p 8040:8040 \
-v /data/be/storage:/opt/apache-doris/be/storage \
-v /data/be/conf:/opt/apache-doris/be/conf \
-v /data/be/log:/opt/apache-doris/be/log \
--network=doris-network \
--ip=172.20.80.3 \
apache/doris:1.2.1-be-x86_64  # if CPU does not support AVX2, use
                              # apache/doris:1.2.1-be-x86_64-noavx2
```

> Note: if you CPU does not support AVX2, the backend will fail to start. 
> If this is the case, use the `apache/doris:X.X.X-be-x86_64-noavx2` backend image.
> Use `docker logs -f be` to check the backend for error messages.

3FE & 3BE run command template can be downloaded [here](https://github.com/apache/doris/tree/master/docker/runtime/docker-compose-demo/build-cluster/rum-command/3fe_3be.sh).
=======
1FE & 1BE Command Templates

Note that you need to modify `${intranet IP of the current machine}` to replace it with the intranet IP of the current machine

```shell
docker run -itd \
--name=fe \
--env FE_SERVERS="fe1:${intranet IP of the current machine}:9010" \
--env FE_ID=1 \
-p 8030:8030\
-p 9030:9030 \
-v /data/fe/doris-meta:/opt/apache-doris/fe/doris-meta \
-v /data/fe/log:/opt/apache-doris/fe/log \
--net=host \
apache/doris:2.0.0_alpha-fe-x86_64

docker run -itd \
--name=be\
--env FE_SERVERS="fe1:${intranet IP of the current machine}:9010" \
--env BE_ADDR="${Intranet IP of the current machine}:9050" \
-p 8040:8040 \
-v /data/be/storage:/opt/apache-doris/be/storage \
-v /data/be/log:/opt/apache-doris/be/log \
--net=host \
apache/doris:2.0.0_alpha-be-x86_64
```

3FE & 3BE Run command template if needed [click here](https://github.com/apache/doris/tree/master/docker/runtime/docker-compose-demo/build-cluster/rum-command/3fe_3be .sh) to access downloads.
>>>>>>> 2.0.0-rc01

#### Docker Compose script

1FE & 1BE template

<<<<<<< HEAD
```yaml
version: '3'
services:
   docker-fe:
     image: "apache/doris:1.2.1-fe-x86_64"
     container_name: "doris-fe"
     hostname: "fe"
     environment:
       - FE_SERVERS=fe1:172.20.80.2:9010
       - FE_ID=1
     ports:
       - 8030:8030
       - 9030:9030
     volumes:
       - /data/fe/doris-meta:/opt/apache-doris/fe/doris-meta
       - /data/fe/conf:/opt/apache-doris/fe/conf
       - /data/fe/log:/opt/apache-doris/fe/log
     networks:
       doris_net:
         ipv4_address: 172.20.80.2
   docker-be:
     image: "apache/doris:1.2.1-be-x86_64"  # use apache/doris:1.2.1-be-x86_64-noavx2, if CPU does not support AVX2
     container_name: "doris-be"
     hostname: "be"
     depends_on:
       - docker-fe
     environment:
       - FE_SERVERS=fe1:172.20.80.2:9010
       - BE_ADDR=172.20.80.3:9050
     ports:
       - 8040:8040
     volumes:
       - /data/be/storage:/opt/apache-doris/be/storage
       - /data/be/conf:/opt/apache-doris/be/conf
       - /data/be/script:/docker-entrypoint-initdb.d
       - /data/be/log:/opt/apache-doris/be/log
     networks:
       doris_net:
         ipv4_address: 172.20.80.3
networks:
   doris_net:
     ipam:
       config:
         - subnet: 172.20.80.0/16
```

3FE & 3BE Docker Compose file can be downloaded [here](https://github.com/apache/doris/tree/master/docker/runtime/docker-compose-demo/build-cluster/docker-compose/3fe_3be/docker-compose.yaml).
=======
Note that you need to modify `${intranet IP of the current machine}` to replace it with the intranet IP of the current machine

```yaml
version: "3"
services:
   fe:
     image: apache/doris:2.0.0_alpha-fe-x86_64
     hostname: fe
     environment:
      - FE_SERVERS=fe1:${intranet IP of the current machine}:9010
      - FE_ID=1
     volumes:
      - /data/fe/doris-meta/:/opt/apache-doris/fe/doris-meta/
      - /data/fe/log/:/opt/apache-doris/fe/log/
     network_mode: host
   be:
     image: apache/doris:2.0.0_alpha-be-x86_64
     hostname: be
     environment:
      - FE_SERVERS=fe1:${intranet IP of the current machine}:9010
      - BE_ADDR=${intranet IP of the current machine}:9050
     volumes:
      - /data/be/storage/:/opt/apache-doris/be/storage/
      - /data/be/script/:/docker-entrypoint-initdb.d/
     depends_on:
       -fe
     network_mode: host
```

3FE & 3BE Docker Compose script template if needed [click here](https://github.com/apache/doris/tree/master/docker/runtime/docker-compose-demo/build-cluster/docker-compose/ 3fe_3be/docker-compose.yaml) access to download.
>>>>>>> 2.0.0-rc01

## Deploy Doris Docker

You can choose one of the two deployment methods:

1. Execute the `docker run` command to create a cluster
2. Save the `docker-compose.yaml` script and execute the `docker-compose up -d` command in the same directory to create a cluster

### Special case description

Due to the different ways of implementing containers internally on MacOS, it may not be possible to directly modify the value of `max_map_count` on the host during deployment. You need to create the following containers first:

```shel
docker run -it --privileged --pid=host --name=change_count debian nsenter -t 1 -m -u -n -i sh
```

The container was created successfully executing the following command:

```shell
sysctl -w vm.max_map_count=2000000
```

Then `exit` exits and creates the Doris Docker cluster.
<<<<<<< HEAD

## Unfinished business

1. Compose Demo List
=======
>>>>>>> 2.0.0-rc01<|MERGE_RESOLUTION|>--- conflicted
+++ resolved
@@ -77,21 +77,12 @@
 From the version of `Apache Doris 1.2.1 Docker Image`, the interface list of each process image is as follows:
 
 | process name | interface name | interface definition | interface example |
-<<<<<<< HEAD
-| -------------- |-------------| ------------------- | -------------------------------------------------------------- |
-| FE\BE\BROKER    | FE_SERVERS | FE node main information | fe1:172.20.80.2:9010,fe2:172.20.80.3:9010,fe3:172.20.80.4:9010 |
-| FE | FE_ID       | FE node ID | 1 |
-| BE | BE_ADDR     | BE node main information | 172.20.80.5:9050 |
-| BE | NODE_ROLE | BE node type | computation |
-| BROKER | BROKER_ADDR | Main information of BROKER node | 172.20.80.6:8000 |
-=======
 |--------------|----------------|---------------|------------------|
 | FE           | BE             | BROKER | FE_SERVERS | FE node main information | fe1:172.20.80.2:9010,fe2:172.20.80.3:9010,fe3:172.20.80.4:9010 |
 | FE           | FE_ID          | FE node ID | 1 |
 | BE           | BE_ADDR        | BE node main information | 172.20.80.5:9050 |
 | BE           | NODE_ROLE      | BE node type | computation |
 | BROKER       | BROKER_ADDR    | Main information of BROKER node | 172.20.80.6:8000 |
->>>>>>> 2.0.0-rc01
 
 Note that the above interface must fill in the information, otherwise the process cannot be started.
 
@@ -109,49 +100,6 @@
 
 #### Docker Run command
 
-<<<<<<< HEAD
-Create a subnet bridge
-
-``` shell
-docker network create --driver bridge --subnet=172.20.80.0/24 doris-network
-```
-
-1FE & 1BE Command Templates
-
-```shell
-docker run -itd \
---name=fe \
---env FE_SERVERS="fe1:172.20.80.2:9010" \
---env FE_ID=1 \
--p 8030:8030 \
--p 9030:9030 \
--v /data/fe/doris-meta:/opt/apache-doris/fe/doris-meta \
--v /data/fe/conf:/opt/apache-doris/fe/conf \
--v /data/fe/log:/opt/apache-doris/fe/log \
---network=doris-network \
---ip=172.20.80.2 \
-apache/doris:1.2.1-fe-x86_64
-
-docker run -itd \
---name=be \
---env FE_SERVERS="fe1:172.20.80.2:9010" \
---env BE_ADDR="172.20.80.3:9050" \
--p 8040:8040 \
--v /data/be/storage:/opt/apache-doris/be/storage \
--v /data/be/conf:/opt/apache-doris/be/conf \
--v /data/be/log:/opt/apache-doris/be/log \
---network=doris-network \
---ip=172.20.80.3 \
-apache/doris:1.2.1-be-x86_64  # if CPU does not support AVX2, use
-                              # apache/doris:1.2.1-be-x86_64-noavx2
-```
-
-> Note: if you CPU does not support AVX2, the backend will fail to start. 
-> If this is the case, use the `apache/doris:X.X.X-be-x86_64-noavx2` backend image.
-> Use `docker logs -f be` to check the backend for error messages.
-
-3FE & 3BE run command template can be downloaded [here](https://github.com/apache/doris/tree/master/docker/runtime/docker-compose-demo/build-cluster/rum-command/3fe_3be.sh).
-=======
 1FE & 1BE Command Templates
 
 Note that you need to modify `${intranet IP of the current machine}` to replace it with the intranet IP of the current machine
@@ -180,61 +128,11 @@
 ```
 
 3FE & 3BE Run command template if needed [click here](https://github.com/apache/doris/tree/master/docker/runtime/docker-compose-demo/build-cluster/rum-command/3fe_3be .sh) to access downloads.
->>>>>>> 2.0.0-rc01
 
 #### Docker Compose script
 
 1FE & 1BE template
 
-<<<<<<< HEAD
-```yaml
-version: '3'
-services:
-   docker-fe:
-     image: "apache/doris:1.2.1-fe-x86_64"
-     container_name: "doris-fe"
-     hostname: "fe"
-     environment:
-       - FE_SERVERS=fe1:172.20.80.2:9010
-       - FE_ID=1
-     ports:
-       - 8030:8030
-       - 9030:9030
-     volumes:
-       - /data/fe/doris-meta:/opt/apache-doris/fe/doris-meta
-       - /data/fe/conf:/opt/apache-doris/fe/conf
-       - /data/fe/log:/opt/apache-doris/fe/log
-     networks:
-       doris_net:
-         ipv4_address: 172.20.80.2
-   docker-be:
-     image: "apache/doris:1.2.1-be-x86_64"  # use apache/doris:1.2.1-be-x86_64-noavx2, if CPU does not support AVX2
-     container_name: "doris-be"
-     hostname: "be"
-     depends_on:
-       - docker-fe
-     environment:
-       - FE_SERVERS=fe1:172.20.80.2:9010
-       - BE_ADDR=172.20.80.3:9050
-     ports:
-       - 8040:8040
-     volumes:
-       - /data/be/storage:/opt/apache-doris/be/storage
-       - /data/be/conf:/opt/apache-doris/be/conf
-       - /data/be/script:/docker-entrypoint-initdb.d
-       - /data/be/log:/opt/apache-doris/be/log
-     networks:
-       doris_net:
-         ipv4_address: 172.20.80.3
-networks:
-   doris_net:
-     ipam:
-       config:
-         - subnet: 172.20.80.0/16
-```
-
-3FE & 3BE Docker Compose file can be downloaded [here](https://github.com/apache/doris/tree/master/docker/runtime/docker-compose-demo/build-cluster/docker-compose/3fe_3be/docker-compose.yaml).
-=======
 Note that you need to modify `${intranet IP of the current machine}` to replace it with the intranet IP of the current machine
 
 ```yaml
@@ -265,7 +163,6 @@
 ```
 
 3FE & 3BE Docker Compose script template if needed [click here](https://github.com/apache/doris/tree/master/docker/runtime/docker-compose-demo/build-cluster/docker-compose/ 3fe_3be/docker-compose.yaml) access to download.
->>>>>>> 2.0.0-rc01
 
 ## Deploy Doris Docker
 
@@ -288,11 +185,4 @@
 sysctl -w vm.max_map_count=2000000
 ```
 
-Then `exit` exits and creates the Doris Docker cluster.
-<<<<<<< HEAD
-
-## Unfinished business
-
-1. Compose Demo List
-=======
->>>>>>> 2.0.0-rc01+Then `exit` exits and creates the Doris Docker cluster.