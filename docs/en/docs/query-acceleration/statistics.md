---
{
"title": "Statistics",
"language": "en"
}
---

<!-- 
Licensed to the Apache Software Foundation (ASF) under one
or more contributor license agreements.  See the NOTICE file
distributed with this work for additional information
regarding copyright ownership.  The ASF licenses this file
to you under the Apache License, Version 2.0 (the
"License"); you may not use this file except in compliance
with the License.  You may obtain a copy of the License at

  http://www.apache.org/licenses/LICENSE-2.0

Unless required by applicable law or agreed to in writing,
software distributed under the License is distributed on an
"AS IS" BASIS, WITHOUT WARRANTIES OR CONDITIONS OF ANY
KIND, either express or implied.  See the License for the
specific language governing permissions and limitations
under the License.
-->

# Statistics

## Introduction to statistics information

In SQL databases, the quality of the query optimizer has a significant impact on system performance. The optimizer needs to estimate the query cost according to the statistics information, especially in the equal-value query scenario, it is very important to estimate the cardinality accurately, which can help the optimizer to select the optimal query plan, thereby improving the query performance.

When executing a query, an insufficiently optimized execution plan and an optimized execution plan can result in a large difference in execution time, which can be several times greater. Therefore, it is very important for the SQL query optimizer to collect and analyze statistics so that the optimizer can accurately evaluate the cost of different execution plans and select the best one.

The Doris query optimizer uses statistics to determine the most efficient execution plan for a query. Statistics maintained by Doris include table-level statistics and column-level statistics.

Table Statistics:

| Information         | Description                                                        |
| :------------------ | :----------------------------------------------------------------- |
| `row_count`         | Number of rows in the table                                        |
| `data_size`         | Table size (in bytes)                                              |
| `update_rows`       | The number of rows updated after collecting statistics information |
| `healthy`           | The health of the table                                            |
| `update_time`       | The time of the latest update                                      |
| `last_analyze_time` | The time when the last statistics information was collected        |

> Table Health: Indicates the health of the table statistics. When it `update_rows` is greater than or equal to `row_count`, the health degree is 0; when it `update_rows` is less than `row_count`, the health degree is `100 * (1 - update_rows/ row_count)`.

Column Statistics:

| Information     | Description                           |
| :-------------- | :------------------------------------ |
| `row_count`     | Total number of rows for the column   |
| `data_size`     | Total degree of the column in bytes   |
| `avg_size_byte` | Average degree of the column in bytes |
| `ndv`           | Column num distinct value             |
| `min`           | Column Minimum                        |
| `max`           | Column Max Value                      |
| `null_count`    | Number of columns null                |
| `histogram`     | Column Histogram                      |

Next, we will briefly introduce the histogram and other data structures, as well as the collection and maintenance of statistics information in detail.

## Introduction to Histograms

A histogram is a tool used to describe the distribution of data. It divides the data into several intervals (buckets) according to the size, and uses simple statistics to represent the characteristics of the data in each interval. Is an important statistic in a database that describes the distribution of data in a column. The most typical application scenario of histogram is to help the optimizer choose the optimal execution plan by estimating the selectivity of query predicates.

In Doris, an equi-height Histogram is built for each table-specific column. The histogram comprises a series of buckets, wherein the statistics of each bucket comprises the upper and lower bounds of the bucket, the number of elements contained in the bucket, the number of all elements in the previous bucket, and the number of different values in the bucket. For details, please refer to the SQL function `histogram` or `hist` its instructions.

> Using the bucket method of contour histogram, the sum of numerical frequency in each bucket should be close to the total number of `1/N` rows. However, if the principle of equal height is strictly followed, some values will fall on the boundary of the bucket, resulting in the same value appearing in two different buckets. This situation can interfere with the estimation of the selection rate. Therefore, in the implementation, Doris modifies the bucketting method of the contour histogram: if adding a value to a bucket causes the frequency of data in the bucket to exceed the total number `1/N` of rows, the value is put into the bucket or the next bucket, depending on which situation is closer `1/N`.

## Collect statistics

### Manual collection

The user triggers a manual collection job through a statement `ANALYZE` to collect statistics for the specified table or column based on the supplied parameters.

Column statistics collection syntax:

```SQL
ANALYZE TABLE | DATABASE table_name | db_name
    [ (column_name [, ...]) ]    [ [ WITH SYNC ] [ WITH INCREMENTAL ] [ WITH SAMPLE PERCENT | ROWS ] [ WITH PERIOD ] [WITH HISTOGRAM]]    [ PROPERTIES ("key" = "value", ...) ];
```

Explanation:

- Table_name: The target table for the specified. It can be a `db_name.table_name` form.
- Column_name: The specified target column. Must be `table_name` a column that exists in. Multiple column names are separated by commas.
- Sync: Synchronizes the collection of statistics. Return after collection. If not specified, it will be executed asynchronously and the job ID will be returned.
- Incremental: Incrementally gather statistics. Incremental collection of histogram statistics is not supported.
- Period: Collect statistics periodically. The unit is seconds, and when specified, the appropriate statistics are collected periodically.
- Sample percent | rows: Sample collection statistics. You can specify a sampling ratio or the number of rows to sample.
- Buckets: Specifies the maximum number of buckets generated when collecting histogram statistics. The default is 128 when not specified.
- Properties: used to configure statistics job. Currently, only the following configuration items are supported
  - `"sync" = "true"`: Equivalent `with sync`
  - `"incremental" = "true"`: Equivalent `with incremental`
  - `"sample.percent" = "50"`: Equivalent `with percent 50`
  - `"sample.rows" = "1000"`: Equivalent `with rows 1000`
  - `"num.buckets" = "10"`: Equivalent `with buckets 10`
  - `"period.seconds" = "300"`: Equivalent `with period 300`

Next, we will use a table `stats_test.example_tbl` as an example to explain how to collect statistics. `stats_test.example_tbl` The structure is as follows:

| Column Name     | Type        | AggregationType | Comment                 |
| --------------- | ----------- | --------------- | ----------------------- |
| user_id         | LARGEINT    |                 | User ID                 |
| imp_date        | DATEV2      |                 | Data import date        |
| city            | VARCHAR(20) |                 | User city               |
| age             | SMALLINT    |                 | User age                |
| sex             | TINYINT     |                 | User gender             |
| last_visit_date | DATETIME    | REPLACE         | User last visit time    |
| cost            | BIGINT      | SUM             | User total cost         |
| max_dwell_time  | INT         | MAX             | User maximum dwell time |
| min_dwell_time  | INT         | MIN             | User minimum dwell time |

Connect Doris:

````Bash
mysql -uroot -P9030 -h192.168.xxx.xxx```

Create a data table:

```SQL
mysql> CREATE DATABASE IF NOT EXISTS stats_test;

mysql> CREATE TABLE IF NOT EXISTS stats_test.example_tbl (
        `user_id` LARGEINT NOT NULL,        `date` DATEV2 NOT NULL,        `city` VARCHAR(20),        `age` SMALLINT,        `sex` TINYINT,        `last_visit_date` DATETIME REPLACE,        `cost` BIGINT SUM,        `max_dwell_time` INT MAX,        `min_dwell_time` INT MIN    ) ENGINE=OLAP    AGGREGATE KEY(`user_id`, `date`, `city`, `age`, `sex`)    PARTITION BY LIST(`date`)    (        PARTITION `p_201701` VALUES IN ("2017-10-01"),        PARTITION `p_201702` VALUES IN ("2017-10-02"),        PARTITION `p_201703` VALUES IN ("2017-10-03")    )    DISTRIBUTED BY HASH(`user_id`) BUCKETS 1    PROPERTIES (        "replication_num" = "1"    );
````

Import data:

```SQL
mysql> INSERT INTO stats_test.example_tbl (`user_id`, `date`, `city`, `age`,
                                    `sex`, `last_visit_date`, `cost`,                                    `max_dwell_time`, `min_dwell_time`)    VALUES (10000, "2017-10-01", "Beijing", 20, 0, "2017-10-01 07:00:00", 15, 2, 2),        (10000, "2017-10-01", "Beijing", 20, 0, "2017-10-01 06:00:00", 20, 10, 10),        (10001, "2017-10-01", "Beijing", 30, 1, "2017-10-01 17:05:45", 2, 22, 22),        (10002, "2017-10-02", "Shanghai", 20, 1, "2017-10-02 12:59:12", 200, 5, 5),        (10003, "2017-10-02", "Guangzhou", 32, 0, "2017-10-02 11:20:00", 30, 11, 11),        (10004, "2017-10-01", "Shenzhen", 35, 0, "2017-10-01 10:00:15", 100, 3, 3),        (10004, "2017-10-03", "Shenzhen", 35, 0, "2017-10-03 10:20:22", 11, 6, 6);
```

To view data results:

```SQL
mysql> SELECT * FROM stats_test.example_tbl;
+---------+------------+-----------+------+------+---------------------+------+----------------+----------------+
| user_id | date       | city      | age  | sex  | last_visit_date     | cost | max_dwell_time | min_dwell_time |
+---------+------------+-----------+------+------+---------------------+------+----------------+----------------+
| 10004   | 2017-10-03 | Shenzhen  |   35 |    0 | 2017-10-03 10:20:22 |   11 |              6 |              6 |
| 10000   | 2017-10-01 | Beijing   |   20 |    0 | 2017-10-01 06:00:00 |   35 |             10 |              2 |
| 10001   | 2017-10-01 | Beijing   |   30 |    1 | 2017-10-01 17:05:45 |    2 |             22 |             22 |
| 10004   | 2017-10-01 | Shenzhen  |   35 |    0 | 2017-10-01 10:00:15 |  100 |              3 |              3 |
| 10002   | 2017-10-02 | Shanghai  |   20 |    1 | 2017-10-02 12:59:12 |  200 |              5 |              5 |
| 10003   | 2017-10-02 | Guangzhou |   32 |    0 | 2017-10-02 11:20:00 |   30 |             11 |             11 |
+---------+------------+-----------+------+------+---------------------+------+----------------+----------------+
```

For the convenience of description, column statistics information is hereinafter referred to as statistics information, which stores the number of rows, the maximum value, the minimum value, the number of NULL values, and the like of a column; and a column histogram is referred to as histogram statistics information.

#### Full collection

##### Collect column statistic

Column statistics mainly include the number of rows, the maximum value, the minimum value, and the number of NULL values of a column, which are collected through `ANALYZE TABLE` statements.

When executing SQL statements, the optimizer will, in most cases, only use statistics for some of the columns (for example, `WHERE` the columns that appear in the, `JOIN`, `ORDER BY`, `GROUP BY` clauses). If a table has many columns, collecting statistics for all columns can be expensive. To reduce overhead, you can collect statistics for specific columns only for use by the optimizer.

Example:

- Collect `example_tbl` statistics for all columns of a table, using the following syntax:

```SQL
mysql> ANALYZE TABLE stats_test.example_tbl;
+--------+
| job_id |
+--------+
| 51730  |
+--------+
```

- Collect `example_tbl` statistics for table `city` `age` `sex` columns, using the following syntax:

```SQL
mysql> ANALYZE TABLE stats_test.example_tbl(city, age, sex);
+--------+
| job_id |
+--------+
| 51808  |
+--------+
```

##### Collect histogram information

Column histogram information is used to describe the distribution of columns. It divides the data into several intervals (buckets) according to the size, and uses simple statistics to represent the characteristics of the data in each interval. Collected by `ANALYZE TABLE` statement fit `UPDATE HISTOGRAM`.

Columns can be specified to collect their histogram information in the same way that normal statistics are collected. Collecting histogram information takes longer than normal statistics, so to reduce overhead, we can just collect histogram information for specific columns for the optimizer to use.

Example:

- Collects `example_tbl` histograms for all columns of a table, using the following syntax:

```SQL
mysql> ANALYZE TABLE stats_test.example_tbl UPDATE HISTOGRAM;
+--------+
| job_id |
+--------+
| 51838  |
+--------+
```

- Collect `example_tbl` histograms for table `city` `age` `sex` columns, using the following syntax:

```SQL
mysql> ANALYZE TABLE stats_test.example_tbl(city, age, sex) UPDATE HISTOGRAM;
+--------+
| job_id |
+--------+
| 51889  |
+--------+
```

- Collect `example_tbl` histograms for all columns of the table and set the maximum number of buckets, using the following syntax:

```SQL
-- use with buckets
mysql> ANALYZE TABLE stats_test.example_tbl UPDATE HISTOGRAM WITH BUCKETS 2;
+--------+
| job_id |
+--------+
| 52018  |
+--------+

-- configure num.buckets
mysql> ANALYZE TABLE stats_test.example_tbl UPDATE HISTOGRAM PROPERTIES("num.buckets" = "2");
+--------+
| job_id |
+--------+
| 52069  |
+--------+
```

#### Incremental collection

For partitioned tables, incremental collection can be used to improve the speed of statistics collection if partitions are added or deleted after full collection.

When using incremental collection, the system automatically checks for new or deleted partitions. There are three situations:

- For newly added partitions, the statistics of the newly added partitions are collected and merged/summarized with the historical statistics.
- Refresh historical statistics for deleted partitions.
- No new/deleted partition. Do not do anything.

Incremental collection is appropriate for tables with monotonic non-decreasing columns such as time columns as partitions, or tables where historical partition data is not updated.

Notice：

- Histogram statistics do not support incremental collection.
- When using incremental collection, you must ensure that the statistics information of table inventory is available (that is, other historical partition data does not change). Otherwise, the statistics information will be inaccurate.

Example:

- Incrementally collect `example_tbl` statistics for a table, using the following syntax:

```SQL
-- use with incremental
mysql> ANALYZE TABLE stats_test.example_tbl WITH INCREMENTAL;
+--------+
| job_id |
+--------+
| 51910  |
+--------+

-- configure incremental
mysql> ANALYZE TABLE stats_test.example_tbl PROPERTIES("incremental" = "true");
+--------+
| job_id |
+--------+
| 51910  |
+--------+
```

- Incrementally collect `example_tbl` statistics for table `city` `age` `sex` columns, using the following syntax:

```SQL
mysql> ANALYZE TABLE stats_test.example_tbl(city, age, sex) WITH INCREMENTAL;
+--------+
| job_id |
+--------+
| 51988  |
+--------+
```

#### Sampling collection

When the amount of table data is large, the system may take time to collect statistics. You can use sampling collection to speed up the collection of statistics. Specify the proportion of sampling or the number of rows to be sampled according to the actual situation.

Example:

- Sampling collects `example_tbl` statistics from a table, using the following syntax:

```SQL
-- use with sample rows
mysql> ANALYZE TABLE stats_test.example_tbl WITH SAMPLE ROWS 5;
+--------+
| job_id |
+--------+
| 52120  |
+--------+

-- use with sample percent
mysql> ANALYZE TABLE stats_test.example_tbl WITH SAMPLE PERCENT 50;
+--------+
| job_id |
+--------+
| 52201  |
+--------+

-- configure sample.row
mysql> ANALYZE TABLE stats_test.example_tbl PROPERTIES("sample.rows" = "5");
+--------+
| job_id |
+--------+
| 52279  |
+--------+

-- configure sample.percent
mysql> ANALYZE TABLE stats_test.example_tbl PROPERTIES("sample.percent" = "50");
+--------+
| job_id |
+--------+
| 52282  |
+--------+
```

- Samples collect `example_tbl` histogram information for a table, similar to normal statistics, using the following syntax:

```SQL
mysql> ANALYZE TABLE stats_test.example_tbl UPDATE HISTOGRAM WITH SAMPLE ROWS 5;
+--------+
| job_id |
+--------+
| 52357  |
+--------+
```

#### Synchronous collection

Generally, after executing `ANALYZE` the statement, the system will start an asynchronous job to collect statistics and return the statistics job ID immediately. If you want to wait for the statistics collection to finish and return, you can use synchronous collection.

Example:

- Sampling collects `example_tbl` statistics from a table, using the following syntax:

```SQL
-- use with sync
mysql> ANALYZE TABLE stats_test.example_tbl WITH SYNC;

-- configure sync
mysql> ANALYZE TABLE stats_test.example_tbl PROPERTIES("sync" = "true");
```

- Samples collect `example_tbl` histogram information for a table, similar to normal statistics, using the following syntax:

```SQL
mysql> ANALYZE TABLE stats_test.example_tbl UPDATE HISTOGRAM WITH SYNC;
```

### Automatic collection

Automatic collection means that the system will automatically generate a job to collect statistics when the user specifies `PERIOD` `AUTO` keywords or performs related configuration when executing `ANALYZE` a statement.

#### Periodic collection

Periodic collection means that the corresponding statistics of a table are re-collected at a certain time interval.

Example:

- Collect `example_tbl` statistics for a table periodically (every other day), using the following syntax:

```SQL
-- use with period
mysql> ANALYZE TABLE stats_test.example_tbl WITH PERIOD 86400;
+--------+
| job_id |
+--------+
| 52409  |
+--------+

-- configure period.seconds
mysql> ANALYZE TABLE stats_test.example_tbl PROPERTIES("period.seconds" = "86400");
+--------+
| job_id |
+--------+
| 52535  |
+--------+
```

- Collects `example_tbl` histogram information for a table periodically (every other day), similar to normal statistics, using the following syntax:

```SQL
mysql> ANALYZE TABLE stats_test.example_tbl UPDATE HISTOGRAM WITH PERIOD 86400;
+--------+
| job_id |
+--------+
| 52684  |
+--------+
```

#### Automatic collection

Statistics can be "invalidated" when tables are changed, which can cause the optimizer to select the wrong execution plan.

Table statistics may become invalid due to the following causes:

- New field: The new field has no statistics
- Field change: Original statistics are unavailable
- Added zone: The new zone has no statistics
- Zone change: The original statistics are invalid
- data changes (insert data delete data | | change data) : the statistical information is error

The main operations involved include:

- update: updates the data
- delete: deletes data
- drop: deletes a partition
- load: import data and add partitions
- insert: inserts data and adds partitions
- alter: Field change, partition change, or new partition

Database, table, partition, field deletion, internal will automatically clear these invalid statistics. Adjusting the column order and changing the column type do not affect.

The system determines whether to collect statistics again based on the health of the table (as defined above). By setting the health threshold, the system collects statistics about the table again when the health is lower than a certain value. To put it simply, if statistics are collected on a table and the data of a partition becomes more or less, or a partition is added or deleted, the statistics may be automatically collected. After the statistics are collected again, the statistics and health of the table are updated. 

Currently, only tables that are configured by the user to automatically collect statistics will be collected, and statistics will not be automatically collected for other tables.

Example:

- Automatically analysis statistics for the 'example_tbl' table using the following syntax:

```SQL
-- use with auto
mysql> ANALYZE TABLE stats_test.example_tbl WITH AUTO;
+--------+
| job_id |
+--------+
| 52539  |
+--------+

-- configure automatic
mysql> ANALYZE TABLE stats_test.example_tbl PROPERTIES("automatic" = "true");
+--------+
| job_id |
+--------+
| 52565  |
+--------+
```

### Manage job

#### View statistics job

Collect information for the job by `SHOW ANALYZE` viewing the statistics.

The syntax is as follows:

```SQL
SHOW ANALYZE [ table_name | job_id ]
    [ WHERE [ STATE = [ "PENDING" | "RUNNING" | "FINISHED" | "FAILED" ] ] ];
```

Explanation:

- Table_name: The table name. After it is specified, the statistics job information corresponding to the table can be viewed. It can be a `db_name.table_name` form. Return all statistics job information if not specified.
- Job_ID: The statistics job ID `ANALYZE`. The value returned when the asynchronous collection of statistics is performed. Return all statistics job information if not specified.

Currently `SHOW ANALYZE`, 11 columns are output, as follows:

| Column Name            | Description         |
| :--------------------- | :------------------ |
| `job_id`               | statistics job ID   |
| `catalog_name`         | Catalog name        |
| `db_name`              | Database name       |
| `tbl_name`             | Variable name       |
| `col_name`             | Column name         |
| `job_type`             | job type            |
| `analysis_type`        | statistics type     |
| `message`              | job information     |
| `last_exec_time_in_ms` | Last execution time |
| `state`                | job state           |
| `schedule_type`        | Scheduling method   |

> In the system, the statistics job contains multiple subtasks, each of which collects a separate column of statistics.

Example:

- View statistics job information with ID `20038`, using the following syntax:

```SQL
mysql> SHOW ANALYZE 20038 
+--------+--------------+----------------------+----------+-----------------------+----------+---------------+---------+----------------------+----------+---------------+
| job_id | catalog_name | db_name              | tbl_name | col_name              | job_type | analysis_type | message | last_exec_time_in_ms | state    | schedule_type |
+--------+--------------+----------------------+----------+-----------------------+----------+---------------+---------+----------------------+----------+---------------+
| 20038  | internal     | default_cluster:test | t3       | [col4,col2,col3,col1] | MANUAL   | FUNDAMENTALS  |         | 2023-06-01 17:22:15  | FINISHED | ONCE          |
+--------+--------------+----------------------+----------+-----------------------+----------+---------------+---------+----------------------+----------+---------------+

```

```
mysql> show analyze task status  20038 ;
+---------+----------+---------+----------------------+----------+
| task_id | col_name | message | last_exec_time_in_ms | state    |
+---------+----------+---------+----------------------+----------+
| 20039   | col4     |         | 2023-06-01 17:22:15  | FINISHED |
| 20040   | col2     |         | 2023-06-01 17:22:15  | FINISHED |
| 20041   | col3     |         | 2023-06-01 17:22:15  | FINISHED |
| 20042   | col1     |         | 2023-06-01 17:22:15  | FINISHED |
+---------+----------+---------+----------------------+----------+

```

- View all statistics job information, and return the first 3 pieces of information in descending order of the last completion time, using the following syntax:

```SQL
mysql> SHOW ANALYZE WHERE state = "FINISHED" ORDER BY last_exec_time_in_ms DESC LIMIT 3;
+--------+--------------+----------------------------+-------------+-----------------+----------+---------------+---------+----------------------+----------+---------------+
| job_id | catalog_name | db_name                    | tbl_name    | col_name        | job_type | analysis_type | message | last_exec_time_in_ms | state    | schedule_type |
+--------+--------------+----------------------------+-------------+-----------------+----------+---------------+---------+----------------------+----------+---------------+
| 68603  | internal     | default_cluster:stats_test | example_tbl | age             | MANUAL   | COLUMN        |         | 2023-05-05 17:53:27  | FINISHED | ONCE          |
| 68603  | internal     | default_cluster:stats_test | example_tbl | sex             | MANUAL   | COLUMN        |         | 2023-05-05 17:53:26  | FINISHED | ONCE          |
| 68603  | internal     | default_cluster:stats_test | example_tbl | last_visit_date | MANUAL   | COLUMN        |         | 2023-05-05 17:53:26  | FINISHED | ONCE          |
+--------+--------------+----------------------------+-------------+-----------------+----------+---------------+---------+----------------------+----------+---------------+
```

#### Terminate the statistics job

To `KILL ANALYZE` terminate a running statistics job.

The syntax is as follows:

```SQL
KILL ANALYZE job_id;
```

Explanation:

- Job_ID: Statistics job ID. The value returned when an asynchronous collection of statistics is performed `ANALYZE`, which can also be obtained by a `SHOW ANALYZE` statement.

Example:

- Stop the statistics job whose ID is the 52357.

```SQL
mysql> KILL ANALYZE 52357;
```

## View statistics

### Table statistics

> Temporarily unavailable.

To `SHOW TABLE STATS` view information such as the total number of rows in the table and the health of the statistics.

The syntax is as follows:

```SQL
SHOW TABLE STATS table_name [ PARTITION (partition_name) ];
```

Explanation:

- Table_name: The table to which the data is imported. It can be a `db_name.table_name` form.
- Partition_name: The specified target partition. Must be `table_name` a partition that exists in. Only one partition can be specified.

Currently `SHOW TABLE STATS`, 6 columns are output, as follows:

| Column Name       | Description                                         |
| :---------------- | :-------------------------------------------------- |
| row_count         | Number of rows                                      |
| update_rows       | Number of rows updated                              |
| data_size         | Data size. Unit: bytes                              |
| healthy           | Health                                              |
| update_time       | Update time                                         |
| last_analyze_time | Time when statistics information was last collected |

Example:

- To view `example_tbl` statistics for a table, use the following syntax:

```SQL
mysql> SHOW TABLE STATS stats_test.example_tbl;
+-----------+-------------+---------+-----------+---------------------+---------------------+
| row_count | update_rows | healthy | data_size | update_time         | last_analyze_time   |
+-----------+-------------+---------+-----------+---------------------+---------------------+
| 8         | 0           | 100     | 6999      | 2023-04-08 15:40:47 | 2023-04-08 17:43:28 |
+-----------+-------------+---------+-----------+---------------------+---------------------+
```

- To view `example_tbl` statistics for a table `p_201701` partition, use the following syntax:

```SQL
mysql> SHOW TABLE STATS stats_test.example_tbl PARTITION (p_201701);
+-----------+-------------+---------+-----------+---------------------+---------------------+
| row_count | update_rows | healthy | data_size | update_time         | last_analyze_time   |
+-----------+-------------+---------+-----------+---------------------+---------------------+
| 4         | 0           | 100     | 2805      | 2023-04-08 11:48:02 | 2023-04-08 17:43:27 |
+-----------+-------------+---------+-----------+---------------------+---------------------+
```

### View Column Statistics

`SHOW COLUMN STATS` To view information such as the number of different values and `NULL` the number of columns.

The syntax is as follows:

```SQL
<<<<<<< HEAD
SHOW COLUMN STATS table_name [ (column_name [, ...]) ] [ PARTITION (partition_name) ];
=======
SHOW COLUMN [cached] STATS table_name [ (column_name [, ...]) ] [ PARTITION (partition_name) ];
>>>>>>> 2.0.0-rc01
```

Explanation:

<<<<<<< HEAD
=======
- cached: Cached means to show statistics in current FE memory cache.
>>>>>>> 2.0.0-rc01
- Table_name: The target table for collecting statistics. It can be a `db_name.table_name` form.
- Column_name: Specified destination column. `table_name` Must be a column that exists in. Multiple column names are separated by commas.
- Partition_name: The specified target partition `table_name` must exist in. Only one partition can be specified.

Currently `SHOW COLUMN STATS`, 10 columns are output, as follows:

| Column Name     | Explain                               |
| :-------------- | :------------------------------------ |
| `column_name`   | Column name                           |
| `count`         | Total number of rows for the column   |
| `ndv`           | Number of distinct values             |
| `num_null`      | The number of null values             |
| `data_size`     | Total degree of the column in bytes   |
| `avg_size_byte` | Average degree of the column in bytes |
| `min`           | Column Minimum                        |
| `max`           | Column Max Value                      |

Example:

- To view `example_tbl` statistics for all columns of a table, use the following syntax:

```SQL
mysql> SHOW COLUMN STATS stats_test.example_tbl;
+-----------------+-------+------+----------+-------------------+-------------------+-----------------------+-----------------------+
| column_name     | count | ndv  | num_null | data_size         | avg_size_byte     | min                   | max                   |
+-----------------+-------+------+----------+-------------------+-------------------+-----------------------+-----------------------+
| date            | 6.0   | 3.0  | 0.0      | 28.0              | 4.0               | '2017-10-01'          | '2017-10-03'          |
| cost            | 6.0   | 6.0  | 0.0      | 56.0              | 8.0               | 2                     | 200                   |
| min_dwell_time  | 6.0   | 6.0  | 0.0      | 28.0              | 4.0               | 2                     | 22                    |
| city            | 6.0   | 4.0  | 0.0      | 54.0              | 7.0               | 'Beijing'             | 'Shenzhen'            |
| user_id         | 6.0   | 5.0  | 0.0      | 112.0             | 16.0              | 10000                 | 10004                 |
| sex             | 6.0   | 2.0  | 0.0      | 7.0               | 1.0               | 0                     | 1                     |
| max_dwell_time  | 6.0   | 6.0  | 0.0      | 28.0              | 4.0               | 3                     | 22                    |
| last_visit_date | 6.0   | 6.0  | 0.0      | 112.0             | 16.0              | '2017-10-01 06:00:00' | '2017-10-03 10:20:22' |
| age             | 6.0   | 4.0  | 0.0      | 14.0              | 2.0               | 20                    | 35                    |
+-----------------+-------+------+----------+-------------------+-------------------+-----------------------+-----------------------+
```

- To view `example_tbl` statistics for a table `p_201701` partition, use the following syntax:

```SQL
mysql> SHOW COLUMN STATS stats_test.example_tbl PARTITION (p_201701);
+-----------------+-------+------+----------+--------------------+-------------------+-----------------------+-----------------------+
| column_name     | count | ndv  | num_null | data_size          | avg_size_byte     | min                   | max                   |
+-----------------+-------+------+----------+--------------------+-------------------+-----------------------+-----------------------+
| date            | 3.0   | 1.0  | 0.0      | 16.0               | 4.0               | '2017-10-01'          | '2017-10-01'          |
| cost            | 3.0   | 3.0  | 0.0      | 32.0               | 8.0               | 2                     | 100                   |
| min_dwell_time  | 3.0   | 3.0  | 0.0      | 16.0               | 4.0               | 2                     | 22                    |
| city            | 3.0   | 2.0  | 0.0      | 29.0               | 7.0               | 'Beijing'             | 'Shenzhen'            |
| user_id         | 3.0   | 3.0  | 0.0      | 64.0               | 16.0              | 10000                 | 10004                 |
| sex             | 3.0   | 2.0  | 0.0      | 4.0                | 1.0               | 0                     | 1                     |
| max_dwell_time  | 3.0   | 3.0  | 0.0      | 16.0               | 4.0               | 3                     | 22                    |
| last_visit_date | 3.0   | 3.0  | 0.0      | 64.0               | 16.0              | '2017-10-01 06:00:00' | '2017-10-01 17:05:45' |
| age             | 3.0   | 3.0  | 0.0      | 8.0                | 2.0               | 20                    | 35                    |
+-----------------+-------+------+----------+--------------------+-------------------+-----------------------+-----------------------+
```

- To view `example_tbl` statistics for a table `city` `age` `sex` column, use the following syntax:

```SQL
mysql> SHOW COLUMN STATS stats_test.example_tbl(city, age, sex);
+-------------+-------+------+----------+-------------------+-------------------+-----------+------------+
| column_name | count | ndv  | num_null | data_size         | avg_size_byte     | min       | max        |
+-------------+-------+------+----------+-------------------+-------------------+-----------+------------+
| city        | 6.0   | 4.0  | 0.0      | 54.0              | 7.0               | 'Beijing' | 'Shenzhen' |
| sex         | 6.0   | 2.0  | 0.0      | 7.0               | 1.0               | 0         | 1          |
| age         | 6.0   | 4.0  | 0.0      | 14.0              | 2.0               | 20        | 35         |
+-------------+-------+------+----------+-------------------+-------------------+-----------+------------+
```

- To view `example_tbl` statistics for a table `p_201701` partition `city` `age` `sex` column, use the following syntax:

```SQL
mysql> SHOW COLUMN STATS stats_test.example_tbl(city, age, sex) PARTITION (p_201701);
+-------------+-------+------+----------+--------------------+-------------------+-----------+------------+
| column_name | count | ndv  | num_null | data_size          | avg_size_byte     | min       | max        |
+-------------+-------+------+----------+--------------------+-------------------+-----------+------------+
| city        | 3.0   | 2.0  | 0.0      | 29.0               | 7.0               | 'Beijing' | 'Shenzhen' |
| sex         | 3.0   | 2.0  | 0.0      | 4.0                | 1.0               | 0         | 1          |
| age         | 3.0   | 3.0  | 0.0      | 8.0                | 2.0               | 20        | 35         |
+-------------+-------+------+----------+--------------------+-------------------+-----------+------------+
```

### View column histogram information

To `SHOW COLUMN HISTOGRAM` view the information for each bucket of the histogram.

The syntax is as follows:

```SQL
SHOW COLUMN HISTOGRAM table_name [ (column_name [, ...]) ];
```

Explanation:

- Table_name: The table to which the data is imported. It can be a `db_name.table_name` form.
- Column_name: Specified destination column. `table_name` Must be a column that exists in. Multiple column names are separated by commas.

Currently `SHOW COLUMN HISTOGRAM`, 5 columns are output, and each bucket contains 5 attributes, as follows:

| Column Name   | Explain                                                     |
| :------------ | :---------------------------------------------------------- |
| `column_name` | Column name                                                 |
| `data_type`   | The data type of the column                                 |
| `sample_rate` | Proportion is adopted. The default is 1 for full collection |
| `num_buckets` | Number of buckets included                                  |
| `buckets`     | Details of the bucket (Json format)                         |
| `lower`       | The lower bound of the barrel                               |
| `upper`       | The upper bound of the bucket                               |
| `count`       | Number of elements contained in the bucket                  |
| `pre_sum`     | Number of all elements in the previous bucket               |
| `ndv`         | Number of distinct values in the bucket                     |

Example:

- To view `example_tbl` histogram information for all columns of a table, use the following syntax:

```SQL
mysql> SHOW COLUMN HISTOGRAM stats_test.example_tbl;
+-----------------+-------------+-------------+-------------+---------------------------------------------------------------------------------------------------------------+
| column_name     | data_type   | sample_rate | num_buckets | buckets                                                                                                       |
+-----------------+-------------+-------------+-------------+---------------------------------------------------------------------------------------------------------------+
| date            | DATE        | 1.0         | 1           | [{"lower_expr":"2017-10-01","upper_expr":"2017-10-03","count":6.0,"pre_sum":0.0,"ndv":3.0}]                   |
| cost            | BIGINT      | 1.0         | 1           | [{"lower_expr":"2","upper_expr":"200","count":6.0,"pre_sum":0.0,"ndv":6.0}]                                   |
| min_dwell_time  | INT         | 1.0         | 1           | [{"lower_expr":"2","upper_expr":"22","count":6.0,"pre_sum":0.0,"ndv":6.0}]                                    |
| city            | VARCHAR(20) | 1.0         | 1           | [{"lower_expr":"Shanghai","upper_expr":"Shenzhen","count":6.0,"pre_sum":0.0,"ndv":4.0}]                       |
| user_id         | LARGEINT    | 1.0         | 1           | [{"lower_expr":"10000","upper_expr":"10004","count":6.0,"pre_sum":0.0,"ndv":5.0}]                             |
| sex             | TINYINT     | 1.0         | 1           | [{"lower_expr":"0","upper_expr":"1","count":6.0,"pre_sum":0.0,"ndv":2.0}]                                     |
| max_dwell_time  | INT         | 1.0         | 1           | [{"lower_expr":"3","upper_expr":"22","count":6.0,"pre_sum":0.0,"ndv":6.0}]                                    |
| last_visit_date | DATETIME    | 1.0         | 1           | [{"lower_expr":"2017-10-01 06:00:00","upper_expr":"2017-10-03 10:20:22","count":6.0,"pre_sum":0.0,"ndv":6.0}] |
| age             | SMALLINT    | 1.0         | 1           | [{"lower_expr":"20","upper_expr":"35","count":6.0,"pre_sum":0.0,"ndv":4.0}]                                   |
+-----------------+-------------+-------------+-------------+---------------------------------------------------------------------------------------------------------------+
```

- To view `example_tbl` histogram information for a table `city` `age` `sex` column, use the following syntax:

```SQL
mysql> SHOW COLUMN HISTOGRAM stats_test.example_tbl(city, age, sex);
+-------------+-------------+-------------+-------------+----------------------------------------------------------------------------------------+
| column_name | data_type   | sample_rate | num_buckets | buckets                                                                                |
+-------------+-------------+-------------+-------------+----------------------------------------------------------------------------------------+
| city        | VARCHAR(20) | 1.0         | 1           | [{"lower_expr":"Shanghai","upper_expr":"Shenzhen","count":6.0,"pre_sum":0.0,"ndv":4.0}]|
| sex         | TINYINT     | 1.0         | 1           | [{"lower_expr":"0","upper_expr":"1","count":6.0,"pre_sum":0.0,"ndv":2.0}]              |
| age         | SMALLINT    | 1.0         | 1           | [{"lower_expr":"20","upper_expr":"35","count":6.0,"pre_sum":0.0,"ndv":4.0}]            |
+-------------+-------------+-------------+-------------+----------------------------------------------------------------------------------------+
```

Buckets description:

> Buckets for each column are returned in JSON format. Buckets are arranged from small to large. Each Bucket contains the upper and lower bounds, the number of elements, the NDV of elements, and the number of elements of all previous buckets. Where the number of elements in a column (row _ count) = the last bucket element number (count) + the number of elements in all previous buckets (pre _ sum). The number of rows for the following columns is 17.

```JSON
[
    {        "lower_expr": 2,
        "upper_expr": 7,
        "count": 6,
        "pre_sum": 0,
        "ndv": 6
    },
    {
        "lower_expr": 10,
        "upper_expr": 20,
        "count": 11,
        "pre_sum": 6,
        "ndv": 11
    }
]
```

## Modify the statistics

Users can modify the statistics information through statements `ALTER`, and modify the corresponding statistics information of the column according to the provided parameters.

```SQL
ALTER TABLE table_name MODIFY COLUMN column_name SET STATS ('stat_name' = 'stat_value', ...) [ PARTITION (partition_name) ];
```

Explanation:

- Table_name: The table to which the statistics are dropped. It can be a `db_name.table_name` form.
- Column_name: Specified target column. `table_name` Must be a column that exists in. Statistics can only be modified one column at a time.
- Stat _ name and stat _ value: The corresponding stat name and the value of the stat info. Multiple stats are comma separated. Statistics that can be modified include `row_count`, `ndv`, `num_nulls` `min_value` `max_value`, and `data_size`.
- Partition_name: specifies the target partition. Must be a partition existing in `table_name`. Multiple partitions are separated by commas.

Example:

- To modify `example_tbl` table `age` column `row_count` statistics, use the following syntax:

```SQL
mysql> ALTER TABLE stats_test.example_tbl MODIFY COLUMN age SET STATS ('row_count'='6001215');
mysql> SHOW COLUMN STATS stats_test.example_tbl(age);
+-------------+-----------+------+----------+-----------+---------------+------+------+
| column_name | count     | ndv  | num_null | data_size | avg_size_byte | min  | max  |
+-------------+-----------+------+----------+-----------+---------------+------+------+
| age         | 6001215.0 | 0.0  | 0.0      | 0.0       | 0.0           | N/A  | N/A  |
+-------------+-----------+------+----------+-----------+---------------+------+------+
```

- Modify `example_tbl` table `age` columns `row_count`, `num_nulls`, `data_size` statistics, using the following syntax:

```SQL
mysql> ALTER TABLE stats_test.example_tbl MODIFY COLUMN age SET STATS ('row_count'='6001215', 'num_nulls'='2023', 'data_size'='600121522');
mysql> SHOW COLUMN STATS stats_test.example_tbl(age);
+-------------+-----------+------+----------+-----------+---------------+------+------+
| column_name | count     | ndv  | num_null | data_size | avg_size_byte | min  | max  |
+-------------+-----------+------+----------+-----------+---------------+------+------+
| age         | 6001215.0 | 0.0  | 2023.0   | 600121522 | 0.0           | N/A  | N/A  |
+-------------+-----------+------+----------+-----------+---------------+------+------+
```

## Delete statistics

The user deletes the statistics for the specified table, partition, or column based on the supplied parameters through the delete statistics statement `DROP`. Both column statistics and column histogram information are deleted.

Grammar

```SQL
DROP [ EXPIRED ] STATS [ table_name [ (column_name [, ...]) ] ];
```

Explanation:

- Table_name: The table to which you want to delete the statistics. It can be a `db_name.table_name` form.
- Column_name: The specified target column. Must be `table_name` a column that exists in. Multiple column names are separated by commas.
- Expired: statistics cleanup. Table cannot be specified. Invalid statistics and out-of-date statistics jobs information in the system will be deleted.

Example:

- Clean up statistics, using the following syntax:

```SQL
mysql> DROP EXPIRED STATS;
```

- To delete `example_tbl` statistics for a table, use the following syntax:

```SQL
mysql> DROP STATS stats_test.example_tbl;
```

- To delete `example_tbl` statistics for a table `city`, `age` `sex` column, use the following syntax:

```SQL
mysql> DROP STATS stats_test.example_tbl(city, age, sex);
```

## ANALYZE configuration item

To be added.<|MERGE_RESOLUTION|>--- conflicted
+++ resolved
@@ -609,19 +609,12 @@
 The syntax is as follows:
 
 ```SQL
-<<<<<<< HEAD
-SHOW COLUMN STATS table_name [ (column_name [, ...]) ] [ PARTITION (partition_name) ];
-=======
 SHOW COLUMN [cached] STATS table_name [ (column_name [, ...]) ] [ PARTITION (partition_name) ];
->>>>>>> 2.0.0-rc01
 ```
 
 Explanation:
 
-<<<<<<< HEAD
-=======
 - cached: Cached means to show statistics in current FE memory cache.
->>>>>>> 2.0.0-rc01
 - Table_name: The target table for collecting statistics. It can be a `db_name.table_name` form.
 - Column_name: Specified destination column. `table_name` Must be a column that exists in. Multiple column names are separated by commas.
 - Partition_name: The specified target partition `table_name` must exist in. Only one partition can be specified.
