#!/usr/bin/env bash
# Licensed to the Apache Software Foundation (ASF) under one
# or more contributor license agreements.  See the NOTICE file
# distributed with this work for additional information
# regarding copyright ownership.  The ASF licenses this file
# to you under the Apache License, Version 2.0 (the
# "License"); you may not use this file except in compliance
# with the License.  You may obtain a copy of the License at
#
#   http://www.apache.org/licenses/LICENSE-2.0
#
# Unless required by applicable law or agreed to in writing,
# software distributed under the License is distributed on an
# "AS IS" BASIS, WITHOUT WARRANTIES OR CONDITIONS OF ANY
# KIND, either express or implied.  See the License for the
# specific language governing permissions and limitations
# under the License.

#####################################################################
# This script is used to run unit test of Doris Backend
# Usage: $0 <options>
#  Optional options:
#     --clean            clean and build ut
#     --run              build and run all ut
#     --run --filter=xx  build and run specified ut
#     -j                 build parallel
#     -h                 print this help message
#
# All BE tests must use "_test" as the file suffix, and add the file
# to be/test/CMakeLists.txt.
#
# GTest result xml files will be in "be/ut_build_ASAN/gtest_output/"
#####################################################################

set -eo pipefail
set +o posix

ROOT="$(cd "$(dirname "${BASH_SOURCE[0]}")" &>/dev/null && pwd)"

export DORIS_HOME="${ROOT}"

. "${DORIS_HOME}/env.sh"

# Check args
usage() {
    echo "
Usage: $0 <options>
  Optional options:
     --benchmark        build benchmark-tool
     --clean            clean and build ut
     --run              build and run all ut
     --coverage         coverage after run ut
     --run --filter=xx  build and run specified ut
     --coverage         coverage after run ut
     -j                 build parallel
     -h                 print this help message

  Eg.
    $0                                                              build tests
    $0 --run                                                        build and run all tests
    $0 --run --filter=*                                             also runs everything
    $0 --run --filter=FooTest.*                                     runs everything in test suite FooTest
    $0 --run --filter=*Null*:*Constructor*                          runs any test whose full name contains either 'Null' or 'Constructor'
    $0 --run --filter=-*DeathTest.*                                 runs all non-death tests
    $0 --run --filter=FooTest.*-FooTest.Bar                         runs everything in test suite FooTest except FooTest.Bar
    $0 --run --filter=FooTest.*:BarTest.*-FooTest.Bar:BarTest.Foo   runs everything in test suite FooTest except FooTest.Bar and everything in test suite BarTest except BarTest.Foo
    $0 --clean                                                      clean and build tests
    $0 --clean --run                                                clean, build and run all tests
    $0 --clean --run --coverage                                     clean, build, run all tests and coverage
  "
    exit 1
}

if ! OPTS="$(getopt -n "$0" -o vhj:f: -l coverage,benchmark,run,clean,filter: -- "$@")"; then
    usage
fi

eval set -- "${OPTS}"

PARALLEL="$(($(nproc) / 2 + 1))"

if [[ -z ${CLOUD_MODE} ]]; then
    CLOUD_MODE=ON
fi

CLEAN=0
RUN=0
BUILD_BENCHMARK_TOOL='OFF'
DENABLE_CLANG_COVERAGE='OFF'
FILTER=""
if [[ "$#" != 1 ]]; then
    while true; do
        case "$1" in
        --clean)
            CLEAN=1
            shift
            ;;
        --run)
            RUN=1
            shift
            ;;
        --benchmark)
            BUILD_BENCHMARK_TOOL='ON'
            shift
            ;;
        --coverage)
            DENABLE_CLANG_COVERAGE='ON'
            shift
            ;;
        -f | --filter)
            FILTER="--gtest_filter=$2"
            shift 2
            ;;
        -j)
            PARALLEL="$2"
            shift 2
            ;;
        --)
            shift
            break
            ;;
        *)
            usage
            ;;
        esac
    done
fi

if [[ -z "${PARALLEL}" ]]; then
    PARALLEL="$(($(nproc) / 5 + 1))"
fi

CMAKE_BUILD_TYPE="${BUILD_TYPE_UT:-ASAN}"
CMAKE_BUILD_TYPE="$(echo "${CMAKE_BUILD_TYPE}" | awk '{ print(toupper($0)) }')"

echo "Get params:
    PARALLEL            -- ${PARALLEL}
    CLEAN               -- ${CLEAN}
<<<<<<< HEAD
    CLOUD_MODE          -- ${CLOUD_MODE}
=======
>>>>>>> 7bda49b5
    ENABLE_PCH          -- ${ENABLE_PCH}
"
echo "Build Backend UT"

if [[ "_${DENABLE_CLANG_COVERAGE}" == "_ON" ]]; then
<<<<<<< HEAD
    sed -i "s/DORIS_TOOLCHAIN=gcc/DORIS_TOOLCHAIN=clang/g" env.sh
    echo "export DORIS_TOOLCHAIN=clang" >>custom_env.sh
fi

. "${DORIS_HOME}/env.sh"

=======
    echo "export DORIS_TOOLCHAIN=clang" >>custom_env.sh
fi

>>>>>>> 7bda49b5
CMAKE_BUILD_DIR="${DORIS_HOME}/be/ut_build_${CMAKE_BUILD_TYPE}"
if [[ "${CLEAN}" -eq 1 ]]; then
    pushd "${DORIS_HOME}/gensrc"
    make clean
    popd

    rm -rf "${CMAKE_BUILD_DIR}"
    rm -rf "${DORIS_HOME}/be/output"
fi

if [[ ! -d "${CMAKE_BUILD_DIR}" ]]; then
    mkdir -p "${CMAKE_BUILD_DIR}"
fi

if [[ -z "${GLIBC_COMPATIBILITY}" ]]; then
    if [[ "$(uname -s)" != 'Darwin' ]]; then
        GLIBC_COMPATIBILITY='ON'
    else
        GLIBC_COMPATIBILITY='OFF'
    fi
fi

if [[ -z "${USE_LIBCPP}" ]]; then
    if [[ "$(uname -s)" != 'Darwin' ]]; then
        USE_LIBCPP='OFF'
    else
        USE_LIBCPP='ON'
    fi
fi

if [[ -z "${USE_MEM_TRACKER}" ]]; then
    if [[ "$(uname -s)" != 'Darwin' ]]; then
        USE_MEM_TRACKER='ON'
    else
        USE_MEM_TRACKER='OFF'
    fi
fi

if [[ -z "${USE_DWARF}" ]]; then
    USE_DWARF='OFF'
fi

MAKE_PROGRAM="$(command -v "${BUILD_SYSTEM}")"
echo "-- Make program: ${MAKE_PROGRAM}"
echo "-- Use ccache: ${CMAKE_USE_CCACHE}"
echo "-- Extra cxx flags: ${EXTRA_CXX_FLAGS:-}"

cd "${CMAKE_BUILD_DIR}"
"${CMAKE_CMD}" -G "${GENERATOR}" \
    -DCMAKE_MAKE_PROGRAM="${MAKE_PROGRAM}" \
    -DCMAKE_BUILD_TYPE="${CMAKE_BUILD_TYPE}" \
    -DMAKE_TEST=ON \
    -DGLIBC_COMPATIBILITY="${GLIBC_COMPATIBILITY}" \
    -DUSE_LIBCPP="${USE_LIBCPP}" \
    -DBUILD_META_TOOL=OFF \
    -DBUILD_CLOUD_RECOVERY_TOOL=OFF \
    -DBUILD_BENCHMARK_TOOL="${BUILD_BENCHMARK_TOOL}" \
    -DCLOUD_MODE="${CLOUD_MODE}" \
    -DENABLE_INJECTION_POINT=OFF \
    -DWITH_MYSQL=OFF \
    -DUSE_DWARF="${USE_DWARF}" \
    -DUSE_MEM_TRACKER="${USE_MEM_TRACKER}" \
    -DUSE_JEMALLOC=OFF \
    -DEXTRA_CXX_FLAGS="${EXTRA_CXX_FLAGS}" \
    -DENABLE_CLANG_COVERAGE="${DENABLE_CLANG_COVERAGE}" \
    ${CMAKE_USE_CCACHE:+${CMAKE_USE_CCACHE}} \
    -DENABLE_PCH="${ENABLE_PCH}" \
    -DDORIS_JAVA_HOME="${JAVA_HOME}" \
    "${DORIS_HOME}/be"
"${BUILD_SYSTEM}" -j "${PARALLEL}"
"${BUILD_SYSTEM}" install

if [[ "${RUN}" -ne 1 ]]; then
    echo "Finished"
    exit 0
fi

#recover dufault build tool to gcc
cd ${DORIS_HOME}
if [[ "_${DENABLE_CLANG_COVERAGE}" == "_ON" ]]; then
    sed -i "s/    DORIS_TOOLCHAIN=clang/    DORIS_TOOLCHAIN=gcc/g" env.sh
fi

echo "******************************"
echo "   Running Backend Unit Test  "
echo "******************************"

# build running dir env
cd "${DORIS_HOME}"
export DORIS_TEST_BINARY_DIR="${CMAKE_BUILD_DIR}/test/"

# prepare conf dir
CONF_DIR="${DORIS_TEST_BINARY_DIR}/conf"
rm -rf "${CONF_DIR}"
mkdir "${CONF_DIR}"
cp "${DORIS_HOME}/conf/be.conf" "${CONF_DIR}"/

export TERM='xterm'
export UDF_RUNTIME_DIR="${DORIS_TEST_BINARY_DIR}/lib/udf-runtime"
export LOG_DIR="${DORIS_TEST_BINARY_DIR}/log"
while read -r variable; do
    eval "export ${variable}"
<<<<<<< HEAD
done < <(sed 's/[[:space:]]*\(=\)[[:space:]]*/\1/' "${DORIS_HOME}/conf/be.conf" | grep -E "^[[:upper:]]([[:upper:]]|_|[[:digit:]])*=")
=======
done < <(sed 's/[[:space:]]*\(=\)[[:space:]]*/\1/' "${DORIS_TEST_BINARY_DIR}/conf/be.conf" | grep -E "^[[:upper:]]([[:upper:]]|_|[[:digit:]])*=")
>>>>>>> 7bda49b5

# prepare log dir
mkdir -p "${LOG_DIR}"
mkdir -p "${UDF_RUNTIME_DIR}"
rm -f "${UDF_RUNTIME_DIR}"/*

# clean all gcda file
while read -r gcda_file; do
    rm "${gcda_file}"
done < <(find "${DORIS_TEST_BINARY_DIR}" -name "*gcda")

# prepare gtest output dir
GTEST_OUTPUT_DIR="${CMAKE_BUILD_DIR}/gtest_output"
rm -rf "${GTEST_OUTPUT_DIR}"
mkdir "${GTEST_OUTPUT_DIR}"

# prepare util test_data
mkdir -p "${DORIS_TEST_BINARY_DIR}/util"
if [[ -d "${DORIS_TEST_BINARY_DIR}/util/test_data" ]]; then
    rm -rf "${DORIS_TEST_BINARY_DIR}/util/test_data"
fi
cp -r "${DORIS_HOME}/be/test/util/test_data" "${DORIS_TEST_BINARY_DIR}/util"/

# prepare ut temp dir
UT_TMP_DIR="${DORIS_HOME}/ut_dir"
rm -rf "${UT_TMP_DIR}"
mkdir "${UT_TMP_DIR}"
touch "${UT_TMP_DIR}/tmp_file"

# prepare java jars
LIB_DIR="${DORIS_TEST_BINARY_DIR}/lib/"
rm -rf "${LIB_DIR}"
mkdir "${LIB_DIR}"
if [[ -d "${DORIS_THIRDPARTY}/installed/lib/hadoop_hdfs/" ]]; then
    cp -r "${DORIS_THIRDPARTY}/installed/lib/hadoop_hdfs/" "${LIB_DIR}"
fi
if [[ -f "${DORIS_HOME}/output/be/lib/java-udf-jar-with-dependencies.jar" ]]; then
    cp "${DORIS_HOME}/output/be/lib/java-udf-jar-with-dependencies.jar" "${LIB_DIR}/"
fi

# add java libs
for f in "${LIB_DIR}"/*.jar; do
    if [[ -z "${DORIS_CLASSPATH}" ]]; then
        export DORIS_CLASSPATH="${f}"
    else
        export DORIS_CLASSPATH="${f}:${DORIS_CLASSPATH}"
    fi
done

if [[ -d "${LIB_DIR}/hadoop_hdfs/" ]]; then
    # add hadoop libs
    for f in "${LIB_DIR}/hadoop_hdfs/common"/*.jar; do
        DORIS_CLASSPATH="${f}:${DORIS_CLASSPATH}"
    done
    for f in "${LIB_DIR}/hadoop_hdfs/common/lib"/*.jar; do
        DORIS_CLASSPATH="${f}:${DORIS_CLASSPATH}"
    done
    for f in "${LIB_DIR}/hadoop_hdfs/hdfs"/*.jar; do
        DORIS_CLASSPATH="${f}:${DORIS_CLASSPATH}"
    done
    for f in "${LIB_DIR}/hadoop_hdfs/hdfs/lib"/*.jar; do
        DORIS_CLASSPATH="${f}:${DORIS_CLASSPATH}"
    done
fi

# the CLASSPATH and LIBHDFS_OPTS is used for hadoop libhdfs
# and conf/ dir so that hadoop libhdfs can read .xml config file in conf/
export CLASSPATH="${DORIS_CLASSPATH}"
# DORIS_CLASSPATH is for self-managed jni
export DORIS_CLASSPATH="-Djava.class.path=${DORIS_CLASSPATH}"

jdk_version() {
    local java_cmd="${1}"
    local result
    local IFS=$'\n'

    if [[ -z "${java_cmd}" ]]; then
        result=no_java
        return 1
    else
        local version
        # remove \r for Cygwin
        version="$("${java_cmd}" -Xms32M -Xmx32M -version 2>&1 | tr '\r' '\n' | grep version | awk '{print $3}')"
        version="${version//\"/}"
        if [[ "${version}" =~ ^1\. ]]; then
            result="$(echo "${version}" | awk -F '.' '{print $2}')"
        else
            result="$(echo "${version}" | awk -F '.' '{print $1}')"
        fi
    fi
    echo "${result}"
    return 0
}

# check java version and choose correct JAVA_OPTS
java_version="$(
    set -e
    jdk_version "${JAVA_HOME}/bin/java"
)"

CUR_DATE=$(date +%Y%m%d-%H%M%S)
LOG_PATH="-DlogPath=${DORIS_TEST_BINARY_DIR}/log/jni.log"
COMMON_OPTS="-Dsun.java.command=DorisBETEST -XX:-CriticalJNINatives"
JDBC_OPTS="-DJDBC_MIN_POOL=1 -DJDBC_MAX_POOL=100 -DJDBC_MAX_IDEL_TIME=300000"

if [[ "${java_version}" -gt 8 ]]; then
    if [[ -z ${JAVA_OPTS} ]]; then
        JAVA_OPTS="-Xmx1024m ${LOG_PATH} -Xloggc:${DORIS_TEST_BINARY_DIR}/log/be.gc.log.${CUR_DATE} ${COMMON_OPTS} ${JDBC_OPTS}"
    fi
    final_java_opt="${JAVA_OPTS}"
else
    if [[ -z ${JAVA_OPTS_FOR_JDK_9} ]]; then
        JAVA_OPTS_FOR_JDK_9="-Xmx1024m ${LOG_PATH} -Xlog:gc:${DORIS_TEST_BINARY_DIR}/log/be.gc.log.${CUR_DATE} ${COMMON_OPTS} ${JDBC_OPTS}"
    fi
    final_java_opt="${JAVA_OPTS_FOR_JDK_9}"
fi

MACHINE_OS=$(uname -s)
if [[ "${MACHINE_OS}" == "Darwin" ]]; then
    max_fd_limit='-XX:-MaxFDLimit'

    if ! echo "${final_java_opt}" | grep "${max_fd_limit/-/\-}" >/dev/null; then
        final_java_opt="${final_java_opt} ${max_fd_limit}"
    fi

    if [[ -n "${JAVA_OPTS}" ]] && ! echo "${JAVA_OPTS}" | grep "${max_fd_limit/-/\-}" >/dev/null; then
        JAVA_OPTS="${JAVA_OPTS} ${max_fd_limit}"
    fi
fi

# set LIBHDFS_OPTS for hadoop libhdfs
export LIBHDFS_OPTS="${final_java_opt}"

# set asan and ubsan env to generate core file
<<<<<<< HEAD
export ASAN_OPTIONS=symbolize=1:abort_on_error=1:disable_coredump=0:unmap_shadow_on_exit=1:detect_container_overflow=0
export UBSAN_OPTIONS=print_stacktrace=1
export LSAN_OPTIONS=suppressions=${DORIS_TEST_BINARY_DIR}/asan_suppr.conf

# find all executable test files
if [ "${CLOUD_MODE}" == "ON" ]; then
    test=${DORIS_TEST_BINARY_DIR}/cloud_be_test
else
    test=${DORIS_TEST_BINARY_DIR}/doris_be_test
fi

profraw=${DORIS_TEST_BINARY_DIR}/doris_be_test.profraw
profdata=${DORIS_TEST_BINARY_DIR}/doris_be_test.profdata

file_name="${test##*/}"
if [[ -f "${test}" ]]; then
    if [[ "_${DENABLE_CLANG_COVERAGE}" == "_ON" ]];then
        LLVM_PROFILE_FILE="${profraw}" "${test}" --gtest_output="xml:${GTEST_OUTPUT_DIR}/${file_name}.xml"  --gtest_print_time=true "${FILTER}"
        llvm-profdata merge -o ${profdata} ${profraw}
        llvm-cov show -output-dir=${DORIS_TEST_BINARY_DIR}/report -format=html \
            -ignore-filename-regex='(.*gensrc/.*)|(.*_test\.cpp$)|(.*be/test.*)' \
            -instr-profile=${profdata} \
            -object=${test}
    else
        "${test}" --gtest_output="xml:${GTEST_OUTPUT_DIR}/${file_name}.xml"  --gtest_print_time=true "${FILTER}"
=======
export DORIS_HOME="${DORIS_TEST_BINARY_DIR}/"
export ASAN_OPTIONS=symbolize=1:abort_on_error=1:disable_coredump=0:unmap_shadow_on_exit=1:detect_container_overflow=0
export UBSAN_OPTIONS=print_stacktrace=1
export JAVA_OPTS="-Xmx1024m -DlogPath=${DORIS_HOME}/log/jni.log -Xloggc:${DORIS_HOME}/log/be.gc.log.${CUR_DATE} -Dsun.java.command=DorisBE -XX:-CriticalJNINatives -DJDBC_MIN_POOL=1 -DJDBC_MAX_POOL=100 -DJDBC_MAX_IDEL_TIME=300000"

# find all executable test files
test="${DORIS_TEST_BINARY_DIR}/doris_be_test"
profraw=${DORIS_TEST_BINARY_DIR}/doris_be_test.profraw

file_name="${test##*/}"
if [[ -f "${test}" ]]; then
    if [[ "_${DENABLE_CLANG_COVERAGE}" == "_ON" ]]; then
        LLVM_PROFILE_FILE="${profraw}" "${test}" --gtest_output="xml:${GTEST_OUTPUT_DIR}/${file_name}.xml" --gtest_print_time=true "${FILTER}"
    else
        "${test}" --gtest_output="xml:${GTEST_OUTPUT_DIR}/${file_name}.xml" --gtest_print_time=true "${FILTER}"
>>>>>>> 7bda49b5
    fi
    echo "=== Finished. Gtest output: ${GTEST_OUTPUT_DIR}"
else
    echo "unit test file: ${test} does not exist."
fi<|MERGE_RESOLUTION|>--- conflicted
+++ resolved
@@ -136,27 +136,15 @@
 echo "Get params:
     PARALLEL            -- ${PARALLEL}
     CLEAN               -- ${CLEAN}
-<<<<<<< HEAD
     CLOUD_MODE          -- ${CLOUD_MODE}
-=======
->>>>>>> 7bda49b5
     ENABLE_PCH          -- ${ENABLE_PCH}
 "
 echo "Build Backend UT"
 
 if [[ "_${DENABLE_CLANG_COVERAGE}" == "_ON" ]]; then
-<<<<<<< HEAD
-    sed -i "s/DORIS_TOOLCHAIN=gcc/DORIS_TOOLCHAIN=clang/g" env.sh
     echo "export DORIS_TOOLCHAIN=clang" >>custom_env.sh
 fi
 
-. "${DORIS_HOME}/env.sh"
-
-=======
-    echo "export DORIS_TOOLCHAIN=clang" >>custom_env.sh
-fi
-
->>>>>>> 7bda49b5
 CMAKE_BUILD_DIR="${DORIS_HOME}/be/ut_build_${CMAKE_BUILD_TYPE}"
 if [[ "${CLEAN}" -eq 1 ]]; then
     pushd "${DORIS_HOME}/gensrc"
@@ -259,11 +247,7 @@
 export LOG_DIR="${DORIS_TEST_BINARY_DIR}/log"
 while read -r variable; do
     eval "export ${variable}"
-<<<<<<< HEAD
-done < <(sed 's/[[:space:]]*\(=\)[[:space:]]*/\1/' "${DORIS_HOME}/conf/be.conf" | grep -E "^[[:upper:]]([[:upper:]]|_|[[:digit:]])*=")
-=======
 done < <(sed 's/[[:space:]]*\(=\)[[:space:]]*/\1/' "${DORIS_TEST_BINARY_DIR}/conf/be.conf" | grep -E "^[[:upper:]]([[:upper:]]|_|[[:digit:]])*=")
->>>>>>> 7bda49b5
 
 # prepare log dir
 mkdir -p "${LOG_DIR}"
@@ -398,10 +382,11 @@
 export LIBHDFS_OPTS="${final_java_opt}"
 
 # set asan and ubsan env to generate core file
-<<<<<<< HEAD
 export ASAN_OPTIONS=symbolize=1:abort_on_error=1:disable_coredump=0:unmap_shadow_on_exit=1:detect_container_overflow=0
 export UBSAN_OPTIONS=print_stacktrace=1
 export LSAN_OPTIONS=suppressions=${DORIS_TEST_BINARY_DIR}/asan_suppr.conf
+export DORIS_HOME="${DORIS_TEST_BINARY_DIR}/"
+export JAVA_OPTS="-Xmx1024m -DlogPath=${DORIS_HOME}/log/jni.log -Xloggc:${DORIS_HOME}/log/be.gc.log.${CUR_DATE} -Dsun.java.command=DorisBE -XX:-CriticalJNINatives -DJDBC_MIN_POOL=1 -DJDBC_MAX_POOL=100 -DJDBC_MAX_IDEL_TIME=300000"
 
 # find all executable test files
 if [ "${CLOUD_MODE}" == "ON" ]; then
@@ -424,23 +409,6 @@
             -object=${test}
     else
         "${test}" --gtest_output="xml:${GTEST_OUTPUT_DIR}/${file_name}.xml"  --gtest_print_time=true "${FILTER}"
-=======
-export DORIS_HOME="${DORIS_TEST_BINARY_DIR}/"
-export ASAN_OPTIONS=symbolize=1:abort_on_error=1:disable_coredump=0:unmap_shadow_on_exit=1:detect_container_overflow=0
-export UBSAN_OPTIONS=print_stacktrace=1
-export JAVA_OPTS="-Xmx1024m -DlogPath=${DORIS_HOME}/log/jni.log -Xloggc:${DORIS_HOME}/log/be.gc.log.${CUR_DATE} -Dsun.java.command=DorisBE -XX:-CriticalJNINatives -DJDBC_MIN_POOL=1 -DJDBC_MAX_POOL=100 -DJDBC_MAX_IDEL_TIME=300000"
-
-# find all executable test files
-test="${DORIS_TEST_BINARY_DIR}/doris_be_test"
-profraw=${DORIS_TEST_BINARY_DIR}/doris_be_test.profraw
-
-file_name="${test##*/}"
-if [[ -f "${test}" ]]; then
-    if [[ "_${DENABLE_CLANG_COVERAGE}" == "_ON" ]]; then
-        LLVM_PROFILE_FILE="${profraw}" "${test}" --gtest_output="xml:${GTEST_OUTPUT_DIR}/${file_name}.xml" --gtest_print_time=true "${FILTER}"
-    else
-        "${test}" --gtest_output="xml:${GTEST_OUTPUT_DIR}/${file_name}.xml" --gtest_print_time=true "${FILTER}"
->>>>>>> 7bda49b5
     fi
     echo "=== Finished. Gtest output: ${GTEST_OUTPUT_DIR}"
 else
