#!/usr/bin/env bash
# Licensed to the Apache Software Foundation (ASF) under one
# or more contributor license agreements.  See the NOTICE file
# distributed with this work for additional information
# regarding copyright ownership.  The ASF licenses this file
# to you under the Apache License, Version 2.0 (the
# "License"); you may not use this file except in compliance
# with the License.  You may obtain a copy of the License at
#
#   http://www.apache.org/licenses/LICENSE-2.0
#
# Unless required by applicable law or agreed to in writing,
# software distributed under the License is distributed on an
# "AS IS" BASIS, WITHOUT WARRANTIES OR CONDITIONS OF ANY
# KIND, either express or implied.  See the License for the
# specific language governing permissions and limitations
# under the License.

#####################################################################
# This script is used to run unit test of Doris Backend
# Usage: $0 <options>
#  Optional options:
#     --clean            clean and build ut
#     --run              build and run all ut
#     --run --filter=xx  build and run specified ut
#     -j                 build parallel
#     -h                 print this help message
#
# All BE tests must use "_test" as the file suffix, and add the file
# to be/test/CMakeLists.txt.
#
# GTest result xml files will be in "be/ut_build_ASAN/gtest_output/"
#####################################################################

set -eo pipefail

ROOT="$(cd "$(dirname "${BASH_SOURCE[0]}")" &>/dev/null && pwd)"

export DORIS_HOME="${ROOT}"

# Check args
usage() {
    echo "
Usage: $0 <options>
  Optional options:
     --benchmark        build benchmark-tool
     --clean            clean and build ut
     --run              build and run all ut
     --run --filter=xx  build and run specified ut
     -j                 build parallel
     -h                 print this help message

  Eg.
    $0                                                              build tests
    $0 --run                                                        build and run all tests
    $0 --run --filter=*                                             also runs everything
    $0 --run --filter=FooTest.*                                     runs everything in test suite FooTest
    $0 --run --filter=*Null*:*Constructor*                          runs any test whose full name contains either 'Null' or 'Constructor'
    $0 --run --filter=-*DeathTest.*                                 runs all non-death tests
    $0 --run --filter=FooTest.*-FooTest.Bar                         runs everything in test suite FooTest except FooTest.Bar
    $0 --run --filter=FooTest.*:BarTest.*-FooTest.Bar:BarTest.Foo   runs everything in test suite FooTest except FooTest.Bar and everything in test suite BarTest except BarTest.Foo
    $0 --clean                                                      clean and build tests
    $0 --clean --run                                                clean, build and run all tests
  "
    exit 1
}

if ! OPTS="$(getopt -n "$0" -o vhj:f: -l benchmark,run,clean,filter: -- "$@")"; then
    usage
fi

eval set -- "${OPTS}"

PARALLEL="$(($(nproc) / 5 + 1))"

if [[ -z ${CLOUD_MODE} ]]; then
    CLOUD_MODE=ON
fi

CLEAN=0
RUN=0
BUILD_BENCHMARK_TOOL='OFF'
FILTER=""
if [[ "$#" != 1 ]]; then
    while true; do
        case "$1" in
        --clean)
            CLEAN=1
            shift
            ;;
        --run)
            RUN=1
            shift
            ;;
        --benchmark)
            BUILD_BENCHMARK_TOOL='ON'
            shift
            ;;
        -f | --filter)
            FILTER="--gtest_filter=$2"
            shift 2
            ;;
        -j)
            PARALLEL="$2"
            shift 2
            ;;
        --)
            shift
            break
            ;;
        *)
            usage
            exit 0
            ;;
        esac
    done
fi

CMAKE_BUILD_TYPE="${BUILD_TYPE:-ASAN}"
CMAKE_BUILD_TYPE="${CMAKE_BUILD_TYPE^^}"

echo "Get params:
<<<<<<< HEAD
    PARALLEL            -- $PARALLEL
    CLEAN               -- $CLEAN
    CLOUD_MODE          -- $CLOUD_MODE
=======
    PARALLEL            -- ${PARALLEL}
    CLEAN               -- ${CLEAN}
>>>>>>> 124b4f76
"
echo "Build Backend UT"

. "${DORIS_HOME}/env.sh"

CMAKE_BUILD_DIR="${DORIS_HOME}/be/ut_build_${CMAKE_BUILD_TYPE}"
if [[ "${CLEAN}" -eq 1 ]]; then
    rm -rf "${CMAKE_BUILD_DIR}"
    rm -rf "${DORIS_HOME}/be/output"
fi

if [[ ! -d "${CMAKE_BUILD_DIR}" ]]; then
    mkdir -p "${CMAKE_BUILD_DIR}"
fi

if [[ -z "${GLIBC_COMPATIBILITY}" ]]; then
    GLIBC_COMPATIBILITY='ON'
fi

if [[ -z "${USE_DWARF}" ]]; then
    USE_DWARF='OFF'
fi

MAKE_PROGRAM="$(which "${BUILD_SYSTEM}")"
echo "-- Make program: ${MAKE_PROGRAM}"
echo "-- Use ccache: ${CMAKE_USE_CCACHE}"
echo "-- Extra cxx flags: ${EXTRA_CXX_FLAGS:-}"

cd "${CMAKE_BUILD_DIR}"
"${CMAKE_CMD}" -G "${GENERATOR}" \
    -DCMAKE_MAKE_PROGRAM="${MAKE_PROGRAM}" \
    -DCMAKE_BUILD_TYPE="${CMAKE_BUILD_TYPE}" \
    -DMAKE_TEST=ON \
    -DGLIBC_COMPATIBILITY="${GLIBC_COMPATIBILITY}" \
    -DBUILD_META_TOOL=OFF \
    -DBUILD_BENCHMARK_TOOL="${BUILD_BENCHMARK_TOOL}" \
    -DCLOUD_MODE="${CLOUD_MODE}" \
    -DWITH_MYSQL=OFF \
    -DUSE_DWARF="${USE_DWARF}" \
    -DUSE_MEM_TRACKER=ON \
    -DUSE_JEMALLOC=OFF \
    -DSTRICT_MEMORY_USE=OFF \
    -DEXTRA_CXX_FLAGS="${EXTRA_CXX_FLAGS}" \
    ${CMAKE_USE_CCACHE:+${CMAKE_USE_CCACHE}} \
    "${DORIS_HOME}/be"
"${BUILD_SYSTEM}" -j "${PARALLEL}"

if [[ "${RUN}" -ne 1 ]]; then
    echo "Finished"
    exit 0
fi

echo "******************************"
echo "   Running Backend Unit Test  "
echo "******************************"

cd "${DORIS_HOME}"
export DORIS_TEST_BINARY_DIR="${CMAKE_BUILD_DIR}"
export TERM='xterm'
export UDF_RUNTIME_DIR="${DORIS_HOME}/lib/udf-runtime"
export LOG_DIR="${DORIS_HOME}/log"
while read -r variable; do
    eval "export ${variable}"
done < <(sed 's/ //g' "${DORIS_HOME}/conf/be.conf" | grep -E "^[[:upper:]]([[:upper:]]|_|[[:digit:]])*=")

mkdir -p "${LOG_DIR}"
mkdir -p "${UDF_RUNTIME_DIR}"
rm -f "${UDF_RUNTIME_DIR}"/*

# clean all gcda file
while read -r gcda_file; do
    rm "${gcda_file}"
done < <(find "${DORIS_TEST_BINARY_DIR}" -name "*gcda")

export DORIS_TEST_BINARY_DIR="${DORIS_TEST_BINARY_DIR}/test"

# prepare jvm if needed
jdk_version() {
    local result
    local java_cmd="${JAVA_HOME}/bin/java"
    local IFS=$'\n'

    if [[ -z "${java_cmd}" ]]; then
        result=no_java
        return 1
    else
        local version
        # remove \r for Cygwin
        version="$("${java_cmd}" -Xms32M -Xmx32M -version 2>&1 | tr '\r' '\n' | grep version | awk '{print $3}')"
        version="${version//\"/}"
        if [[ "${version}" =~ ^1\. ]]; then
            result="$(echo "${version}" | awk -F '.' '{print $2}')"
        else
            result="$(echo "${version}" | awk -F '.' '{print $1}')"
        fi
    fi
    echo "${result}"
    return 0
}

jvm_arch="amd64"
MACHINE_TYPE="$(uname -m)"
if [[ "${MACHINE_TYPE}" == "aarch64" ]]; then
    jvm_arch="aarch64"
fi
java_version="$(
    set -e
    jdk_version
)"
if [[ "${java_version}" -gt 8 ]]; then
    export LD_LIBRARY_PATH="${JAVA_HOME}/lib/server:${JAVA_HOME}/lib:${LD_LIBRARY_PATH}"
# JAVA_HOME is jdk
elif [[ -d "${JAVA_HOME}/jre" ]]; then
    export LD_LIBRARY_PATH="${JAVA_HOME}/jre/lib/${jvm_arch}/server:${JAVA_HOME}/jre/lib/${jvm_arch}:${LD_LIBRARY_PATH}"
# JAVA_HOME is jre
else
    export LD_LIBRARY_PATH="${JAVA_HOME}/lib/${jvm_arch}/server:${JAVA_HOME}/lib/${jvm_arch}:${LD_LIBRARY_PATH}"
fi

# prepare gtest output dir
GTEST_OUTPUT_DIR="${CMAKE_BUILD_DIR}/gtest_output"
rm -rf "${GTEST_OUTPUT_DIR}"
mkdir "${GTEST_OUTPUT_DIR}"

# prepare util test_data
mkdir -p "${DORIS_TEST_BINARY_DIR}/util"
if [[ -d "${DORIS_TEST_BINARY_DIR}/util/test_data" ]]; then
    rm -rf "${DORIS_TEST_BINARY_DIR}/util/test_data"
fi
cp -r "${DORIS_HOME}/be/test/util/test_data" "${DORIS_TEST_BINARY_DIR}/util"/

# prepare ut temp dir
UT_TMP_DIR="${DORIS_HOME}/ut_dir"
rm -rf "${UT_TMP_DIR}"
mkdir "${UT_TMP_DIR}"
touch "${UT_TMP_DIR}/tmp_file"

# find all executable test files

<<<<<<< HEAD
if [ ${CLOUD_MODE} != "ON" ]; then
    test=${DORIS_TEST_BINARY_DIR}doris_be_test
    file_name=${test##*/}
    if [ -f "$test" ]; then
        $test --gtest_output=xml:${GTEST_OUTPUT_DIR}/${file_name}.xml  --gtest_print_time=true "${FILTER}"
        echo "=== Finished. Gtest output: ${GTEST_OUTPUT_DIR}"
    else 
        echo "unit test file: $test does not exist."
    fi
fi

if [ ${CLOUD_MODE} == "ON" ]; then
    test=${DORIS_TEST_BINARY_DIR}cloud_be_test
    file_name=${test##*/}
    if [ -f "$test" ]; then
        $test --gtest_output=xml:${GTEST_OUTPUT_DIR}/${file_name}.xml  --gtest_print_time=true "${FILTER}"
        echo "=== Finished. Gtest output: ${GTEST_OUTPUT_DIR}"
    else 
        echo "unit test file: $test does not exist."
    fi
=======
test="${DORIS_TEST_BINARY_DIR}/doris_be_test"
file_name="${test##*/}"
if [[ -f "${test}" ]]; then
    "${test}" --gtest_output="xml:${GTEST_OUTPUT_DIR}/${file_name}.xml" --gtest_print_time=true "${FILTER}"
    echo "=== Finished. Gtest output: ${GTEST_OUTPUT_DIR}"
else
    echo "unit test file: ${test} does not exist."
>>>>>>> 124b4f76
fi<|MERGE_RESOLUTION|>--- conflicted
+++ resolved
@@ -120,14 +120,9 @@
 CMAKE_BUILD_TYPE="${CMAKE_BUILD_TYPE^^}"
 
 echo "Get params:
-<<<<<<< HEAD
-    PARALLEL            -- $PARALLEL
-    CLEAN               -- $CLEAN
-    CLOUD_MODE          -- $CLOUD_MODE
-=======
     PARALLEL            -- ${PARALLEL}
     CLEAN               -- ${CLEAN}
->>>>>>> 124b4f76
+    CLOUD_MODE          -- ${CLOUD_MODE}
 "
 echo "Build Backend UT"
 
@@ -267,34 +262,15 @@
 
 # find all executable test files
 
-<<<<<<< HEAD
-if [ ${CLOUD_MODE} != "ON" ]; then
-    test=${DORIS_TEST_BINARY_DIR}doris_be_test
-    file_name=${test##*/}
-    if [ -f "$test" ]; then
-        $test --gtest_output=xml:${GTEST_OUTPUT_DIR}/${file_name}.xml  --gtest_print_time=true "${FILTER}"
-        echo "=== Finished. Gtest output: ${GTEST_OUTPUT_DIR}"
-    else 
-        echo "unit test file: $test does not exist."
-    fi
-fi
-
-if [ ${CLOUD_MODE} == "ON" ]; then
-    test=${DORIS_TEST_BINARY_DIR}cloud_be_test
-    file_name=${test##*/}
-    if [ -f "$test" ]; then
-        $test --gtest_output=xml:${GTEST_OUTPUT_DIR}/${file_name}.xml  --gtest_print_time=true "${FILTER}"
-        echo "=== Finished. Gtest output: ${GTEST_OUTPUT_DIR}"
-    else 
-        echo "unit test file: $test does not exist."
-    fi
-=======
-test="${DORIS_TEST_BINARY_DIR}/doris_be_test"
+if [ "${CLOUD_MODE}" == "ON" ]; then
+    test=${DORIS_TEST_BINARY_DIR}/cloud_be_test
+else
+    test=${DORIS_TEST_BINARY_DIR}/doris_be_test
+fi
 file_name="${test##*/}"
 if [[ -f "${test}" ]]; then
     "${test}" --gtest_output="xml:${GTEST_OUTPUT_DIR}/${file_name}.xml" --gtest_print_time=true "${FILTER}"
     echo "=== Finished. Gtest output: ${GTEST_OUTPUT_DIR}"
 else
     echo "unit test file: ${test} does not exist."
->>>>>>> 124b4f76
 fi