#!/usr/bin/env bash
# Licensed to the Apache Software Foundation (ASF) under one
# or more contributor license agreements.  See the NOTICE file
# distributed with this work for additional information
# regarding copyright ownership.  The ASF licenses this file
# to you under the Apache License, Version 2.0 (the
# "License"); you may not use this file except in compliance
# with the License.  You may obtain a copy of the License at
#
#   http://www.apache.org/licenses/LICENSE-2.0
#
# Unless required by applicable law or agreed to in writing,
# software distributed under the License is distributed on an
# "AS IS" BASIS, WITHOUT WARRANTIES OR CONDITIONS OF ANY
# KIND, either express or implied.  See the License for the
# specific language governing permissions and limitations
# under the License.

#####################################################################
# This script is used to run unit test of Doris Backend
# Usage: $0 <options>
#  Optional options:
#     --clean            clean and build ut
#     --run              build and run all ut
#     --run --filter=xx  build and run specified ut
#     -j                 build parallel
#     -h                 print this help message
#
# All BE tests must use "_test" as the file suffix, and add the file
# to be/test/CMakeLists.txt.
#
# GTest result xml files will be in "be/ut_build_ASAN/gtest_output/"
#####################################################################

set -eo pipefail
set +o posix

ROOT="$(cd "$(dirname "${BASH_SOURCE[0]}")" &>/dev/null && pwd)"

export DORIS_HOME="${ROOT}"

. "${DORIS_HOME}/env.sh"

# Check args
usage() {
    echo "
Usage: $0 <options>
  Optional options:
     --benchmark        build benchmark-tool
     --clean            clean and build ut
     --run              build and run all ut
     --coverage         coverage after run ut
     --run --filter=xx  build and run specified ut
     --coverage         coverage after run ut
     -j                 build parallel
     -h                 print this help message

  Eg.
    $0                                                              build tests
    $0 --run                                                        build and run all tests
    $0 --run --filter=*                                             also runs everything
    $0 --run --filter=FooTest.*                                     runs everything in test suite FooTest
    $0 --run --filter=*Null*:*Constructor*                          runs any test whose full name contains either 'Null' or 'Constructor'
    $0 --run --filter=-*DeathTest.*                                 runs all non-death tests
    $0 --run --filter=FooTest.*-FooTest.Bar                         runs everything in test suite FooTest except FooTest.Bar
    $0 --run --filter=FooTest.*:BarTest.*-FooTest.Bar:BarTest.Foo   runs everything in test suite FooTest except FooTest.Bar and everything in test suite BarTest except BarTest.Foo
    $0 --clean                                                      clean and build tests
    $0 --clean --run                                                clean, build and run all tests
    $0 --clean --run --coverage                                     clean, build, run all tests and coverage
  "
    exit 1
}

if ! OPTS="$(getopt -n "$0" -o vhj:f: -l coverage,benchmark,run,clean,filter: -- "$@")"; then
    usage
fi

eval set -- "${OPTS}"

PARALLEL="$(($(nproc) / 2 + 1))"

if [[ -z ${CLOUD_MODE} ]]; then
    CLOUD_MODE=ON
fi

CLEAN=0
RUN=0
BUILD_BENCHMARK_TOOL='OFF'
DENABLE_CLANG_COVERAGE='OFF'
FILTER=""
if [[ "$#" != 1 ]]; then
    while true; do
        case "$1" in
        --clean)
            CLEAN=1
            shift
            ;;
        --run)
            RUN=1
            shift
            ;;
        --benchmark)
            BUILD_BENCHMARK_TOOL='ON'
            shift
            ;;
        --coverage)
            DENABLE_CLANG_COVERAGE='ON'
            shift
            ;;
        -f | --filter)
            FILTER="--gtest_filter=$2"
            shift 2
            ;;
        -j)
            PARALLEL="$2"
            shift 2
            ;;
        --)
            shift
            break
            ;;
        *)
            usage
            ;;
        esac
    done
fi

if [[ -z "${PARALLEL}" ]]; then
    PARALLEL="$(($(nproc) / 5 + 1))"
fi

CMAKE_BUILD_TYPE="${BUILD_TYPE_UT:-ASAN}"
CMAKE_BUILD_TYPE="$(echo "${CMAKE_BUILD_TYPE}" | awk '{ print(toupper($0)) }')"

echo "Get params:
    PARALLEL            -- ${PARALLEL}
    CLEAN               -- ${CLEAN}
    CLOUD_MODE          -- ${CLOUD_MODE}
    ENABLE_PCH          -- ${ENABLE_PCH}
"
echo "Build Backend UT"

if [[ "_${DENABLE_CLANG_COVERAGE}" == "_ON" ]]; then
    echo "export DORIS_TOOLCHAIN=clang" >>custom_env.sh
fi

CMAKE_BUILD_DIR="${DORIS_HOME}/be/ut_build_${CMAKE_BUILD_TYPE}"
if [[ "${CLEAN}" -eq 1 ]]; then
    pushd "${DORIS_HOME}/gensrc"
    make clean
    popd

    rm -rf "${CMAKE_BUILD_DIR}"
    rm -rf "${DORIS_HOME}/be/output"
fi

if [[ ! -d "${CMAKE_BUILD_DIR}" ]]; then
    mkdir -p "${CMAKE_BUILD_DIR}"
fi

if [[ -z "${GLIBC_COMPATIBILITY}" ]]; then
    if [[ "$(uname -s)" != 'Darwin' ]]; then
        GLIBC_COMPATIBILITY='ON'
    else
        GLIBC_COMPATIBILITY='OFF'
    fi
fi

if [[ -z "${USE_LIBCPP}" ]]; then
    if [[ "$(uname -s)" != 'Darwin' ]]; then
        USE_LIBCPP='OFF'
    else
        USE_LIBCPP='ON'
    fi
fi

if [[ -z "${USE_MEM_TRACKER}" ]]; then
    if [[ "$(uname -s)" != 'Darwin' ]]; then
        USE_MEM_TRACKER='ON'
    else
        USE_MEM_TRACKER='OFF'
    fi
fi

if [[ -z "${USE_DWARF}" ]]; then
    USE_DWARF='OFF'
fi

if [[ -z "${USE_UNWIND}" ]]; then
    if [[ "$(uname -s)" != 'Darwin' ]]; then
        USE_UNWIND='ON'
    else
        USE_UNWIND='OFF'
    fi
fi

MAKE_PROGRAM="$(command -v "${BUILD_SYSTEM}")"
echo "-- Make program: ${MAKE_PROGRAM}"
echo "-- Use ccache: ${CMAKE_USE_CCACHE}"
echo "-- Extra cxx flags: ${EXTRA_CXX_FLAGS:-}"

cd "${CMAKE_BUILD_DIR}"
"${CMAKE_CMD}" -G "${GENERATOR}" \
    -DCMAKE_MAKE_PROGRAM="${MAKE_PROGRAM}" \
    -DCMAKE_BUILD_TYPE="${CMAKE_BUILD_TYPE}" \
    -DMAKE_TEST=ON \
    -DGLIBC_COMPATIBILITY="${GLIBC_COMPATIBILITY}" \
    -DUSE_LIBCPP="${USE_LIBCPP}" \
    -DBUILD_META_TOOL=OFF \
    -DBUILD_CLOUD_RECOVERY_TOOL=OFF \
    -DBUILD_BENCHMARK_TOOL="${BUILD_BENCHMARK_TOOL}" \
    -DCLOUD_MODE="${CLOUD_MODE}" \
    -DENABLE_INJECTION_POINT=OFF \
    -DWITH_MYSQL=OFF \
    -DUSE_DWARF="${USE_DWARF}" \
    -DUSE_UNWIND="${USE_UNWIND}" \
    -DUSE_MEM_TRACKER="${USE_MEM_TRACKER}" \
    -DUSE_JEMALLOC=OFF \
    -DEXTRA_CXX_FLAGS="${EXTRA_CXX_FLAGS}" \
    -DENABLE_CLANG_COVERAGE="${DENABLE_CLANG_COVERAGE}" \
    ${CMAKE_USE_CCACHE:+${CMAKE_USE_CCACHE}} \
    -DENABLE_PCH="${ENABLE_PCH}" \
    -DDORIS_JAVA_HOME="${JAVA_HOME}" \
    "${DORIS_HOME}/be"
"${BUILD_SYSTEM}" -j "${PARALLEL}"
"${BUILD_SYSTEM}" install

if [[ "${RUN}" -ne 1 ]]; then
    echo "Finished"
    exit 0
fi

#recover dufault build tool to gcc
cd ${DORIS_HOME}
if [[ "_${DENABLE_CLANG_COVERAGE}" == "_ON" ]]; then
    sed -i "s/    DORIS_TOOLCHAIN=clang/    DORIS_TOOLCHAIN=gcc/g" env.sh
fi

echo "******************************"
echo "   Running Backend Unit Test  "
echo "******************************"

# build running dir env
cd "${DORIS_HOME}"
export DORIS_TEST_BINARY_DIR="${CMAKE_BUILD_DIR}/test/"

# prepare conf dir
CONF_DIR="${DORIS_TEST_BINARY_DIR}/conf"
rm -rf "${CONF_DIR}"
mkdir "${CONF_DIR}"
cp "${DORIS_HOME}/conf/be.conf" "${CONF_DIR}"/

export TERM="xterm"
export UDF_RUNTIME_DIR="${DORIS_TEST_BINARY_DIR}/lib/udf-runtime"
export LOG_DIR="${DORIS_TEST_BINARY_DIR}/log"
while read -r variable; do
    eval "export ${variable}"
done < <(sed 's/[[:space:]]*\(=\)[[:space:]]*/\1/' "${DORIS_TEST_BINARY_DIR}/conf/be.conf" | grep -E "^[[:upper:]]([[:upper:]]|_|[[:digit:]])*=")

# prepare log dir
mkdir -p "${LOG_DIR}"
mkdir -p "${UDF_RUNTIME_DIR}"
rm -f "${UDF_RUNTIME_DIR}"/*

# clean all gcda file
while read -r gcda_file; do
    rm "${gcda_file}"
done < <(find "${DORIS_TEST_BINARY_DIR}" -name "*gcda")

# prepare gtest output dir
GTEST_OUTPUT_DIR="${CMAKE_BUILD_DIR}/gtest_output"
rm -rf "${GTEST_OUTPUT_DIR}"
mkdir "${GTEST_OUTPUT_DIR}"

# prepare util test_data
mkdir -p "${DORIS_TEST_BINARY_DIR}/util"
if [[ -d "${DORIS_TEST_BINARY_DIR}/util/test_data" ]]; then
    rm -rf "${DORIS_TEST_BINARY_DIR}/util/test_data"
fi
cp -r "${DORIS_HOME}/be/test/util/test_data" "${DORIS_TEST_BINARY_DIR}/util"/

# prepare ut temp dir
UT_TMP_DIR="${DORIS_HOME}/ut_dir"
rm -rf "${UT_TMP_DIR}"
mkdir "${UT_TMP_DIR}"
touch "${UT_TMP_DIR}/tmp_file"

# prepare java jars
LIB_DIR="${DORIS_TEST_BINARY_DIR}/lib/"
rm -rf "${LIB_DIR}"
mkdir "${LIB_DIR}"
if [[ -d "${DORIS_THIRDPARTY}/installed/lib/hadoop_hdfs/" ]]; then
    cp -r "${DORIS_THIRDPARTY}/installed/lib/hadoop_hdfs/" "${LIB_DIR}"
fi
if [[ -f "${DORIS_HOME}/output/be/lib/java-udf-jar-with-dependencies.jar" ]]; then
    cp "${DORIS_HOME}/output/be/lib/java-udf-jar-with-dependencies.jar" "${LIB_DIR}/"
fi

# add java libs
for f in "${LIB_DIR}"/*.jar; do
    if [[ -z "${DORIS_CLASSPATH}" ]]; then
        export DORIS_CLASSPATH="${f}"
    else
        export DORIS_CLASSPATH="${f}:${DORIS_CLASSPATH}"
    fi
done

if [[ -d "${LIB_DIR}/hadoop_hdfs/" ]]; then
    # add hadoop libs
    for f in "${LIB_DIR}/hadoop_hdfs/common"/*.jar; do
        DORIS_CLASSPATH="${f}:${DORIS_CLASSPATH}"
    done
    for f in "${LIB_DIR}/hadoop_hdfs/common/lib"/*.jar; do
        DORIS_CLASSPATH="${f}:${DORIS_CLASSPATH}"
    done
    for f in "${LIB_DIR}/hadoop_hdfs/hdfs"/*.jar; do
        DORIS_CLASSPATH="${f}:${DORIS_CLASSPATH}"
    done
    for f in "${LIB_DIR}/hadoop_hdfs/hdfs/lib"/*.jar; do
        DORIS_CLASSPATH="${f}:${DORIS_CLASSPATH}"
    done
fi

# the CLASSPATH and LIBHDFS_OPTS is used for hadoop libhdfs
# and conf/ dir so that hadoop libhdfs can read .xml config file in conf/
export CLASSPATH="${DORIS_CLASSPATH}"
# DORIS_CLASSPATH is for self-managed jni
export DORIS_CLASSPATH="-Djava.class.path=${DORIS_CLASSPATH}"

jdk_version() {
    local java_cmd="${1}"
    local result
    local IFS=$'\n'

    if [[ -z "${java_cmd}" ]]; then
        result=no_java
        return 1
    else
        local version
        # remove \r for Cygwin
        version="$("${java_cmd}" -Xms32M -Xmx32M -version 2>&1 | tr '\r' '\n' | grep version | awk '{print $3}')"
        version="${version//\"/}"
        if [[ "${version}" =~ ^1\. ]]; then
            result="$(echo "${version}" | awk -F '.' '{print $2}')"
        else
            result="$(echo "${version}" | awk -F '.' '{print $1}')"
        fi
    fi
    echo "${result}"
    return 0
}

# check java version and choose correct JAVA_OPTS
java_version="$(
    set -e
    jdk_version "${JAVA_HOME}/bin/java"
)"

CUR_DATE=$(date +%Y%m%d-%H%M%S)
LOG_PATH="-DlogPath=${DORIS_TEST_BINARY_DIR}/log/jni.log"
COMMON_OPTS="-Dsun.java.command=DorisBETEST -XX:-CriticalJNINatives"
JDBC_OPTS="-DJDBC_MIN_POOL=1 -DJDBC_MAX_POOL=100 -DJDBC_MAX_IDLE_TIME=300000"

if [[ "${java_version}" -gt 8 ]]; then
    if [[ -z ${JAVA_OPTS} ]]; then
        JAVA_OPTS="-Xmx1024m ${LOG_PATH} -Xloggc:${DORIS_TEST_BINARY_DIR}/log/be.gc.log.${CUR_DATE} ${COMMON_OPTS} ${JDBC_OPTS}"
    fi
    final_java_opt="${JAVA_OPTS}"
else
    if [[ -z ${JAVA_OPTS_FOR_JDK_9} ]]; then
        JAVA_OPTS_FOR_JDK_9="-Xmx1024m ${LOG_PATH} -Xlog:gc:${DORIS_TEST_BINARY_DIR}/log/be.gc.log.${CUR_DATE} ${COMMON_OPTS} ${JDBC_OPTS}"
    fi
    final_java_opt="${JAVA_OPTS_FOR_JDK_9}"
fi

MACHINE_OS=$(uname -s)
if [[ "${MACHINE_OS}" == "Darwin" ]]; then
    max_fd_limit='-XX:-MaxFDLimit'

    if ! echo "${final_java_opt}" | grep "${max_fd_limit/-/\-}" >/dev/null; then
        final_java_opt="${final_java_opt} ${max_fd_limit}"
    fi

    if [[ -n "${JAVA_OPTS}" ]] && ! echo "${JAVA_OPTS}" | grep "${max_fd_limit/-/\-}" >/dev/null; then
        JAVA_OPTS="${JAVA_OPTS} ${max_fd_limit}"
    fi
fi

# set LIBHDFS_OPTS for hadoop libhdfs
export LIBHDFS_OPTS="${final_java_opt}"

# set asan and ubsan env to generate core file
export ASAN_OPTIONS=symbolize=1:abort_on_error=1:disable_coredump=0:unmap_shadow_on_exit=1:detect_container_overflow=0
export UBSAN_OPTIONS=print_stacktrace=1
export LSAN_OPTIONS=suppressions=${DORIS_TEST_BINARY_DIR}/asan_suppr.conf
export DORIS_HOME="${DORIS_TEST_BINARY_DIR}/"
export JAVA_OPTS="-Xmx1024m -DlogPath=${DORIS_HOME}/log/jni.log -Xloggc:${DORIS_HOME}/log/be.gc.log.${CUR_DATE} -Dsun.java.command=DorisBE -XX:-CriticalJNINatives -DJDBC_MIN_POOL=1 -DJDBC_MAX_POOL=100 -DJDBC_MAX_IDEL_TIME=300000"

test=${DORIS_TEST_BINARY_DIR}/doris_be_test

profraw=${DORIS_TEST_BINARY_DIR}/doris_be_test.profraw
profdata=${DORIS_TEST_BINARY_DIR}/doris_be_test.profdata

file_name="${test##*/}"
if [[ -f "${test}" ]]; then
<<<<<<< HEAD
    if [[ "_${DENABLE_CLANG_COVERAGE}" == "_ON" ]];then
        LLVM_PROFILE_FILE="${profraw}" "${test}" --gtest_output="xml:${GTEST_OUTPUT_DIR}/${file_name}.xml"  --gtest_print_time=true "${FILTER}"
        llvm-profdata merge -o ${profdata} ${profraw}
        llvm-cov show -output-dir=${DORIS_TEST_BINARY_DIR}/report -format=html \
            -ignore-filename-regex='(.*gensrc/.*)|(.*_test\.cpp$)|(.*be/test.*)' \
            -instr-profile=${profdata} \
            -object=${test}
=======
    if [[ "_${DENABLE_CLANG_COVERAGE}" == "_ON" ]]; then
        LLVM_PROFILE_FILE="${profraw}" "${test}" --gtest_output="xml:${GTEST_OUTPUT_DIR}/${file_name}.xml" --gtest_print_time=true "${FILTER}"
        if [[ -d "${DORIS_TEST_BINARY_DIR}"/report ]]; then
            rm -rf "${DORIS_TEST_BINARY_DIR}"/report
        fi
        cmd1="${LLVM_PROFDATA} merge -o ${profdata} ${profraw}"
        echo "${cmd1}"
        eval "${cmd1}"
        cmd2="${LLVM_COV} show -output-dir=${DORIS_TEST_BINARY_DIR}/report -format=html \
            -ignore-filename-regex='(.*gensrc/.*)|(.*_test\.cpp$)|(.*be/test.*)|(.*apache-orc/.*)|(.*clucene/.*)' \
            -instr-profile=${profdata} \
            -object=${test}"
        echo "${cmd2}"
        eval "${cmd2}"
>>>>>>> 40d35bd0
    else
        "${test}" --gtest_output="xml:${GTEST_OUTPUT_DIR}/${file_name}.xml" --gtest_print_time=true "${FILTER}"
    fi
    echo "=== Finished. Gtest output: ${GTEST_OUTPUT_DIR}"
else
    echo "unit test file: ${test} does not exist."
fi<|MERGE_RESOLUTION|>--- conflicted
+++ resolved
@@ -404,15 +404,6 @@
 
 file_name="${test##*/}"
 if [[ -f "${test}" ]]; then
-<<<<<<< HEAD
-    if [[ "_${DENABLE_CLANG_COVERAGE}" == "_ON" ]];then
-        LLVM_PROFILE_FILE="${profraw}" "${test}" --gtest_output="xml:${GTEST_OUTPUT_DIR}/${file_name}.xml"  --gtest_print_time=true "${FILTER}"
-        llvm-profdata merge -o ${profdata} ${profraw}
-        llvm-cov show -output-dir=${DORIS_TEST_BINARY_DIR}/report -format=html \
-            -ignore-filename-regex='(.*gensrc/.*)|(.*_test\.cpp$)|(.*be/test.*)' \
-            -instr-profile=${profdata} \
-            -object=${test}
-=======
     if [[ "_${DENABLE_CLANG_COVERAGE}" == "_ON" ]]; then
         LLVM_PROFILE_FILE="${profraw}" "${test}" --gtest_output="xml:${GTEST_OUTPUT_DIR}/${file_name}.xml" --gtest_print_time=true "${FILTER}"
         if [[ -d "${DORIS_TEST_BINARY_DIR}"/report ]]; then
@@ -427,7 +418,6 @@
             -object=${test}"
         echo "${cmd2}"
         eval "${cmd2}"
->>>>>>> 40d35bd0
     else
         "${test}" --gtest_output="xml:${GTEST_OUTPUT_DIR}/${file_name}.xml" --gtest_print_time=true "${FILTER}"
     fi
