
// clang-format off
#include "meta-service/meta_service.h"
#include <bvar/window.h>
#include <fmt/core.h>
#include <google/protobuf/repeated_field.h>

#include "common/config.h"
#include "common/logging.h"
#include "common/sync_point.h"
#include "common/util.h"
#include "gen_cpp/olap_file.pb.h"
#include "gen_cpp/selectdb_cloud.pb.h"
#include "meta-service/keys.h"
#include "meta-service/mem_txn_kv.h"
#include "meta-service/meta_service_helper.h"
#include "meta-service/txn_kv_error.h"
#include "rate-limiter/rate_limiter.h"
#include "resource-manager/resource_manager.h"
#include "mock_resource_manager.h"

#include "brpc/controller.h"
#include "gtest/gtest.h"

#include <atomic>
#include <condition_variable>
#include <cstdint>
#include <memory>
#include <random>
#include <string>
#include <thread>
// clang-format on

int main(int argc, char** argv) {
    const std::string conf_file = "selectdb_cloud.conf";
    if (!selectdb::config::init(conf_file.c_str(), true)) {
        std::cerr << "failed to init config file, conf=" << conf_file << std::endl;
        return -1;
    }

    if (!selectdb::init_glog("meta_service_test")) {
        std::cerr << "failed to init glog" << std::endl;
        return -1;
    }
    ::testing::InitGoogleTest(&argc, argv);
    return RUN_ALL_TESTS();
}

namespace selectdb {

std::unique_ptr<MetaServiceProxy> get_meta_service(bool mock_resource_mgr) {
    int ret = 0;
    // MemKv
    auto txn_kv = std::dynamic_pointer_cast<TxnKv>(std::make_shared<MemTxnKv>());
    if (txn_kv != nullptr) {
        ret = txn_kv->init();
        [&] { ASSERT_EQ(ret, 0); }();
    }
    [&] { ASSERT_NE(txn_kv.get(), nullptr); }();

    // FdbKv
    //     config::fdb_cluster_file_path = "fdb.cluster";
    //     static auto txn_kv = std::dynamic_pointer_cast<TxnKv>(std::make_shared<FdbTxnKv>());
    //     static std::atomic<bool> init {false};
    //     bool tmp = false;
    //     if (init.compare_exchange_strong(tmp, true)) {
    //         int ret = txn_kv->init();
    //         [&] { ASSERT_EQ(ret, 0); ASSERT_NE(txn_kv.get(), nullptr); }();
    //     }

    std::unique_ptr<Transaction> txn;
    EXPECT_EQ(txn_kv->create_txn(&txn), TxnErrorCode::TXN_OK);
    txn->remove("\x00", "\xfe"); // This is dangerous if the fdb is not correctly set
    EXPECT_EQ(txn->commit(), TxnErrorCode::TXN_OK);

    auto rs = mock_resource_mgr ? std::make_shared<MockResourceManager>(txn_kv)
                                : std::make_shared<ResourceManager>(txn_kv);
    auto rl = std::make_shared<RateLimiter>();
    auto meta_service = std::make_unique<MetaServiceImpl>(txn_kv, rs, rl);
    return std::make_unique<MetaServiceProxy>(std::move(meta_service));
}

std::unique_ptr<MetaServiceProxy> get_meta_service() {
    return get_meta_service(true);
}

static std::string next_rowset_id() {
    static int cnt = 0;
    return std::to_string(++cnt);
}

static void add_tablet(CreateTabletsRequest& req, int64_t table_id, int64_t index_id,
                       int64_t partition_id, int64_t tablet_id) {
    auto tablet = req.add_tablet_metas();
    tablet->set_table_id(table_id);
    tablet->set_index_id(index_id);
    tablet->set_partition_id(partition_id);
    tablet->set_tablet_id(tablet_id);
    auto schema = tablet->mutable_schema();
    schema->set_schema_version(0);
    auto first_rowset = tablet->add_rs_metas();
    first_rowset->set_rowset_id(0); // required
    first_rowset->set_rowset_id_v2(next_rowset_id());
    first_rowset->set_start_version(0);
    first_rowset->set_end_version(1);
    first_rowset->mutable_tablet_schema()->CopyFrom(*schema);
}

static void create_tablet(MetaServiceProxy* meta_service, int64_t table_id, int64_t index_id,
                          int64_t partition_id, int64_t tablet_id) {
    brpc::Controller cntl;
    CreateTabletsRequest req;
    CreateTabletsResponse res;
    add_tablet(req, table_id, index_id, partition_id, tablet_id);
    meta_service->create_tablets(&cntl, &req, &res, nullptr);
    ASSERT_EQ(res.status().code(), MetaServiceCode::OK) << tablet_id;
}

static void begin_txn(MetaServiceProxy* meta_service, int64_t db_id, const std::string& label,
                      int64_t table_id, int64_t& txn_id) {
    brpc::Controller cntl;
    BeginTxnRequest req;
    BeginTxnResponse res;
    auto txn_info = req.mutable_txn_info();
    txn_info->set_db_id(db_id);
    txn_info->set_label(label);
    txn_info->add_table_ids(table_id);
    txn_info->set_timeout_ms(36000);
    meta_service->begin_txn(&cntl, &req, &res, nullptr);
    ASSERT_EQ(res.status().code(), MetaServiceCode::OK) << label;
    ASSERT_TRUE(res.has_txn_id()) << label;
    txn_id = res.txn_id();
}

static void commit_txn(MetaServiceProxy* meta_service, int64_t db_id, int64_t txn_id,
                       const std::string& label) {
    brpc::Controller cntl;
    CommitTxnRequest req;
    CommitTxnResponse res;
    req.set_db_id(db_id);
    req.set_txn_id(txn_id);
    meta_service->commit_txn(&cntl, &req, &res, nullptr);
    ASSERT_EQ(res.status().code(), MetaServiceCode::OK) << label;
}

static doris::RowsetMetaPB create_rowset(int64_t txn_id, int64_t tablet_id, int partition_id = 0,
                                         int64_t version = -1, int num_rows = 100) {
    doris::RowsetMetaPB rowset;
    rowset.set_rowset_id(0); // required
    rowset.set_rowset_id_v2(next_rowset_id());
    rowset.set_tablet_id(tablet_id);
    rowset.set_partition_id(partition_id);
    rowset.set_txn_id(txn_id);
    if (version > 0) {
        rowset.set_start_version(version);
        rowset.set_end_version(version);
    }
    rowset.set_num_segments(1);
    rowset.set_num_rows(num_rows);
    rowset.set_data_disk_size(num_rows * 100);
    rowset.mutable_tablet_schema()->set_schema_version(0);
    rowset.set_txn_expiration(::time(nullptr)); // Required by DCHECK
    return rowset;
}

static void prepare_rowset(MetaServiceProxy* meta_service, const doris::RowsetMetaPB& rowset,
                           CreateRowsetResponse& res) {
    brpc::Controller cntl;
    auto arena = res.GetArena();
    auto req = google::protobuf::Arena::CreateMessage<CreateRowsetRequest>(arena);
    req->set_temporary(true);
    req->mutable_rowset_meta()->CopyFrom(rowset);
    meta_service->prepare_rowset(&cntl, req, &res, nullptr);
    if (!arena) delete req;
}

static void commit_rowset(MetaServiceProxy* meta_service, const doris::RowsetMetaPB& rowset,
                          CreateRowsetResponse& res) {
    brpc::Controller cntl;
    auto arena = res.GetArena();
    auto req = google::protobuf::Arena::CreateMessage<CreateRowsetRequest>(arena);
    req->set_temporary(true);
    req->mutable_rowset_meta()->CopyFrom(rowset);
    meta_service->commit_rowset(&cntl, req, &res, nullptr);
    if (!arena) delete req;
}

static void insert_rowset(MetaServiceProxy* meta_service, int64_t db_id, const std::string& label,
                          int64_t table_id, int64_t partition_id, int64_t tablet_id) {
    int64_t txn_id = 0;
    ASSERT_NO_FATAL_FAILURE(begin_txn(meta_service, db_id, label, table_id, txn_id));
    CreateRowsetResponse res;
    auto rowset = create_rowset(txn_id, tablet_id, partition_id);
    prepare_rowset(meta_service, rowset, res);
    ASSERT_EQ(res.status().code(), MetaServiceCode::OK) << label;
    res.Clear();
    ASSERT_NO_FATAL_FAILURE(commit_rowset(meta_service, rowset, res));
    ASSERT_EQ(res.status().code(), MetaServiceCode::OK) << label;
    commit_txn(meta_service, db_id, txn_id, label);
}

TEST(MetaServiceTest, GetInstanceIdTest) {
    extern std::string get_instance_id(const std::shared_ptr<ResourceManager>& rc_mgr,
                                       const std::string& cloud_unique_id);
    auto meta_service = get_meta_service();
    auto sp = SyncPoint::get_instance();
    std::unique_ptr<int, std::function<void(int*)>> defer(
            (int*)0x01, [](int*) { SyncPoint::get_instance()->clear_all_call_backs(); });
    sp->set_call_back("get_instance_id_err", [&](void* args) {
        std::string* err = reinterpret_cast<std::string*>(args);
        *err = "can't find node from cache";
    });
    sp->enable_processing();

    auto instance_id =
            get_instance_id(meta_service->resource_mgr(), "1:ALBJLH4Q:m-n3qdpyal27rh8iprxx");
    ASSERT_EQ(instance_id, "ALBJLH4Q");

    // version not support
    instance_id = get_instance_id(meta_service->resource_mgr(), "2:ALBJLH4Q:m-n3qdpyal27rh8iprxx");
    ASSERT_EQ(instance_id, "");

    // degraded format err
    instance_id = get_instance_id(meta_service->resource_mgr(), "1:ALBJLH4Q");
    ASSERT_EQ(instance_id, "");

    // std::invalid_argument
    instance_id = get_instance_id(meta_service->resource_mgr(),
                                  "invalid_version:ALBJLH4Q:m-n3qdpyal27rh8iprxx");
    ASSERT_EQ(instance_id, "");

    // std::out_of_range
    instance_id = get_instance_id(meta_service->resource_mgr(),
                                  "12345678901:ALBJLH4Q:m-n3qdpyal27rh8iprxx");
    ASSERT_EQ(instance_id, "");

    sp->clear_all_call_backs();
    sp->clear_trace();
    sp->disable_processing();
}

TEST(MetaServiceTest, CreateInstanceTest) {
    auto meta_service = get_meta_service();

    // case: normal create instance
    {
        brpc::Controller cntl;
        CreateInstanceRequest req;
        req.set_instance_id("test_instance");
        req.set_user_id("test_user");
        req.set_name("test_name");
        ObjectStoreInfoPB obj;
        obj.set_ak("123");
        obj.set_sk("321");
        obj.set_bucket("456");
        obj.set_prefix("654");
        obj.set_endpoint("789");
        obj.set_region("987");
        obj.set_external_endpoint("888");
        obj.set_provider(ObjectStoreInfoPB::BOS);
        req.mutable_obj_info()->CopyFrom(obj);

        auto sp = SyncPoint::get_instance();
        sp->set_call_back("encrypt_ak_sk:get_encryption_key_ret",
                          [](void* p) { *reinterpret_cast<int*>(p) = 0; });
        sp->set_call_back("encrypt_ak_sk:get_encryption_key",
                          [](void* p) { *reinterpret_cast<std::string*>(p) = "test"; });
        sp->set_call_back("encrypt_ak_sk:get_encryption_key_id",
                          [](void* p) { *reinterpret_cast<int*>(p) = 1; });
        sp->enable_processing();
        CreateInstanceResponse res;
        meta_service->create_instance(reinterpret_cast<::google::protobuf::RpcController*>(&cntl),
                                      &req, &res, nullptr);
        ASSERT_EQ(res.status().code(), MetaServiceCode::OK);
        sp->clear_all_call_backs();
        sp->clear_trace();
        sp->disable_processing();
    }

    // case: request has invalid argument
    {
        brpc::Controller cntl;
        CreateInstanceRequest req;
        CreateInstanceResponse res;
        meta_service->create_instance(reinterpret_cast<::google::protobuf::RpcController*>(&cntl),
                                      &req, &res, nullptr);
        ASSERT_EQ(res.status().code(), MetaServiceCode::INVALID_ARGUMENT);
    }

    // case: normal drop instance
    {
        brpc::Controller cntl;
        AlterInstanceRequest req;
        AlterInstanceResponse res;
        req.set_op(AlterInstanceRequest::DROP);
        req.set_instance_id("test_instance");
        meta_service->alter_instance(reinterpret_cast<::google::protobuf::RpcController*>(&cntl),
                                     &req, &res, nullptr);
        InstanceKeyInfo key_info {"test_instance"};
        std::string key;
        std::string val;
        instance_key(key_info, &key);
        std::unique_ptr<Transaction> txn;
        ASSERT_EQ(meta_service->txn_kv()->create_txn(&txn), TxnErrorCode::TXN_OK);
        ASSERT_EQ(txn->get(key, &val), TxnErrorCode::TXN_OK);
        InstanceInfoPB instance;
        instance.ParseFromString(val);
        ASSERT_EQ(instance.status(), InstanceInfoPB::DELETED);
        ASSERT_EQ(res.status().code(), MetaServiceCode::OK);
    }

    // case: normal refresh instance
    {
        brpc::Controller cntl;
        AlterInstanceRequest req;
        AlterInstanceResponse res;
        req.set_op(AlterInstanceRequest::REFRESH);
        req.set_instance_id("test_instance");
        meta_service->alter_instance(reinterpret_cast<::google::protobuf::RpcController*>(&cntl),
                                     &req, &res, nullptr);
        ASSERT_EQ(res.status().code(), MetaServiceCode::OK);
    }
}

TEST(MetaServiceTest, AlterClusterTest) {
    auto meta_service = get_meta_service();
    ASSERT_NE(meta_service, nullptr);

    // case: normal add cluster
    {
        brpc::Controller cntl;
        AlterClusterRequest req;
        req.set_instance_id(mock_instance);
        req.mutable_cluster()->set_cluster_name(mock_cluster_name);
        req.set_op(AlterClusterRequest::ADD_CLUSTER);
        AlterClusterResponse res;
        meta_service->alter_cluster(reinterpret_cast<::google::protobuf::RpcController*>(&cntl),
                                    &req, &res, nullptr);
        ASSERT_EQ(res.status().code(), MetaServiceCode::OK);
    }

    // case: request has invalid argument
    {
        brpc::Controller cntl;
        AlterClusterRequest req;
        req.set_op(AlterClusterRequest::DROP_CLUSTER);
        AlterClusterResponse res;
        meta_service->alter_cluster(reinterpret_cast<::google::protobuf::RpcController*>(&cntl),
                                    &req, &res, nullptr);
        ASSERT_EQ(res.status().code(), MetaServiceCode::INVALID_ARGUMENT);
    }

    // add node
    {
        brpc::Controller cntl;
        AlterClusterRequest req;
        req.set_instance_id(mock_instance);
        req.set_op(AlterClusterRequest::ADD_NODE);
        req.mutable_cluster()->set_cluster_name(mock_cluster_name);
        req.mutable_cluster()->set_cluster_id(mock_cluster_id);
        req.mutable_cluster()->set_type(ClusterPB::COMPUTE);
        auto node = req.mutable_cluster()->add_nodes();
        node->set_ip("127.0.0.1");
        node->set_heartbeat_port(9999);
        AlterClusterResponse res;
        meta_service->alter_cluster(reinterpret_cast<::google::protobuf::RpcController*>(&cntl),
                                    &req, &res, nullptr);
        ASSERT_EQ(res.status().code(), MetaServiceCode::OK);
    }

    // drop node
    {
        brpc::Controller cntl;
        AlterClusterRequest req;
        req.set_instance_id(mock_instance);
        req.set_op(AlterClusterRequest::DROP_NODE);
        req.mutable_cluster()->set_cluster_name(mock_cluster_name);
        req.mutable_cluster()->set_cluster_id(mock_cluster_id);
        req.mutable_cluster()->set_type(ClusterPB::COMPUTE);
        auto node = req.mutable_cluster()->add_nodes();
        node->set_ip("127.0.0.1");
        node->set_heartbeat_port(9999);
        AlterClusterResponse res;
        meta_service->alter_cluster(reinterpret_cast<::google::protobuf::RpcController*>(&cntl),
                                    &req, &res, nullptr);
        ASSERT_EQ(res.status().code(), MetaServiceCode::OK);
    }

    // rename cluster
    {
        brpc::Controller cntl;
        AlterClusterRequest req;
        req.set_instance_id(mock_instance);
        req.mutable_cluster()->set_cluster_id(mock_cluster_id);
        req.mutable_cluster()->set_cluster_name("rename_cluster_name");
        req.set_op(AlterClusterRequest::RENAME_CLUSTER);
        AlterClusterResponse res;
        meta_service->alter_cluster(reinterpret_cast<::google::protobuf::RpcController*>(&cntl),
                                    &req, &res, nullptr);
        ASSERT_EQ(res.status().code(), MetaServiceCode::OK);
    }

    // set cluster status
    {
        brpc::Controller cntl;
        AlterClusterRequest req;
        req.set_instance_id(mock_instance);
        req.mutable_cluster()->set_cluster_id(mock_cluster_id);
        req.mutable_cluster()->set_cluster_status(ClusterStatus::SUSPENDED);
        req.set_op(AlterClusterRequest::SET_CLUSTER_STATUS);
        AlterClusterResponse res;
        meta_service->alter_cluster(reinterpret_cast<::google::protobuf::RpcController*>(&cntl),
                                    &req, &res, nullptr);
        ASSERT_EQ(res.status().code(), MetaServiceCode::OK);
    }

    // set UPDATE_CLUSTER_MYSQL_USER_NAME
    {
        brpc::Controller cntl;
        AlterClusterRequest req;
        req.set_instance_id(mock_instance);
        req.mutable_cluster()->set_cluster_id(mock_cluster_id);
        req.mutable_cluster()->add_mysql_user_name("test_user");
        req.set_op(AlterClusterRequest::UPDATE_CLUSTER_MYSQL_USER_NAME);
        AlterClusterResponse res;
        meta_service->alter_cluster(reinterpret_cast<::google::protobuf::RpcController*>(&cntl),
                                    &req, &res, nullptr);
        ASSERT_EQ(res.status().code(), MetaServiceCode::OK);
    }
}

TEST(MetaServiceTest, GetClusterTest) {
    auto meta_service = get_meta_service();

    // add cluster first
    InstanceKeyInfo key_info {mock_instance};
    std::string key;
    std::string val;
    instance_key(key_info, &key);

    InstanceInfoPB instance;
    instance.set_instance_id(mock_instance);
    ClusterPB c1;
    c1.set_cluster_name(mock_cluster_name);
    c1.set_cluster_id(mock_cluster_id);
    c1.add_mysql_user_name()->append("m1");
    instance.add_clusters()->CopyFrom(c1);
    val = instance.SerializeAsString();

    std::unique_ptr<Transaction> txn;
    std::string get_val;
    ASSERT_EQ(meta_service->txn_kv()->create_txn(&txn), TxnErrorCode::TXN_OK);
    txn->put(key, val);
    ASSERT_EQ(txn->commit(), TxnErrorCode::TXN_OK);

    // case: normal get
    {
        brpc::Controller cntl;
        GetClusterRequest req;
        req.set_cloud_unique_id("test_cloud_unique_id");
        req.set_cluster_id(mock_cluster_id);
        req.set_cluster_name("test_cluster");
        GetClusterResponse res;
        meta_service->get_cluster(reinterpret_cast<::google::protobuf::RpcController*>(&cntl), &req,
                                  &res, nullptr);
        ASSERT_EQ(res.status().code(), MetaServiceCode::OK);
    }
}

TEST(MetaServiceTest, BeginTxnTest) {
    auto meta_service = get_meta_service();
    int64_t db_id = 666;
    int64_t table_id = 123;
    const std::string& label = "test_label";
    int64_t timeout_ms = 60 * 1000;

    // test invalid argument
    {
        brpc::Controller cntl;
        BeginTxnRequest req;
        req.set_cloud_unique_id("test_cloud_unique_id");
        BeginTxnResponse res;
        meta_service->begin_txn(reinterpret_cast<::google::protobuf::RpcController*>(&cntl), &req,
                                &res, nullptr);
        ASSERT_EQ(res.status().code(), MetaServiceCode::INVALID_ARGUMENT);
    }

    {
        brpc::Controller cntl;
        BeginTxnRequest req;
        req.set_cloud_unique_id("test_cloud_unique_id");

        TxnInfoPB txn_info;
        txn_info.set_db_id(db_id);
        txn_info.add_table_ids(table_id);
        txn_info.set_timeout_ms(timeout_ms);
        req.mutable_txn_info()->CopyFrom(txn_info);
        BeginTxnResponse res;
        meta_service->begin_txn(reinterpret_cast<::google::protobuf::RpcController*>(&cntl), &req,
                                &res, nullptr);
        ASSERT_EQ(res.status().code(), MetaServiceCode::INVALID_ARGUMENT);
    }

    {
        brpc::Controller cntl;
        BeginTxnRequest req;
        req.set_cloud_unique_id("test_cloud_unique_id");

        TxnInfoPB txn_info;
        txn_info.set_db_id(db_id);
        txn_info.set_label(label);
        txn_info.add_table_ids(table_id);
        txn_info.set_timeout_ms(timeout_ms);
        req.mutable_txn_info()->CopyFrom(txn_info);
        BeginTxnResponse res;
        meta_service->begin_txn(reinterpret_cast<::google::protobuf::RpcController*>(&cntl), &req,
                                &res, nullptr);
        ASSERT_EQ(res.status().code(), MetaServiceCode::OK);
    }

    // case: label already used
    {
        brpc::Controller cntl;
        BeginTxnRequest req;
        auto label_already_in_use = "test_label_already_in_use";

        req.set_cloud_unique_id("test_cloud_unique_id");
        TxnInfoPB txn_info;
        txn_info.set_db_id(888);
        txn_info.set_label(label_already_in_use);
        txn_info.add_table_ids(456);
        txn_info.set_timeout_ms(36000);
        req.mutable_txn_info()->CopyFrom(txn_info);
        BeginTxnResponse res;
        meta_service->begin_txn(reinterpret_cast<::google::protobuf::RpcController*>(&cntl), &req,
                                &res, nullptr);
        ASSERT_EQ(res.status().code(), MetaServiceCode::OK);

        meta_service->begin_txn(reinterpret_cast<::google::protobuf::RpcController*>(&cntl), &req,
                                &res, nullptr);
        ASSERT_EQ(res.status().code(), MetaServiceCode::TXN_LABEL_ALREADY_USED);
        auto found = res.status().msg().find(fmt::format(
                "Label [{}] has already been used, relate to txn", label_already_in_use));
        ASSERT_NE(found, std::string::npos);
    }

    // case: dup begin txn request
    {
        brpc::Controller cntl;
        BeginTxnRequest req;

        req.set_cloud_unique_id("test_cloud_unique_id");
        TxnInfoPB txn_info;
        txn_info.set_db_id(999);
        txn_info.set_label("test_label_dup_request");
        txn_info.add_table_ids(789);
        UniqueIdPB unique_id_pb;
        unique_id_pb.set_hi(100);
        unique_id_pb.set_lo(10);
        txn_info.mutable_request_id()->CopyFrom(unique_id_pb);
        txn_info.set_timeout_ms(36000);
        req.mutable_txn_info()->CopyFrom(txn_info);
        BeginTxnResponse res;
        meta_service->begin_txn(reinterpret_cast<::google::protobuf::RpcController*>(&cntl), &req,
                                &res, nullptr);
        ASSERT_EQ(res.status().code(), MetaServiceCode::OK);

        meta_service->begin_txn(reinterpret_cast<::google::protobuf::RpcController*>(&cntl), &req,
                                &res, nullptr);
        ASSERT_EQ(res.status().code(), MetaServiceCode::TXN_DUPLICATED_REQ);
    }

    {
        // ===========================================================================
        // threads concurrent execution with sequence in begin_txn with same label:
        //
        //      thread1              thread2
        //         |                    |
        //         |                commit_txn1
        //         |                    |
        //         |                    |
        //         |                    |
        //       commit_txn2            |
        //         |                    |
        //         v                    v
        //

        std::mutex go_mutex;
        std::condition_variable go_cv;
        bool go = false;
        auto sp = selectdb::SyncPoint::get_instance();
        std::unique_ptr<int, std::function<void(int*)>> defer(
                (int*)0x01, [](int*) { SyncPoint::get_instance()->clear_all_call_backs(); });

        std::atomic<int32_t> count_txn1 = {0};
        std::atomic<int32_t> count_txn2 = {0};
        std::atomic<int32_t> count_txn3 = {0};

        int64_t db_id = 1928354123;
        int64_t table_id = 12131231231;
        std::string test_label = "test_race_with_same_label";

        std::atomic<int32_t> success_txn = {0};

        sp->set_call_back("begin_txn:before:commit_txn:1", [&](void* args) {
            std::string label = *reinterpret_cast<std::string*>(args);
            std::unique_lock<std::mutex> _lock(go_mutex);
            count_txn1++;
            LOG(INFO) << "count_txn1:" << count_txn1 << " label=" << label;
            if (count_txn1 == 1) {
                {
                    LOG(INFO) << "count_txn1:" << count_txn1 << " label=" << label << " go=" << go;
                    go_cv.wait(_lock);
                }
            }

            if (count_txn1 == 2) {
                {
                    LOG(INFO) << "count_txn1:" << count_txn1 << " label=" << label << " go=" << go;
                    go_cv.notify_all();
                }
            }
        });

        sp->set_call_back("begin_txn:after:commit_txn:1", [&](void* args) {
            std::string label = *reinterpret_cast<std::string*>(args);
            std::unique_lock<std::mutex> _lock(go_mutex);
            count_txn2++;
            LOG(INFO) << "count_txn2:" << count_txn2 << " label=" << label;
            if (count_txn2 == 1) {
                {
                    LOG(INFO) << "count_txn2:" << count_txn2 << " label=" << label << " go=" << go;
                    go_cv.wait(_lock);
                }
            }

            if (count_txn2 == 2) {
                {
                    LOG(INFO) << "count_txn2:" << count_txn2 << " label=" << label << " go=" << go;
                    go_cv.notify_all();
                }
            }
        });

        sp->set_call_back("begin_txn:after:commit_txn:2", [&](void* args) {
            int64_t txn_id = *reinterpret_cast<int64_t*>(args);
            count_txn3++;
            LOG(INFO) << "count_txn3:" << count_txn3 << " txn_id=" << txn_id;
        });

        sp->enable_processing();

        std::thread thread1([&] {
            {
                std::unique_lock<std::mutex> _lock(go_mutex);
                go_cv.wait(_lock, [&] { return go; });
            }
            brpc::Controller cntl;
            BeginTxnRequest req;
            req.set_cloud_unique_id("test_cloud_unique_id");
            TxnInfoPB txn_info;
            txn_info.set_db_id(db_id);
            txn_info.set_label(test_label);
            txn_info.add_table_ids(table_id);
            UniqueIdPB unique_id_pb;
            unique_id_pb.set_hi(1001);
            unique_id_pb.set_lo(11);
            txn_info.mutable_request_id()->CopyFrom(unique_id_pb);
            txn_info.set_timeout_ms(36000);
            req.mutable_txn_info()->CopyFrom(txn_info);
            BeginTxnResponse res;
            meta_service->begin_txn(reinterpret_cast<::google::protobuf::RpcController*>(&cntl),
                                    &req, &res, nullptr);
            if (res.status().code() == MetaServiceCode::OK) {
                success_txn++;
            } else {
                ASSERT_EQ(res.status().code(), MetaServiceCode::KV_TXN_CONFLICT);
            }
        });

        std::thread thread2([&] {
            {
                std::unique_lock<std::mutex> _lock(go_mutex);
                go_cv.wait(_lock, [&] { return go; });
            }
            brpc::Controller cntl;
            BeginTxnRequest req;
            req.set_cloud_unique_id("test_cloud_unique_id");
            TxnInfoPB txn_info;
            txn_info.set_db_id(db_id);
            txn_info.set_label(test_label);
            txn_info.add_table_ids(table_id);
            UniqueIdPB unique_id_pb;
            unique_id_pb.set_hi(100);
            unique_id_pb.set_lo(10);
            txn_info.mutable_request_id()->CopyFrom(unique_id_pb);
            txn_info.set_timeout_ms(36000);
            req.mutable_txn_info()->CopyFrom(txn_info);
            BeginTxnResponse res;
            meta_service->begin_txn(reinterpret_cast<::google::protobuf::RpcController*>(&cntl),
                                    &req, &res, nullptr);
            if (res.status().code() == MetaServiceCode::OK) {
                success_txn++;
            } else {
                ASSERT_EQ(res.status().code(), MetaServiceCode::KV_TXN_CONFLICT);
            }
        });

        std::unique_lock<std::mutex> go_lock(go_mutex);
        go = true;
        go_lock.unlock();
        go_cv.notify_all();

        thread1.join();
        thread2.join();
        sp->clear_all_call_backs();
        sp->clear_trace();
        sp->disable_processing();
        ASSERT_EQ(success_txn.load(), 1);
    }
    {
        // ===========================================================================
        // threads concurrent execution with sequence in begin_txn with different label:
        //
        //      thread1              thread2
        //         |                    |
        //         |                commit_txn1
        //         |                    |
        //         |                    |
        //         |                    |
        //       commit_txn2            |
        //         |                    |
        //         v                    v

        std::mutex go_mutex;
        std::condition_variable go_cv;
        bool go = false;
        auto sp = selectdb::SyncPoint::get_instance();
        std::unique_ptr<int, std::function<void(int*)>> defer(
                (int*)0x01, [](int*) { SyncPoint::get_instance()->clear_all_call_backs(); });

        std::atomic<int32_t> count_txn1 = {0};
        std::atomic<int32_t> count_txn2 = {0};
        std::mutex flow_mutex_1;
        std::condition_variable flow_cv_1;

        int64_t db_id = 19541231112;
        int64_t table_id = 312312321211;
        std::string test_label1 = "test_race_with_diff_label1";
        std::string test_label2 = "test_race_with_diff_label2";

        std::atomic<int32_t> success_txn = {0};

        sp->set_call_back("begin_txn:before:commit_txn:1", [&](void* args) {
            std::string label = *reinterpret_cast<std::string*>(args);
            if (count_txn1.load() == 1) {
                std::unique_lock<std::mutex> flow_lock_1(flow_mutex_1);
                flow_cv_1.wait(flow_lock_1);
            }
            count_txn1++;
            LOG(INFO) << "count_txn1:" << count_txn1 << " label=" << label;
        });

        sp->set_call_back("begin_txn:after:commit_txn:2", [&](void* args) {
            int64_t txn_id = *reinterpret_cast<int64_t*>(args);
            while (count_txn2.load() == 0 && count_txn1.load() == 1) {
                sleep(1);
                flow_cv_1.notify_all();
            }
            count_txn2++;
            LOG(INFO) << "count_txn2:" << count_txn2 << " txn_id=" << txn_id;
        });
        sp->enable_processing();

        std::thread thread1([&] {
            {
                std::unique_lock<std::mutex> _lock(go_mutex);
                go_cv.wait(_lock, [&] { return go; });
            }
            brpc::Controller cntl;
            BeginTxnRequest req;
            req.set_cloud_unique_id("test_cloud_unique_id");
            TxnInfoPB txn_info;
            txn_info.set_db_id(db_id);
            txn_info.set_label(test_label1);
            txn_info.add_table_ids(table_id);
            UniqueIdPB unique_id_pb;
            unique_id_pb.set_hi(1001);
            unique_id_pb.set_lo(11);
            txn_info.mutable_request_id()->CopyFrom(unique_id_pb);
            txn_info.set_timeout_ms(36000);
            req.mutable_txn_info()->CopyFrom(txn_info);
            BeginTxnResponse res;
            meta_service->begin_txn(reinterpret_cast<::google::protobuf::RpcController*>(&cntl),
                                    &req, &res, nullptr);
            if (res.status().code() == MetaServiceCode::OK) {
                success_txn++;
            } else {
                ASSERT_EQ(res.status().code(), MetaServiceCode::TXN_LABEL_ALREADY_USED);
            }
        });

        std::thread thread2([&] {
            {
                std::unique_lock<std::mutex> _lock(go_mutex);
                go_cv.wait(_lock, [&] { return go; });
            }
            brpc::Controller cntl;
            BeginTxnRequest req;
            req.set_cloud_unique_id("test_cloud_unique_id");
            TxnInfoPB txn_info;
            txn_info.set_db_id(db_id);
            txn_info.set_label(test_label2);
            txn_info.add_table_ids(table_id);
            txn_info.set_timeout_ms(36000);
            UniqueIdPB unique_id_pb;
            unique_id_pb.set_hi(100);
            unique_id_pb.set_lo(10);
            txn_info.mutable_request_id()->CopyFrom(unique_id_pb);
            req.mutable_txn_info()->CopyFrom(txn_info);
            BeginTxnResponse res;
            meta_service->begin_txn(reinterpret_cast<::google::protobuf::RpcController*>(&cntl),
                                    &req, &res, nullptr);
            if (res.status().code() == MetaServiceCode::OK) {
                success_txn++;
            } else {
                ASSERT_EQ(res.status().code(), MetaServiceCode::TXN_LABEL_ALREADY_USED);
            }
        });

        std::unique_lock<std::mutex> go_lock(go_mutex);
        go = true;
        go_lock.unlock();
        go_cv.notify_all();

        thread1.join();
        thread2.join();
        sp->clear_all_call_backs();
        sp->clear_trace();
        sp->disable_processing();
        ASSERT_EQ(success_txn.load(), 2);
    }
    {
        // test reuse label
        // 1. beigin_txn
        // 2. abort_txn
        // 3. begin_txn again can successfully

        std::string cloud_unique_id = "test_cloud_unique_id";
        int64_t db_id = 124343989;
        int64_t table_id = 1231311;
        int64_t txn_id = -1;
        std::string label = "test_reuse_label";
        {
            brpc::Controller cntl;
            BeginTxnRequest req;
            req.set_cloud_unique_id(cloud_unique_id);
            TxnInfoPB txn_info;
            txn_info.set_db_id(db_id);
            txn_info.set_label(label);
            txn_info.add_table_ids(table_id);
            txn_info.set_timeout_ms(36000);
            UniqueIdPB unique_id_pb;
            unique_id_pb.set_hi(100);
            unique_id_pb.set_lo(10);
            txn_info.mutable_request_id()->CopyFrom(unique_id_pb);
            req.mutable_txn_info()->CopyFrom(txn_info);
            BeginTxnResponse res;
            meta_service->begin_txn(reinterpret_cast<::google::protobuf::RpcController*>(&cntl),
                                    &req, &res, nullptr);
            ASSERT_EQ(res.status().code(), MetaServiceCode::OK);
            txn_id = res.txn_id();
        }
        // abort txn
        {
            brpc::Controller cntl;
            AbortTxnRequest req;
            req.set_cloud_unique_id(cloud_unique_id);
            ASSERT_GT(txn_id, 0);
            req.set_txn_id(txn_id);
            req.set_reason("test");
            AbortTxnResponse res;
            meta_service->abort_txn(reinterpret_cast<::google::protobuf::RpcController*>(&cntl),
                                    &req, &res, nullptr);
            ASSERT_EQ(res.status().code(), MetaServiceCode::OK);
            ASSERT_EQ(res.txn_info().status(), TxnStatusPB::TXN_STATUS_ABORTED);
        }
        {
            brpc::Controller cntl;
            BeginTxnRequest req;
            req.set_cloud_unique_id(cloud_unique_id);
            TxnInfoPB txn_info;
            txn_info.set_db_id(db_id);
            txn_info.set_label(label);
            txn_info.add_table_ids(table_id);
            UniqueIdPB unique_id_pb;
            unique_id_pb.set_hi(100);
            unique_id_pb.set_lo(10);
            txn_info.mutable_request_id()->CopyFrom(unique_id_pb);
            txn_info.set_timeout_ms(36000);
            req.mutable_txn_info()->CopyFrom(txn_info);
            BeginTxnResponse res;
            meta_service->begin_txn(reinterpret_cast<::google::protobuf::RpcController*>(&cntl),
                                    &req, &res, nullptr);
            ASSERT_EQ(res.status().code(), MetaServiceCode::OK);
            ASSERT_GT(res.txn_id(), txn_id);
        }
    }
}

TEST(MetaServiceTest, PrecommitTest1) {
    // PrecommitTestCase1: only use db_id for precommit_txn
    auto meta_service = get_meta_service();
    const int64_t db_id = 563413;
    const int64_t table_id = 417417878;
    const std::string& label = "label_123dae121das";
    int64_t txn_id = -1;
    {
        brpc::Controller cntl;
        BeginTxnRequest req;
        req.set_cloud_unique_id("test_cloud_unique_id");
        TxnInfoPB txn_info;
        txn_info.set_db_id(db_id);
        txn_info.set_label(label);
        txn_info.add_table_ids(table_id);
        txn_info.set_timeout_ms(36000);
        req.mutable_txn_info()->CopyFrom(txn_info);
        BeginTxnResponse res;
        meta_service->begin_txn(reinterpret_cast<::google::protobuf::RpcController*>(&cntl), &req,
                                &res, nullptr);
        ASSERT_EQ(res.status().code(), MetaServiceCode::OK);
        txn_id = res.txn_id();
        ASSERT_GT(txn_id, -1);
    }

    {
        brpc::Controller cntl;
        PrecommitTxnRequest req;
        req.set_cloud_unique_id("test_cloud_unique_id");
        req.set_precommit_timeout_ms(36000);
        PrecommitTxnResponse res;
        meta_service->precommit_txn(reinterpret_cast<::google::protobuf::RpcController*>(&cntl),
                                    &req, &res, nullptr);
        ASSERT_EQ(res.status().code(), MetaServiceCode::INVALID_ARGUMENT);
    }

    {
        std::unique_ptr<Transaction> txn;
        TxnErrorCode err = meta_service->txn_kv()->create_txn(&txn);
        ASSERT_EQ(err, TxnErrorCode::TXN_OK);

        const std::string info_key = txn_info_key({mock_instance, db_id, txn_id});
        std::string info_val;
        ASSERT_EQ(txn->get(info_key, &info_val), TxnErrorCode::TXN_OK);
        TxnInfoPB txn_info;
        txn_info.ParseFromString(info_val);
        ASSERT_EQ(txn_info.status(), TxnStatusPB::TXN_STATUS_PREPARED);

        brpc::Controller cntl;
        PrecommitTxnRequest req;
        req.set_cloud_unique_id("test_cloud_unique_id");
        req.set_txn_id(txn_id);
        req.set_precommit_timeout_ms(36000);
        PrecommitTxnResponse res;
        meta_service->precommit_txn(reinterpret_cast<::google::protobuf::RpcController*>(&cntl),
                                    &req, &res, nullptr);
        ASSERT_EQ(res.status().code(), MetaServiceCode::OK);

        err = meta_service->txn_kv()->create_txn(&txn);
        ASSERT_EQ(err, TxnErrorCode::TXN_OK);
        ASSERT_EQ(txn->get(info_key, &info_val), TxnErrorCode::TXN_OK);
        txn_info.ParseFromString(info_val);
        ASSERT_EQ(txn_info.status(), TxnStatusPB::TXN_STATUS_PRECOMMITTED);
    }
}

TEST(MetaServiceTest, PrecommitTxnTest2) {
    auto meta_service = get_meta_service();
    const int64_t db_id = 563413;
    const int64_t table_id = 417417878;
    const std::string& label = "label_123dae121das";
    int64_t txn_id = -1;
    // begin txn first
    {
        brpc::Controller cntl;
        BeginTxnRequest req;
        req.set_cloud_unique_id("test_cloud_unique_id");
        TxnInfoPB txn_info;
        txn_info.set_db_id(db_id);
        txn_info.set_label(label);
        txn_info.add_table_ids(table_id);
        txn_info.set_timeout_ms(36000);
        req.mutable_txn_info()->CopyFrom(txn_info);
        BeginTxnResponse res;
        meta_service->begin_txn(reinterpret_cast<::google::protobuf::RpcController*>(&cntl), &req,
                                &res, nullptr);
        ASSERT_EQ(res.status().code(), MetaServiceCode::OK);
        txn_id = res.txn_id();
        ASSERT_GT(txn_id, -1);
    }

    // case: txn's status should be TXN_STATUS_PRECOMMITTED
    {
        std::unique_ptr<Transaction> txn;
        TxnErrorCode err = meta_service->txn_kv()->create_txn(&txn);
        ASSERT_EQ(err, TxnErrorCode::TXN_OK);

        const std::string info_key = txn_info_key({mock_instance, db_id, txn_id});
        std::string info_val;
        ASSERT_EQ(txn->get(info_key, &info_val), TxnErrorCode::TXN_OK);
        TxnInfoPB txn_info;
        txn_info.ParseFromString(info_val);
        // before call precommit_txn, txn's status is TXN_STATUS_PREPARED
        ASSERT_EQ(txn_info.status(), TxnStatusPB::TXN_STATUS_PREPARED);

        brpc::Controller cntl;
        PrecommitTxnRequest req;
        req.set_cloud_unique_id("test_cloud_unique_id");
        req.set_db_id(db_id);
        req.set_txn_id(txn_id);
        req.set_precommit_timeout_ms(36000);
        PrecommitTxnResponse res;
        meta_service->precommit_txn(reinterpret_cast<::google::protobuf::RpcController*>(&cntl),
                                    &req, &res, nullptr);
        ASSERT_EQ(res.status().code(), MetaServiceCode::OK);

        err = meta_service->txn_kv()->create_txn(&txn);
        ASSERT_EQ(err, TxnErrorCode::TXN_OK);
        ASSERT_EQ(txn->get(info_key, &info_val), TxnErrorCode::TXN_OK);
        txn_info.ParseFromString(info_val);
        // after call precommit_txn, txn's status is TXN_STATUS_PRECOMMITTED
        ASSERT_EQ(txn_info.status(), TxnStatusPB::TXN_STATUS_PRECOMMITTED);
    }

    // case: when txn's status is TXN_STATUS_ABORTED/TXN_STATUS_VISIBLE/TXN_STATUS_PRECOMMITTED
    {
        // TXN_STATUS_ABORTED
        std::unique_ptr<Transaction> txn;
        TxnErrorCode err = meta_service->txn_kv()->create_txn(&txn);
        ASSERT_EQ(err, TxnErrorCode::TXN_OK);

        const std::string info_key = txn_info_key({mock_instance, db_id, txn_id});
        std::string info_val;
        ASSERT_EQ(txn->get(info_key, &info_val), TxnErrorCode::TXN_OK);
        TxnInfoPB txn_info;
        txn_info.ParseFromString(info_val);
        txn_info.set_status(TxnStatusPB::TXN_STATUS_ABORTED);
        info_val.clear();
        txn_info.SerializeToString(&info_val);
        txn->put(info_key, info_val);
        ASSERT_EQ(txn->commit(), TxnErrorCode::TXN_OK);

        brpc::Controller cntl;
        PrecommitTxnRequest req;
        req.set_cloud_unique_id("test_cloud_unique_id");
        req.set_db_id(db_id);
        req.set_txn_id(txn_id);
        req.set_precommit_timeout_ms(36000);
        PrecommitTxnResponse res;
        meta_service->precommit_txn(reinterpret_cast<::google::protobuf::RpcController*>(&cntl),
                                    &req, &res, nullptr);
        ASSERT_EQ(res.status().code(), MetaServiceCode::TXN_ALREADY_ABORTED);

        // TXN_STATUS_VISIBLE
        txn_info.set_status(TxnStatusPB::TXN_STATUS_VISIBLE);
        info_val.clear();
        txn_info.SerializeToString(&info_val);
        txn->put(info_key, info_val);
        ASSERT_EQ(txn->commit(), TxnErrorCode::TXN_OK);
        meta_service->precommit_txn(reinterpret_cast<::google::protobuf::RpcController*>(&cntl),
                                    &req, &res, nullptr);
        ASSERT_EQ(res.status().code(), MetaServiceCode::TXN_ALREADY_VISIBLE);

        // TXN_STATUS_PRECOMMITTED
        txn_info.set_status(TxnStatusPB::TXN_STATUS_PRECOMMITTED);
        info_val.clear();
        txn_info.SerializeToString(&info_val);
        txn->put(info_key, info_val);
        ASSERT_EQ(txn->commit(), TxnErrorCode::TXN_OK);
        meta_service->precommit_txn(reinterpret_cast<::google::protobuf::RpcController*>(&cntl),
                                    &req, &res, nullptr);
        ASSERT_EQ(res.status().code(), MetaServiceCode::TXN_ALREADY_PRECOMMITED);
    }
}

TEST(MetaServiceTest, CommitTxnTest) {
    auto meta_service = get_meta_service();
    // case: first version of rowset
    {
        int64_t txn_id = -1;
        // begin txn
        {
            brpc::Controller cntl;
            BeginTxnRequest req;
            req.set_cloud_unique_id("test_cloud_unique_id");
            TxnInfoPB txn_info_pb;
            txn_info_pb.set_db_id(666);
            txn_info_pb.set_label("test_label");
            txn_info_pb.add_table_ids(1234);
            txn_info_pb.set_timeout_ms(36000);
            req.mutable_txn_info()->CopyFrom(txn_info_pb);
            BeginTxnResponse res;
            meta_service->begin_txn(reinterpret_cast<::google::protobuf::RpcController*>(&cntl),
                                    &req, &res, nullptr);
            ASSERT_EQ(res.status().code(), MetaServiceCode::OK);
            txn_id = res.txn_id();
        }

        // mock rowset and tablet
        int64_t tablet_id_base = 1103;
        for (int i = 0; i < 5; ++i) {
            create_tablet(meta_service.get(), 1234, 1235, 1236, tablet_id_base + i);
            auto tmp_rowset = create_rowset(txn_id, tablet_id_base + i);
            CreateRowsetResponse res;
            commit_rowset(meta_service.get(), tmp_rowset, res);
            ASSERT_EQ(res.status().code(), MetaServiceCode::OK);
        }

        // precommit txn
        {
            brpc::Controller cntl;
            PrecommitTxnRequest req;
            req.set_cloud_unique_id("test_cloud_unique_id");
            req.set_db_id(666);
            req.set_txn_id(txn_id);
            req.set_precommit_timeout_ms(36000);
            PrecommitTxnResponse res;
            meta_service->precommit_txn(reinterpret_cast<::google::protobuf::RpcController*>(&cntl),
                                        &req, &res, nullptr);
            ASSERT_EQ(res.status().code(), MetaServiceCode::OK);
        }

        // commit txn
        {
            brpc::Controller cntl;
            CommitTxnRequest req;
            req.set_cloud_unique_id("test_cloud_unique_id");
            req.set_db_id(666);
            req.set_txn_id(txn_id);
            CommitTxnResponse res;
            meta_service->commit_txn(reinterpret_cast<::google::protobuf::RpcController*>(&cntl),
                                     &req, &res, nullptr);
            ASSERT_EQ(res.status().code(), MetaServiceCode::OK);
        }

        // doubly commit txn
        {
            brpc::Controller cntl;
            CommitTxnRequest req;
            auto db_id = 666;
            req.set_cloud_unique_id("test_cloud_unique_id");
            req.set_db_id(db_id);
            req.set_txn_id(txn_id);
            CommitTxnResponse res;
            meta_service->commit_txn(reinterpret_cast<::google::protobuf::RpcController*>(&cntl),
                                     &req, &res, nullptr);
            ASSERT_EQ(res.status().code(), MetaServiceCode::TXN_ALREADY_VISIBLE);
<<<<<<< HEAD
            auto found = res.status().msg().find(
                    fmt::format("transaction is already visible: db_id={} txn_id={}", db_id, txn_id));
=======
            auto found = res.status().msg().find(fmt::format(
                    "transaction is already visible: db_id={} txn_id={}", db_id, txn_id));
>>>>>>> f474d0b3
            ASSERT_TRUE(found != std::string::npos);
        }

        // doubly commit txn(2pc)
        {
            brpc::Controller cntl;
            CommitTxnRequest req;
            req.set_cloud_unique_id("test_cloud_unique_id");
            req.set_db_id(666);
            req.set_txn_id(txn_id);
            req.set_is_2pc(true);
            CommitTxnResponse res;
            meta_service->commit_txn(reinterpret_cast<::google::protobuf::RpcController*>(&cntl),
                                     &req, &res, nullptr);
            ASSERT_EQ(res.status().code(), MetaServiceCode::TXN_ALREADY_VISIBLE);
            auto found = res.status().msg().find(
                    fmt::format("transaction [{}] is already visible, not pre-committed.", txn_id));
            ASSERT_TRUE(found != std::string::npos);
        }
    }
}

TEST(MetaServiceTest, CommitTxnExpiredTest) {
    auto meta_service = get_meta_service();

    // case: first version of rowset
    {
        int64_t txn_id = -1;
        int64_t db_id = 713232132;
        // begin txn
        {
            brpc::Controller cntl;
            BeginTxnRequest req;
            req.set_cloud_unique_id("test_cloud_unique_id");
            TxnInfoPB txn_info_pb;
            txn_info_pb.set_db_id(db_id);
            txn_info_pb.set_label("test_commit_txn_expired");
            txn_info_pb.add_table_ids(1234789234);
            txn_info_pb.set_timeout_ms(1);
            req.mutable_txn_info()->CopyFrom(txn_info_pb);
            BeginTxnResponse res;
            meta_service->begin_txn(reinterpret_cast<::google::protobuf::RpcController*>(&cntl),
                                    &req, &res, nullptr);
            ASSERT_EQ(res.status().code(), MetaServiceCode::OK);
            txn_id = res.txn_id();
        }

        // mock rowset and tablet
        int64_t tablet_id_base = 1103;
        for (int i = 0; i < 5; ++i) {
            create_tablet(meta_service.get(), 1234789234, 1235, 1236, tablet_id_base + i);
            auto tmp_rowset = create_rowset(txn_id, tablet_id_base + i);
            CreateRowsetResponse res;
            commit_rowset(meta_service.get(), tmp_rowset, res);
            ASSERT_EQ(res.status().code(), MetaServiceCode::OK);
        }
        // sleep 1 second for txn timeout
        sleep(1);
        // commit txn
        {
            brpc::Controller cntl;
            CommitTxnRequest req;
            req.set_cloud_unique_id("test_cloud_unique_id");
            req.set_db_id(db_id);
            req.set_txn_id(txn_id);
            CommitTxnResponse res;
            meta_service->commit_txn(reinterpret_cast<::google::protobuf::RpcController*>(&cntl),
                                     &req, &res, nullptr);
            ASSERT_EQ(res.status().code(), MetaServiceCode::UNDEFINED_ERR);
            ASSERT_TRUE(res.status().msg().find("txn is expired, not allow to commit txn_id=") !=
                        std::string::npos);
        }
    }
}

TEST(MetaServiceTest, AbortTxnTest) {
    auto meta_service = get_meta_service();

    // case: abort txn by txn_id
    {
        int64_t db_id = 666;
        int64_t table_id = 12345;
        std::string label = "abort_txn_by_txn_id";
        std::string cloud_unique_id = "test_cloud_unique_id";
        int64_t tablet_id_base = 1104;
        int64_t txn_id = -1;
        // begin txn
        {
            brpc::Controller cntl;
            BeginTxnRequest req;
            req.set_cloud_unique_id(cloud_unique_id);
            TxnInfoPB txn_info_pb;
            txn_info_pb.set_db_id(db_id);
            txn_info_pb.set_label(label);
            txn_info_pb.add_table_ids(table_id);
            txn_info_pb.set_timeout_ms(36000);
            req.mutable_txn_info()->CopyFrom(txn_info_pb);
            BeginTxnResponse res;
            meta_service->begin_txn(reinterpret_cast<::google::protobuf::RpcController*>(&cntl),
                                    &req, &res, nullptr);
            ASSERT_EQ(res.status().code(), MetaServiceCode::OK);
            txn_id = res.txn_id();
        }

        // mock rowset and tablet
        for (int i = 0; i < 5; ++i) {
            create_tablet(meta_service.get(), 12345, 1235, 1236, tablet_id_base + i);
            auto tmp_rowset = create_rowset(txn_id, tablet_id_base + i);
            CreateRowsetResponse res;
            commit_rowset(meta_service.get(), tmp_rowset, res);
            ASSERT_EQ(res.status().code(), MetaServiceCode::OK);
        }

        // abort txn by txn_id
        {
            brpc::Controller cntl;
            AbortTxnRequest req;
            req.set_cloud_unique_id(cloud_unique_id);
            req.set_txn_id(txn_id);
            req.set_reason("test");
            AbortTxnResponse res;
            meta_service->abort_txn(reinterpret_cast<::google::protobuf::RpcController*>(&cntl),
                                    &req, &res, nullptr);
            ASSERT_EQ(res.status().code(), MetaServiceCode::OK);
            ASSERT_EQ(res.txn_info().status(), TxnStatusPB::TXN_STATUS_ABORTED);
        }
    }

    // case: abort txn by db_id + label
    {
        int64_t db_id = 66631313131;
        int64_t table_id = 12345;
        std::string label = "abort_txn_by_db_id_and_label";
        std::string cloud_unique_id = "test_cloud_unique_id";
        int64_t tablet_id_base = 1104;
        int64_t txn_id = -1;
        // begin txn
        {
            brpc::Controller cntl;
            BeginTxnRequest req;
            req.set_cloud_unique_id(cloud_unique_id);
            TxnInfoPB txn_info_pb;
            txn_info_pb.set_db_id(db_id);
            txn_info_pb.set_label(label);
            txn_info_pb.add_table_ids(table_id);
            txn_info_pb.set_timeout_ms(36000);
            req.mutable_txn_info()->CopyFrom(txn_info_pb);
            BeginTxnResponse res;
            meta_service->begin_txn(reinterpret_cast<::google::protobuf::RpcController*>(&cntl),
                                    &req, &res, nullptr);
            ASSERT_EQ(res.status().code(), MetaServiceCode::OK);
            txn_id = res.txn_id();
        }

        // mock rowset and tablet
        for (int i = 0; i < 5; ++i) {
            create_tablet(meta_service.get(), table_id, 1235, 1236, tablet_id_base + i);
            auto tmp_rowset = create_rowset(txn_id, tablet_id_base + i);
            CreateRowsetResponse res;
            commit_rowset(meta_service.get(), tmp_rowset, res);
            ASSERT_EQ(res.status().code(), MetaServiceCode::OK);
        }

        // abort txn by db_id and label
        {
            brpc::Controller cntl;
            AbortTxnRequest req;
            req.set_cloud_unique_id(cloud_unique_id);
            req.set_db_id(db_id);
            req.set_label(label);
            req.set_reason("test");
            AbortTxnResponse res;
            meta_service->abort_txn(reinterpret_cast<::google::protobuf::RpcController*>(&cntl),
                                    &req, &res, nullptr);
            ASSERT_EQ(res.status().code(), MetaServiceCode::OK);
            ASSERT_EQ(res.txn_info().status(), TxnStatusPB::TXN_STATUS_ABORTED);

            std::string recycle_txn_key_;
            std::string recycle_txn_val;
            RecycleTxnKeyInfo recycle_txn_key_info {mock_instance, db_id, txn_id};
            recycle_txn_key(recycle_txn_key_info, &recycle_txn_key_);
            std::unique_ptr<Transaction> txn;
            ASSERT_EQ(meta_service->txn_kv()->create_txn(&txn), TxnErrorCode::TXN_OK);
            ASSERT_EQ(txn->get(recycle_txn_key_, &recycle_txn_val), TxnErrorCode::TXN_OK);
            ASSERT_NE(txn_id, -1);
        }
    }
}

TEST(MetaServiceTest, GetCurrentMaxTxnIdTest) {
    auto meta_service = get_meta_service();

    const int64_t db_id = 123;
    const std::string label = "test_label123";
    const std::string cloud_unique_id = "test_cloud_unique_id";

    brpc::Controller begin_txn_cntl;
    BeginTxnRequest begin_txn_req;
    BeginTxnResponse begin_txn_res;
    TxnInfoPB txn_info_pb;

    begin_txn_req.set_cloud_unique_id(cloud_unique_id);
    txn_info_pb.set_db_id(db_id);
    txn_info_pb.set_label(label);
    txn_info_pb.add_table_ids(12345);
    txn_info_pb.set_timeout_ms(36000);
    begin_txn_req.mutable_txn_info()->CopyFrom(txn_info_pb);

    meta_service->begin_txn(reinterpret_cast<::google::protobuf::RpcController*>(&begin_txn_cntl),
                            &begin_txn_req, &begin_txn_res, nullptr);
    ASSERT_EQ(begin_txn_res.status().code(), MetaServiceCode::OK);

    brpc::Controller max_txn_id_cntl;
    GetCurrentMaxTxnRequest max_txn_id_req;
    GetCurrentMaxTxnResponse max_txn_id_res;

    max_txn_id_req.set_cloud_unique_id(cloud_unique_id);

    meta_service->get_current_max_txn_id(
            reinterpret_cast<::google::protobuf::RpcController*>(&max_txn_id_cntl), &max_txn_id_req,
            &max_txn_id_res, nullptr);

    ASSERT_EQ(max_txn_id_res.status().code(), MetaServiceCode::OK);
    ASSERT_GE(max_txn_id_res.current_max_txn_id(), begin_txn_res.txn_id());
}

TEST(MetaServiceTest, CheckTxnConflictTest) {
    auto meta_service = get_meta_service();

    const int64_t db_id = 666;
    const int64_t table_id = 777;
    const std::string label = "test_label";
    const std::string cloud_unique_id = "test_cloud_unique_id";
    int64_t txn_id = -1;

    brpc::Controller begin_txn_cntl;
    BeginTxnRequest begin_txn_req;
    BeginTxnResponse begin_txn_res;
    TxnInfoPB txn_info_pb;

    begin_txn_req.set_cloud_unique_id(cloud_unique_id);
    txn_info_pb.set_db_id(db_id);
    txn_info_pb.set_label(label);
    txn_info_pb.add_table_ids(table_id);
    txn_info_pb.set_timeout_ms(36000);
    begin_txn_req.mutable_txn_info()->CopyFrom(txn_info_pb);

    meta_service->begin_txn(reinterpret_cast<::google::protobuf::RpcController*>(&begin_txn_cntl),
                            &begin_txn_req, &begin_txn_res, nullptr);
    ASSERT_EQ(begin_txn_res.status().code(), MetaServiceCode::OK);
    txn_id = begin_txn_res.txn_id();
    ASSERT_GT(txn_id, -1);

    brpc::Controller check_txn_conflict_cntl;
    CheckTxnConflictRequest check_txn_conflict_req;
    CheckTxnConflictResponse check_txn_conflict_res;

    check_txn_conflict_req.set_cloud_unique_id(cloud_unique_id);
    check_txn_conflict_req.set_db_id(db_id);
    check_txn_conflict_req.set_end_txn_id(txn_id + 1);
    check_txn_conflict_req.add_table_ids(table_id);

    // first time to check txn conflict
    meta_service->check_txn_conflict(
            reinterpret_cast<::google::protobuf::RpcController*>(&begin_txn_cntl),
            &check_txn_conflict_req, &check_txn_conflict_res, nullptr);

    ASSERT_EQ(check_txn_conflict_res.status().code(), MetaServiceCode::OK);
    ASSERT_EQ(check_txn_conflict_res.finished(), false);

    // mock rowset and tablet
    int64_t tablet_id_base = 123456;
    for (int i = 0; i < 5; ++i) {
        create_tablet(meta_service.get(), table_id, 1235, 1236, tablet_id_base + i);
        auto tmp_rowset = create_rowset(txn_id, tablet_id_base + i);
        CreateRowsetResponse res;
        commit_rowset(meta_service.get(), tmp_rowset, res);
        ASSERT_EQ(res.status().code(), MetaServiceCode::OK);
    }

    brpc::Controller commit_txn_cntl;
    CommitTxnRequest commit_txn_req;
    commit_txn_req.set_cloud_unique_id(cloud_unique_id);
    commit_txn_req.set_db_id(db_id);
    commit_txn_req.set_txn_id(txn_id);
    CommitTxnResponse commit_txn_res;
    meta_service->commit_txn(reinterpret_cast<::google::protobuf::RpcController*>(&commit_txn_cntl),
                             &commit_txn_req, &commit_txn_res, nullptr);
    ASSERT_EQ(commit_txn_res.status().code(), MetaServiceCode::OK);

    // second time to check txn conflict
    meta_service->check_txn_conflict(
            reinterpret_cast<::google::protobuf::RpcController*>(&check_txn_conflict_cntl),
            &check_txn_conflict_req, &check_txn_conflict_res, nullptr);

    ASSERT_EQ(check_txn_conflict_res.status().code(), MetaServiceCode::OK);
    ASSERT_EQ(check_txn_conflict_res.finished(), true);

    {
        std::string running_key = txn_running_key({mock_instance, db_id, txn_id});
        std::string running_value;
        std::unique_ptr<Transaction> txn;
        TxnErrorCode err = meta_service->txn_kv()->create_txn(&txn);
        ASSERT_EQ(err, TxnErrorCode::TXN_OK);
        ASSERT_EQ(txn->get(running_key, &running_value), TxnErrorCode::TXN_KEY_NOT_FOUND);
    }
}

TEST(MetaServiceTest, CheckNotTimeoutTxnConflictTest) {
    auto meta_service = get_meta_service();

    const int64_t db_id = 666;
    const int64_t table_id = 777;
    const std::string label = "test_label";
    const std::string cloud_unique_id = "test_cloud_unique_id";
    int64_t txn_id = -1;

    brpc::Controller begin_txn_cntl;
    BeginTxnRequest begin_txn_req;
    BeginTxnResponse begin_txn_res;
    TxnInfoPB txn_info_pb;

    begin_txn_req.set_cloud_unique_id(cloud_unique_id);
    txn_info_pb.set_db_id(db_id);
    txn_info_pb.set_label(label);
    txn_info_pb.add_table_ids(table_id);
    txn_info_pb.set_timeout_ms(3);
    begin_txn_req.mutable_txn_info()->CopyFrom(txn_info_pb);

    meta_service->begin_txn(reinterpret_cast<::google::protobuf::RpcController*>(&begin_txn_cntl),
                            &begin_txn_req, &begin_txn_res, nullptr);
    ASSERT_EQ(begin_txn_res.status().code(), MetaServiceCode::OK);
    txn_id = begin_txn_res.txn_id();
    ASSERT_GT(txn_id, -1);

    brpc::Controller check_txn_conflict_cntl;
    CheckTxnConflictRequest check_txn_conflict_req;
    CheckTxnConflictResponse check_txn_conflict_res;

    check_txn_conflict_req.set_cloud_unique_id(cloud_unique_id);
    check_txn_conflict_req.set_db_id(db_id);
    check_txn_conflict_req.set_end_txn_id(txn_id + 1);
    check_txn_conflict_req.add_table_ids(table_id);

    // wait txn timeout
    sleep(5);
    // first time to check txn conflict
    meta_service->check_txn_conflict(
            reinterpret_cast<::google::protobuf::RpcController*>(&begin_txn_cntl),
            &check_txn_conflict_req, &check_txn_conflict_res, nullptr);

    ASSERT_EQ(check_txn_conflict_res.status().code(), MetaServiceCode::OK);
    ASSERT_EQ(check_txn_conflict_res.finished(), true);
}

TEST(MetaServiceTest, CheckTxnConflictWithAbortLabelTest) {
    int ret = 0;

    auto txn_kv = std::dynamic_pointer_cast<TxnKv>(std::make_shared<MemTxnKv>());
    if (txn_kv != nullptr) {
        ret = txn_kv->init();
        [&] { ASSERT_EQ(ret, 0); }();
    }
    [&] { ASSERT_NE(txn_kv.get(), nullptr); }();

    {
        std::unique_ptr<Transaction> txn;
        ASSERT_EQ(txn_kv->create_txn(&txn), TxnErrorCode::TXN_OK);
        txn->remove("\x00", "\xfe"); // This is dangerous if the fdb is not correctly set
        ASSERT_EQ(txn->commit(), TxnErrorCode::TXN_OK);
    }

    auto rs = std::make_shared<MockResourceManager>(txn_kv);
    auto rl = std::make_shared<RateLimiter>();
    auto meta_service =
            std::make_unique<MetaServiceProxy>(std::make_unique<MetaServiceImpl>(txn_kv, rs, rl));

    const int64_t db_id = 666;
    const int64_t table_id = 777;
    const std::string label = "test_label";
    const std::string cloud_unique_id = "test_cloud_unique_id";
    int64_t txn_id = -1;

    brpc::Controller begin_txn_cntl;
    BeginTxnRequest begin_txn_req;
    BeginTxnResponse begin_txn_res;
    TxnInfoPB txn_info_pb;

    begin_txn_req.set_cloud_unique_id(cloud_unique_id);
    txn_info_pb.set_db_id(db_id);
    txn_info_pb.set_label(label);
    txn_info_pb.add_table_ids(table_id);
    txn_info_pb.set_timeout_ms(36000);
    begin_txn_req.mutable_txn_info()->CopyFrom(txn_info_pb);

    meta_service->begin_txn(reinterpret_cast<::google::protobuf::RpcController*>(&begin_txn_cntl),
                            &begin_txn_req, &begin_txn_res, nullptr);
    ASSERT_EQ(begin_txn_res.status().code(), MetaServiceCode::OK);
    txn_id = begin_txn_res.txn_id();
    ASSERT_GT(txn_id, -1);

    brpc::Controller check_txn_conflict_cntl;
    CheckTxnConflictRequest check_txn_conflict_req;
    CheckTxnConflictResponse check_txn_conflict_res;

    check_txn_conflict_req.set_cloud_unique_id(cloud_unique_id);
    check_txn_conflict_req.set_db_id(db_id);
    check_txn_conflict_req.set_end_txn_id(txn_id + 1);
    check_txn_conflict_req.add_table_ids(table_id);

    // first time to check txn conflict
    meta_service->check_txn_conflict(
            reinterpret_cast<::google::protobuf::RpcController*>(&begin_txn_cntl),
            &check_txn_conflict_req, &check_txn_conflict_res, nullptr);

    ASSERT_EQ(check_txn_conflict_res.status().code(), MetaServiceCode::OK);
    ASSERT_EQ(check_txn_conflict_res.finished(), false);

    std::string running_key;
    std::string running_val;
    txn_running_key({mock_instance, db_id, txn_id}, &running_key);
    {
        std::unique_ptr<Transaction> txn;
        ASSERT_EQ(txn_kv->create_txn(&txn), TxnErrorCode::TXN_OK);
        ASSERT_EQ(txn->get(running_key, &running_val), TxnErrorCode::TXN_OK);
    }

    brpc::Controller abort_txn_cntl;
    AbortTxnRequest abort_txn_req;
    abort_txn_req.set_cloud_unique_id(cloud_unique_id);
    abort_txn_req.set_db_id(db_id);
    abort_txn_req.set_label(label);
    AbortTxnResponse abort_txn_res;
    meta_service->abort_txn(reinterpret_cast<::google::protobuf::RpcController*>(&abort_txn_cntl),
                            &abort_txn_req, &abort_txn_res, nullptr);
    ASSERT_EQ(abort_txn_res.status().code(), MetaServiceCode::OK);

    // second time to check txn conflict
    meta_service->check_txn_conflict(
            reinterpret_cast<::google::protobuf::RpcController*>(&check_txn_conflict_cntl),
            &check_txn_conflict_req, &check_txn_conflict_res, nullptr);

    ASSERT_EQ(check_txn_conflict_res.status().code(), MetaServiceCode::OK);
    ASSERT_EQ(check_txn_conflict_res.finished(), true);

    {
        std::unique_ptr<Transaction> txn;
        ASSERT_EQ(txn_kv->create_txn(&txn), TxnErrorCode::TXN_OK);
        ASSERT_EQ(txn->get(running_key, &running_val), TxnErrorCode::TXN_KEY_NOT_FOUND);
    }
}

TEST(MetaServiceTest, CleanTxnLabelTest) {
    int ret = 0;
    auto txn_kv = std::dynamic_pointer_cast<TxnKv>(std::make_shared<MemTxnKv>());
    if (txn_kv != nullptr) {
        ret = txn_kv->init();
        [&] { ASSERT_EQ(ret, 0); }();
    }
    [&] { ASSERT_NE(txn_kv.get(), nullptr); }();

    {
        std::unique_ptr<Transaction> txn;
        ASSERT_EQ(txn_kv->create_txn(&txn), TxnErrorCode::TXN_OK);
        txn->remove("\x00", "\xfe"); // This is dangerous if the fdb is not correctly set
        ASSERT_EQ(txn->commit(), TxnErrorCode::TXN_OK);
    }

    auto rs = std::make_shared<MockResourceManager>(txn_kv);
    auto rl = std::make_shared<RateLimiter>();
    auto meta_service =
            std::make_unique<MetaServiceProxy>(std::make_unique<MetaServiceImpl>(txn_kv, rs, rl));

    // clean txn label by db_id and label
    {
        int64_t txn_id = -1;
        int64_t db_id = 1987211;
        const std::string& label = "test_clean_label";

        {
            brpc::Controller cntl;
            CleanTxnLabelRequest req;
            req.set_cloud_unique_id("test_cloud_unique_id");
            req.set_db_id(db_id);
            req.add_labels(label);
            CleanTxnLabelResponse res;
            meta_service->clean_txn_label(
                    reinterpret_cast<::google::protobuf::RpcController*>(&cntl), &req, &res,
                    nullptr);
            ASSERT_EQ(res.status().code(), MetaServiceCode::OK);
        }

        // begin txn
        {
            brpc::Controller cntl;
            BeginTxnRequest req;
            req.set_cloud_unique_id("test_cloud_unique_id");
            TxnInfoPB txn_info_pb;
            txn_info_pb.set_db_id(db_id);
            txn_info_pb.set_label(label);
            txn_info_pb.add_table_ids(1234);
            txn_info_pb.set_timeout_ms(36000);
            req.mutable_txn_info()->CopyFrom(txn_info_pb);
            BeginTxnResponse res;
            meta_service->begin_txn(reinterpret_cast<::google::protobuf::RpcController*>(&cntl),
                                    &req, &res, nullptr);
            ASSERT_EQ(res.status().code(), MetaServiceCode::OK);
            txn_id = res.txn_id();
        }

        const std::string info_key = txn_info_key({mock_instance, db_id, txn_id});
        std::string info_val;

        const std::string label_key = txn_label_key({mock_instance, db_id, label});
        std::string label_val;

        const std::string index_key = txn_index_key({mock_instance, txn_id});
        std::string index_val;

        const std::string running_key = txn_running_key({mock_instance, db_id, txn_id});
        std::string running_val;

        const std::string recycle_key = recycle_txn_key({mock_instance, db_id, txn_id});
        std::string recycle_val;

        {
            std::unique_ptr<Transaction> txn;
            ASSERT_EQ(txn_kv->create_txn(&txn), TxnErrorCode::TXN_OK);
            TxnErrorCode err = txn->get(info_key, &info_val);
            ASSERT_EQ(err, TxnErrorCode::TXN_OK);
            err = txn->get(label_key, &label_val);
            ASSERT_EQ(err, TxnErrorCode::TXN_OK);
            err = txn->get(index_key, &index_val);
            ASSERT_EQ(err, TxnErrorCode::TXN_OK);
            err = txn->get(running_key, &running_val);
            ASSERT_EQ(err, TxnErrorCode::TXN_OK);
            err = txn->get(recycle_key, &recycle_val);
            ASSERT_EQ(err, TxnErrorCode::TXN_KEY_NOT_FOUND);
        }

        // mock rowset and tablet
        int64_t tablet_id_base = 110313131;
        for (int i = 0; i < 2; ++i) {
            create_tablet(meta_service.get(), 1234, 1235, 1236, tablet_id_base + i);
            auto tmp_rowset = create_rowset(txn_id, tablet_id_base + i);
            CreateRowsetResponse res;
            commit_rowset(meta_service.get(), tmp_rowset, res);
            ASSERT_EQ(res.status().code(), MetaServiceCode::OK);
        }

        // commit txn
        {
            brpc::Controller cntl;
            CommitTxnRequest req;
            req.set_cloud_unique_id("test_cloud_unique_id");
            req.set_db_id(db_id);
            req.set_txn_id(txn_id);
            CommitTxnResponse res;
            meta_service->commit_txn(reinterpret_cast<::google::protobuf::RpcController*>(&cntl),
                                     &req, &res, nullptr);
            ASSERT_EQ(res.status().code(), MetaServiceCode::OK);
        }

        // begin txn
        {
            brpc::Controller cntl;
            BeginTxnRequest req;
            req.set_cloud_unique_id("test_cloud_unique_id");
            TxnInfoPB txn_info_pb;
            txn_info_pb.set_db_id(db_id);
            txn_info_pb.set_label(label);
            txn_info_pb.add_table_ids(1234);
            txn_info_pb.set_timeout_ms(36000);
            req.mutable_txn_info()->CopyFrom(txn_info_pb);
            BeginTxnResponse res;
            meta_service->begin_txn(reinterpret_cast<::google::protobuf::RpcController*>(&cntl),
                                    &req, &res, nullptr);
            ASSERT_EQ(res.status().code(), MetaServiceCode::TXN_LABEL_ALREADY_USED);
        }

        // clean txn label
        {
            brpc::Controller cntl;
            CleanTxnLabelRequest req;
            req.set_cloud_unique_id("test_cloud_unique_id");
            CleanTxnLabelResponse res;
            meta_service->clean_txn_label(
                    reinterpret_cast<::google::protobuf::RpcController*>(&cntl), &req, &res,
                    nullptr);
            ASSERT_EQ(res.status().code(), MetaServiceCode::INVALID_ARGUMENT);
        }

        // clean txn label
        {
            brpc::Controller cntl;
            CleanTxnLabelRequest req;
            req.set_cloud_unique_id("test_cloud_unique_id");
            req.set_db_id(db_id);
            req.add_labels(label);
            CleanTxnLabelResponse res;
            meta_service->clean_txn_label(
                    reinterpret_cast<::google::protobuf::RpcController*>(&cntl), &req, &res,
                    nullptr);
            ASSERT_EQ(res.status().code(), MetaServiceCode::OK);
        }

        {
            std::unique_ptr<Transaction> txn;
            ASSERT_EQ(txn_kv->create_txn(&txn), TxnErrorCode::TXN_OK);
            TxnErrorCode err = txn->get(info_key, &info_val);
            ASSERT_EQ(err, TxnErrorCode::TXN_KEY_NOT_FOUND);
            err = txn->get(label_key, &label_val);
            ASSERT_EQ(err, TxnErrorCode::TXN_KEY_NOT_FOUND);
            err = txn->get(index_key, &index_val);
            ASSERT_EQ(err, TxnErrorCode::TXN_KEY_NOT_FOUND);
            err = txn->get(running_key, &running_val);
            ASSERT_EQ(err, TxnErrorCode::TXN_KEY_NOT_FOUND);
            err = txn->get(recycle_key, &recycle_val);
            ASSERT_EQ(err, TxnErrorCode::TXN_KEY_NOT_FOUND);
        }

        {
            brpc::Controller cntl;
            BeginTxnRequest req;
            req.set_cloud_unique_id("test_cloud_unique_id");
            TxnInfoPB txn_info_pb;
            txn_info_pb.set_db_id(db_id);
            txn_info_pb.set_label(label);
            txn_info_pb.add_table_ids(1234);
            txn_info_pb.set_timeout_ms(36000);
            req.mutable_txn_info()->CopyFrom(txn_info_pb);
            BeginTxnResponse res;
            meta_service->begin_txn(reinterpret_cast<::google::protobuf::RpcController*>(&cntl),
                                    &req, &res, nullptr);
            ASSERT_EQ(res.status().code(), MetaServiceCode::OK);
            txn_id = res.txn_id();
        }

        // abort txn
        {
            brpc::Controller cntl;
            AbortTxnRequest req;
            req.set_cloud_unique_id("test_cloud_unique_id");
            ASSERT_GT(txn_id, 0);
            req.set_txn_id(txn_id);
            req.set_reason("test");
            AbortTxnResponse res;
            meta_service->abort_txn(reinterpret_cast<::google::protobuf::RpcController*>(&cntl),
                                    &req, &res, nullptr);
            ASSERT_EQ(res.status().code(), MetaServiceCode::OK);
            ASSERT_EQ(res.txn_info().status(), TxnStatusPB::TXN_STATUS_ABORTED);
        }

        {
            brpc::Controller cntl;
            BeginTxnRequest req;
            req.set_cloud_unique_id("test_cloud_unique_id");
            TxnInfoPB txn_info_pb;
            txn_info_pb.set_db_id(db_id);
            txn_info_pb.set_label(label);
            txn_info_pb.add_table_ids(1234);
            txn_info_pb.set_timeout_ms(36000);
            req.mutable_txn_info()->CopyFrom(txn_info_pb);
            BeginTxnResponse res;
            meta_service->begin_txn(reinterpret_cast<::google::protobuf::RpcController*>(&cntl),
                                    &req, &res, nullptr);
            ASSERT_EQ(res.status().code(), MetaServiceCode::OK);
            txn_id = res.txn_id();
        }

        // clean txn label
        {
            brpc::Controller cntl;
            CleanTxnLabelRequest req;
            req.set_cloud_unique_id("test_cloud_unique_id");
            req.set_db_id(db_id);
            req.add_labels(label);
            CleanTxnLabelResponse res;
            meta_service->clean_txn_label(
                    reinterpret_cast<::google::protobuf::RpcController*>(&cntl), &req, &res,
                    nullptr);
            ASSERT_EQ(res.status().code(), MetaServiceCode::OK);
        }

        // abort txn
        {
            brpc::Controller cntl;
            AbortTxnRequest req;
            req.set_cloud_unique_id("test_cloud_unique_id");
            ASSERT_GT(txn_id, 0);
            req.set_txn_id(txn_id);
            req.set_reason("test");
            AbortTxnResponse res;
            meta_service->abort_txn(reinterpret_cast<::google::protobuf::RpcController*>(&cntl),
                                    &req, &res, nullptr);
            ASSERT_EQ(res.status().code(), MetaServiceCode::OK);
            ASSERT_EQ(res.txn_info().status(), TxnStatusPB::TXN_STATUS_ABORTED);
        }

        // clean txn label
        {
            brpc::Controller cntl;
            CleanTxnLabelRequest req;
            req.set_cloud_unique_id("test_cloud_unique_id");
            req.set_db_id(db_id);
            req.add_labels(label);
            CleanTxnLabelResponse res;
            meta_service->clean_txn_label(
                    reinterpret_cast<::google::protobuf::RpcController*>(&cntl), &req, &res,
                    nullptr);
            ASSERT_EQ(res.status().code(), MetaServiceCode::OK);
        }

        {
            const std::string info_key = txn_info_key({mock_instance, db_id, txn_id});
            std::string info_val;

            const std::string label_key = txn_label_key({mock_instance, db_id, label});
            std::string label_val;

            const std::string index_key = txn_index_key({mock_instance, txn_id});
            std::string index_val;

            const std::string running_key = txn_running_key({mock_instance, db_id, txn_id});
            std::string running_val;

            const std::string recycle_key = recycle_txn_key({mock_instance, db_id, txn_id});
            std::string recycle_val;

            std::unique_ptr<Transaction> txn;
            ASSERT_EQ(txn_kv->create_txn(&txn), TxnErrorCode::TXN_OK);
            TxnErrorCode ret = txn->get(info_key, &info_val);
            ASSERT_EQ(ret, TxnErrorCode::TXN_KEY_NOT_FOUND);
            ret = txn->get(label_key, &label_val);
            ASSERT_EQ(ret, TxnErrorCode::TXN_KEY_NOT_FOUND);
            ret = txn->get(index_key, &index_val);
            ASSERT_EQ(ret, TxnErrorCode::TXN_KEY_NOT_FOUND);
            ret = txn->get(running_key, &running_val);
            ASSERT_EQ(ret, TxnErrorCode::TXN_KEY_NOT_FOUND);
            ret = txn->get(recycle_key, &recycle_val);
            ASSERT_EQ(ret, TxnErrorCode::TXN_KEY_NOT_FOUND);
        }
    }
    // clean txn label only by db_id
    {
        int64_t db_id = 1987211123;
        const std::string& label = "test_clean_label";

        TxnInfoPB txn_info_pb;
        txn_info_pb.set_db_id(db_id);
        txn_info_pb.add_table_ids(1234);
        txn_info_pb.set_timeout_ms(36000);
        BeginTxnRequest req;
        req.set_cloud_unique_id("test_cloud_unique_id");

        //clean not exist label
        {
            brpc::Controller cntl;
            CleanTxnLabelRequest req;
            req.set_cloud_unique_id("test_cloud_unique_id");
            req.set_db_id(db_id);
            CleanTxnLabelResponse res;
            meta_service->clean_txn_label(
                    reinterpret_cast<::google::protobuf::RpcController*>(&cntl), &req, &res,
                    nullptr);
            ASSERT_EQ(res.status().code(), MetaServiceCode::OK);
        }

        // inject internal_clean_label err = TXN_CONFLICT
        {
            auto sp = selectdb::SyncPoint::get_instance();
            sp->set_call_back("internal_clean_label:err", [&](void* args) {
                *reinterpret_cast<TxnErrorCode*>(args) = TxnErrorCode::TXN_CONFLICT;
            });
            sp->enable_processing();
            int64_t txn_id = -1;
            for (int i = 100; i < 101; i++) {
                {
                    std::stringstream label_ss;
                    label_ss << label << i;
                    brpc::Controller cntl;
                    txn_info_pb.set_label(label_ss.str());
                    req.mutable_txn_info()->CopyFrom(txn_info_pb);
                    BeginTxnResponse res;
                    meta_service->begin_txn(
                            reinterpret_cast<::google::protobuf::RpcController*>(&cntl), &req, &res,
                            nullptr);
                    ASSERT_EQ(res.status().code(), MetaServiceCode::OK);
                    txn_id = res.txn_id();
                }

                {
                    // mock rowset and tablet
                    int64_t tablet_id_base = 110313131;
                    for (int i = 0; i < 1; ++i) {
                        create_tablet(meta_service.get(), 1234, 1235, 1236, tablet_id_base + i);
                        auto tmp_rowset = create_rowset(txn_id, tablet_id_base + i);
                        CreateRowsetResponse res;
                        commit_rowset(meta_service.get(), tmp_rowset, res);
                        ASSERT_EQ(res.status().code(), MetaServiceCode::OK);
                    }
                }

                // commit txn
                {
                    brpc::Controller cntl;
                    CommitTxnRequest req;
                    req.set_cloud_unique_id("test_cloud_unique_id");
                    req.set_db_id(db_id);
                    req.set_txn_id(txn_id);
                    CommitTxnResponse res;
                    meta_service->commit_txn(
                            reinterpret_cast<::google::protobuf::RpcController*>(&cntl), &req, &res,
                            nullptr);
                    ASSERT_EQ(res.status().code(), MetaServiceCode::OK);
                }
            }

            {
                brpc::Controller cntl;
                CleanTxnLabelRequest req;
                req.set_cloud_unique_id("test_cloud_unique_id");
                req.set_db_id(db_id);
                CleanTxnLabelResponse res;
                meta_service->clean_txn_label(
                        reinterpret_cast<::google::protobuf::RpcController*>(&cntl), &req, &res,
                        nullptr);
                ASSERT_EQ(res.status().code(), MetaServiceCode::KV_TXN_CONFLICT);
            }
            sp->clear_all_call_backs();
            sp->clear_trace();
            sp->disable_processing();
        }

        // create 12 committed txns and clean label by id
        {
            auto sp = selectdb::SyncPoint::get_instance();
            sp->set_call_back("clean_txn_label:limit", [&](void* args) {
                int* limit = reinterpret_cast<int*>(args);
                *limit = 5;
            });
            sp->enable_processing();

            int64_t txn_id = -1;
            for (int i = 0; i < 12; i++) {
                {
                    std::stringstream label_ss;
                    label_ss << label << i;
                    brpc::Controller cntl;
                    txn_info_pb.set_label(label_ss.str());
                    req.mutable_txn_info()->CopyFrom(txn_info_pb);
                    BeginTxnResponse res;
                    meta_service->begin_txn(
                            reinterpret_cast<::google::protobuf::RpcController*>(&cntl), &req, &res,
                            nullptr);
                    ASSERT_EQ(res.status().code(), MetaServiceCode::OK);
                    txn_id = res.txn_id();
                }

                {
                    // mock rowset and tablet
                    int64_t tablet_id_base = 110313131;
                    for (int i = 0; i < 1; ++i) {
                        create_tablet(meta_service.get(), 1234, 1235, 1236, tablet_id_base + i);
                        auto tmp_rowset = create_rowset(txn_id, tablet_id_base + i);
                        CreateRowsetResponse res;
                        commit_rowset(meta_service.get(), tmp_rowset, res);
                        ASSERT_EQ(res.status().code(), MetaServiceCode::OK);
                    }
                }

                // commit txn
                {
                    brpc::Controller cntl;
                    CommitTxnRequest req;
                    req.set_cloud_unique_id("test_cloud_unique_id");
                    req.set_db_id(db_id);
                    req.set_txn_id(txn_id);
                    CommitTxnResponse res;
                    meta_service->commit_txn(
                            reinterpret_cast<::google::protobuf::RpcController*>(&cntl), &req, &res,
                            nullptr);
                    ASSERT_EQ(res.status().code(), MetaServiceCode::OK);
                }
            }

            {
                brpc::Controller cntl;
                CleanTxnLabelRequest req;
                req.set_cloud_unique_id("test_cloud_unique_id");
                req.set_db_id(db_id);
                CleanTxnLabelResponse res;
                meta_service->clean_txn_label(
                        reinterpret_cast<::google::protobuf::RpcController*>(&cntl), &req, &res,
                        nullptr);
                ASSERT_EQ(res.status().code(), MetaServiceCode::OK);
            }
            sp->clear_all_call_backs();
            sp->clear_trace();
            sp->disable_processing();
        }
    }
}

TEST(MetaServiceTest, GetTxnTest) {
    int ret = 0;
    auto txn_kv = std::dynamic_pointer_cast<TxnKv>(std::make_shared<MemTxnKv>());
    if (txn_kv != nullptr) {
        ret = txn_kv->init();
        [&] { ASSERT_EQ(ret, 0); }();
    }
    [&] { ASSERT_NE(txn_kv.get(), nullptr); }();

    {
        std::unique_ptr<Transaction> txn;
        ASSERT_EQ(txn_kv->create_txn(&txn), TxnErrorCode::TXN_OK);
        txn->remove("\x00", "\xfe"); // This is dangerous if the fdb is not correctly set
        ASSERT_EQ(txn->commit(), TxnErrorCode::TXN_OK);
    }

    auto rs = std::make_shared<MockResourceManager>(txn_kv);
    auto rl = std::make_shared<RateLimiter>();
    auto meta_service =
            std::make_unique<MetaServiceProxy>(std::make_unique<MetaServiceImpl>(txn_kv, rs, rl));

    {
        int64_t txn_id = -1;
        int64_t db_id = 34521431231;
        const std::string& label = "test_get_txn";

        // begin txn
        {
            brpc::Controller cntl;
            BeginTxnRequest req;
            req.set_cloud_unique_id("test_cloud_unique_id");
            TxnInfoPB txn_info_pb;
            txn_info_pb.set_db_id(db_id);
            txn_info_pb.set_label(label);
            txn_info_pb.add_table_ids(1234);
            txn_info_pb.set_timeout_ms(36000);
            req.mutable_txn_info()->CopyFrom(txn_info_pb);
            BeginTxnResponse res;
            meta_service->begin_txn(reinterpret_cast<::google::protobuf::RpcController*>(&cntl),
                                    &req, &res, nullptr);
            ASSERT_EQ(res.status().code(), MetaServiceCode::OK);
            txn_id = res.txn_id();
        }

        {
            brpc::Controller cntl;
            GetTxnRequest req;
            req.set_cloud_unique_id("test_cloud_unique_id");
            req.set_db_id(db_id);
            req.set_txn_id(-1);
            GetTxnResponse res;
            meta_service->get_txn(reinterpret_cast<::google::protobuf::RpcController*>(&cntl), &req,
                                  &res, nullptr);
            ASSERT_EQ(res.status().code(), MetaServiceCode::INVALID_ARGUMENT);
        }

        {
            brpc::Controller cntl;
            GetTxnRequest req;
            req.set_cloud_unique_id("test_cloud_unique_id");
            req.set_db_id(db_id);
            req.set_txn_id(txn_id);
            GetTxnResponse res;
            meta_service->get_txn(reinterpret_cast<::google::protobuf::RpcController*>(&cntl), &req,
                                  &res, nullptr);
            ASSERT_EQ(res.status().code(), MetaServiceCode::OK);
        }

        {
            brpc::Controller cntl;
            GetTxnRequest req;
            req.set_cloud_unique_id("test_cloud_unique_id");
            req.set_txn_id(txn_id);
            GetTxnResponse res;
            meta_service->get_txn(reinterpret_cast<::google::protobuf::RpcController*>(&cntl), &req,
                                  &res, nullptr);
            ASSERT_EQ(res.status().code(), MetaServiceCode::OK);
        }
    }
}
//

TEST(MetaServiceTest, CopyJobTest) {
    auto meta_service = get_meta_service();
    brpc::Controller cntl;
    auto cloud_unique_id = "test_cloud_unique_id";
    auto stage_id = "test_stage_id";
    int64_t table_id = 100;
    std::string instance_id = "copy_job_test_instance_id";

    [[maybe_unused]] auto sp = SyncPoint::get_instance();
    std::unique_ptr<int, std::function<void(int*)>> defer(
            (int*)0x01, [](int*) { SyncPoint::get_instance()->clear_all_call_backs(); });
    sp->set_call_back("get_instance_id::pred", [](void* p) { *((bool*)p) = true; });
    sp->set_call_back("get_instance_id", [&](void* p) { *((std::string*)p) = instance_id; });
    sp->enable_processing();

    // generate a begin copy request
    BeginCopyRequest begin_copy_request;
    begin_copy_request.set_cloud_unique_id(cloud_unique_id);
    begin_copy_request.set_stage_id(stage_id);
    begin_copy_request.set_stage_type(StagePB::EXTERNAL);
    begin_copy_request.set_table_id(table_id);
    begin_copy_request.set_copy_id("test_copy_id");
    begin_copy_request.set_group_id(0);
    begin_copy_request.set_start_time_ms(200);
    begin_copy_request.set_timeout_time_ms(300);
    for (int i = 0; i < 20; ++i) {
        ObjectFilePB object_file_pb;
        object_file_pb.set_relative_path("obj_" + std::to_string(i));
        object_file_pb.set_etag("obj_" + std::to_string(i) + "_etag");
        begin_copy_request.add_object_files()->CopyFrom(object_file_pb);
    }

    // generate a finish copy request
    FinishCopyRequest finish_copy_request;
    finish_copy_request.set_cloud_unique_id(cloud_unique_id);
    finish_copy_request.set_stage_id(stage_id);
    finish_copy_request.set_stage_type(StagePB::EXTERNAL);
    finish_copy_request.set_table_id(table_id);
    finish_copy_request.set_copy_id("test_copy_id");
    finish_copy_request.set_group_id(0);
    finish_copy_request.set_action(FinishCopyRequest::COMMIT);

    // generate a get copy files request
    GetCopyFilesRequest get_copy_file_req;
    get_copy_file_req.set_cloud_unique_id(cloud_unique_id);
    get_copy_file_req.set_stage_id(stage_id);
    get_copy_file_req.set_table_id(table_id);

    // generate a get copy job request
    GetCopyJobRequest get_copy_job_request;
    get_copy_job_request.set_cloud_unique_id(cloud_unique_id);
    get_copy_job_request.set_stage_id(stage_id);
    get_copy_job_request.set_table_id(table_id);
    get_copy_job_request.set_copy_id("test_copy_id");
    get_copy_job_request.set_group_id(0);

    // get copy job
    {
        GetCopyJobResponse res;
        meta_service->get_copy_job(reinterpret_cast<::google::protobuf::RpcController*>(&cntl),
                                   &get_copy_job_request, &res, nullptr);
        ASSERT_EQ(res.status().code(), MetaServiceCode::OK);
        ASSERT_EQ(res.has_copy_job(), false);
    }
    // begin copy
    {
        BeginCopyResponse res;
        meta_service->begin_copy(reinterpret_cast<::google::protobuf::RpcController*>(&cntl),
                                 &begin_copy_request, &res, nullptr);
        ASSERT_EQ(res.status().code(), MetaServiceCode::OK);
        ASSERT_EQ(res.filtered_object_files_size(), 20);
    }
    // get copy files
    {
        GetCopyFilesResponse res;
        meta_service->get_copy_files(reinterpret_cast<::google::protobuf::RpcController*>(&cntl),
                                     &get_copy_file_req, &res, nullptr);
        ASSERT_EQ(res.status().code(), MetaServiceCode::OK);
        ASSERT_EQ(res.object_files_size(), 20);
    }
    // get copy job
    {
        GetCopyJobResponse res;
        meta_service->get_copy_job(reinterpret_cast<::google::protobuf::RpcController*>(&cntl),
                                   &get_copy_job_request, &res, nullptr);
        ASSERT_EQ(res.status().code(), MetaServiceCode::OK);
        ASSERT_EQ(res.copy_job().object_files().size(), 20);
    }
    // begin copy with duplicate files
    {
        begin_copy_request.set_copy_id("test_copy_id_1");
        begin_copy_request.clear_object_files();
        for (int i = 15; i < 30; ++i) {
            ObjectFilePB object_file_pb;
            object_file_pb.set_relative_path("obj_" + std::to_string(i));
            object_file_pb.set_etag("obj_" + std::to_string(i) + "_etag");
            begin_copy_request.add_object_files()->CopyFrom(object_file_pb);
        }

        BeginCopyResponse res;
        meta_service->begin_copy(reinterpret_cast<::google::protobuf::RpcController*>(&cntl),
                                 &begin_copy_request, &res, nullptr);
        ASSERT_EQ(res.status().code(), MetaServiceCode::OK);
        ASSERT_EQ(res.filtered_object_files_size(), 10);
    }
    // get copy files
    {
        GetCopyFilesResponse res;
        meta_service->get_copy_files(reinterpret_cast<::google::protobuf::RpcController*>(&cntl),
                                     &get_copy_file_req, &res, nullptr);
        ASSERT_EQ(res.status().code(), MetaServiceCode::OK);
        ASSERT_EQ(res.object_files_size(), 30);
    }
    // finish the first copy job
    {
        FinishCopyResponse res;
        meta_service->finish_copy(reinterpret_cast<::google::protobuf::RpcController*>(&cntl),
                                  &finish_copy_request, &res, nullptr);
        ASSERT_EQ(res.status().code(), MetaServiceCode::OK);
    }
    // get copy files
    {
        GetCopyFilesResponse res;
        meta_service->get_copy_files(reinterpret_cast<::google::protobuf::RpcController*>(&cntl),
                                     &get_copy_file_req, &res, nullptr);
        ASSERT_EQ(res.status().code(), MetaServiceCode::OK);
        ASSERT_EQ(res.object_files_size(), 30);
    }
    // abort the second copy job
    {
        finish_copy_request.set_copy_id("test_copy_id_1");
        finish_copy_request.set_action(FinishCopyRequest::ABORT);

        FinishCopyResponse res;
        meta_service->finish_copy(reinterpret_cast<::google::protobuf::RpcController*>(&cntl),
                                  &finish_copy_request, &res, nullptr);
        ASSERT_EQ(res.status().code(), MetaServiceCode::OK);
    }
    // get copy files
    {
        GetCopyFilesResponse res;
        meta_service->get_copy_files(reinterpret_cast<::google::protobuf::RpcController*>(&cntl),
                                     &get_copy_file_req, &res, nullptr);
        ASSERT_EQ(res.status().code(), MetaServiceCode::OK);
        ASSERT_EQ(res.object_files_size(), 20);
    }
    {
        // begin a copy job whose files are all loaded, the copy job key should not be created
        begin_copy_request.set_copy_id("tmp_id");
        begin_copy_request.clear_object_files();
        for (int i = 0; i < 20; ++i) {
            ObjectFilePB object_file_pb;
            object_file_pb.set_relative_path("obj_" + std::to_string(i));
            object_file_pb.set_etag("obj_" + std::to_string(i) + "_etag");
            begin_copy_request.add_object_files()->CopyFrom(object_file_pb);
        }
        BeginCopyResponse res;
        meta_service->begin_copy(reinterpret_cast<::google::protobuf::RpcController*>(&cntl),
                                 &begin_copy_request, &res, nullptr);
        ASSERT_EQ(res.status().code(), MetaServiceCode::OK);
        ASSERT_EQ(res.filtered_object_files_size(), 0);
        // get copy job
        get_copy_job_request.set_copy_id("tmp_id");
        GetCopyJobResponse res2;
        meta_service->get_copy_job(reinterpret_cast<::google::protobuf::RpcController*>(&cntl),
                                   &get_copy_job_request, &res2, nullptr);
        ASSERT_EQ(res2.status().code(), MetaServiceCode::OK);
        ASSERT_FALSE(res2.has_copy_job());
    }
    // scan fdb
    {
        std::unique_ptr<Transaction> txn;
        std::string get_val;
        ASSERT_EQ(meta_service->txn_kv()->create_txn(&txn), TxnErrorCode::TXN_OK);
        // 20 copy files
        {
            CopyFileKeyInfo key_info0 {instance_id, stage_id, table_id, "", ""};
            CopyFileKeyInfo key_info1 {instance_id, stage_id, table_id + 1, "", ""};
            std::string key0;
            std::string key1;
            copy_file_key(key_info0, &key0);
            copy_file_key(key_info1, &key1);
            std::unique_ptr<RangeGetIterator> it;
            ASSERT_EQ(txn->get(key0, key1, &it), TxnErrorCode::TXN_OK);
            int file_cnt = 0;
            do {
                ASSERT_EQ(txn->get(key0, key1, &it), TxnErrorCode::TXN_OK);
                while (it->has_next()) {
                    auto [k, v] = it->next();
                    CopyFilePB copy_file;
                    ASSERT_TRUE(copy_file.ParseFromArray(v.data(), v.size()));
                    ASSERT_EQ(copy_file.copy_id(), "test_copy_id");
                    ++file_cnt;
                    if (!it->has_next()) {
                        key0 = k;
                    }
                }
                key0.push_back('\x00');
            } while (it->more());
            ASSERT_EQ(file_cnt, 20);
        }
        // 1 copy job with finish status
        {
            CopyJobKeyInfo key_info0 {instance_id, stage_id, table_id, "", 0};
            CopyJobKeyInfo key_info1 {instance_id, stage_id, table_id + 1, "", 0};
            std::string key0;
            std::string key1;
            copy_job_key(key_info0, &key0);
            copy_job_key(key_info1, &key1);
            std::unique_ptr<RangeGetIterator> it;
            int job_cnt = 0;
            do {
                ASSERT_EQ(txn->get(key0, key1, &it), TxnErrorCode::TXN_OK);
                while (it->has_next()) {
                    auto [k, v] = it->next();
                    CopyJobPB copy_job;
                    ASSERT_EQ(copy_job.ParseFromArray(v.data(), v.size()), true);
                    ASSERT_EQ(copy_job.object_files_size(), 20);
                    ASSERT_EQ(copy_job.job_status(), CopyJobPB::FINISH);
                    ++job_cnt;
                    if (!it->has_next()) {
                        key0 = k;
                    }
                }
                key0.push_back('\x00');
            } while (it->more());
            ASSERT_EQ(job_cnt, 1);
        }
    }
}

TEST(MetaServiceTest, FilterCopyFilesTest) {
    auto meta_service = get_meta_service();
    brpc::Controller cntl;
    auto cloud_unique_id = "test_cloud_unique_id";
    std::string instance_id = "stage_test_instance_id";
    auto stage_id = "test_stage_id";
    int64_t table_id = 100;
    [[maybe_unused]] auto sp = SyncPoint::get_instance();
    sp->set_call_back("get_instance_id::pred", [](void* p) { *((bool*)p) = true; });
    sp->set_call_back("get_instance_id", [&](void* p) { *((std::string*)p) = instance_id; });
    sp->set_call_back("encrypt_ak_sk:get_encryption_key_ret",
                      [](void* p) { *reinterpret_cast<int*>(p) = 0; });
    sp->set_call_back("encrypt_ak_sk:get_encryption_key",
                      [](void* p) { *reinterpret_cast<std::string*>(p) = "test"; });
    sp->set_call_back("encrypt_ak_sk:get_encryption_key_id",
                      [](void* p) { *reinterpret_cast<int*>(p) = 1; });
    sp->set_call_back("decrypt_ak_sk:get_encryption_key_ret",
                      [](void* p) { *reinterpret_cast<int*>(p) = 0; });
    sp->set_call_back("decrypt_ak_sk:get_encryption_key",
                      [](void* p) { *reinterpret_cast<std::string*>(p) = "test"; });
    sp->enable_processing();

    FilterCopyFilesRequest request;
    request.set_cloud_unique_id(cloud_unique_id);
    request.set_stage_id(stage_id);
    request.set_table_id(table_id);
    for (int i = 0; i < 10; ++i) {
        ObjectFilePB object_file;
        object_file.set_relative_path("file" + std::to_string(i));
        object_file.set_etag("etag" + std::to_string(i));
        request.add_object_files()->CopyFrom(object_file);
    }

    // all files are not loaded
    {
        FilterCopyFilesResponse res;
        meta_service->filter_copy_files(reinterpret_cast<::google::protobuf::RpcController*>(&cntl),
                                        &request, &res, nullptr);
        ASSERT_EQ(res.status().code(), MetaServiceCode::OK);
        ASSERT_EQ(res.object_files().size(), 10);
    }

    // some files are loaded
    {
        std::unique_ptr<Transaction> txn;
        ASSERT_EQ(meta_service->txn_kv()->create_txn(&txn), TxnErrorCode::TXN_OK);
        for (int i = 0; i < 4; ++i) {
            CopyFileKeyInfo key_info {instance_id, stage_id, table_id, "file" + std::to_string(i),
                                      "etag" + std::to_string(i)};
            std::string key;
            copy_file_key(key_info, &key);
            CopyFilePB copy_file;
            copy_file.set_copy_id("test_copy_id");
            std::string val;
            copy_file.SerializeToString(&val);
            txn->put(key, val);
        }
        ASSERT_EQ(txn->commit(), TxnErrorCode::TXN_OK);
        FilterCopyFilesResponse res;
        meta_service->filter_copy_files(reinterpret_cast<::google::protobuf::RpcController*>(&cntl),
                                        &request, &res, nullptr);
        ASSERT_EQ(res.status().code(), MetaServiceCode::OK);
        ASSERT_EQ(res.object_files().size(), 6);
        ASSERT_EQ(res.object_files().at(0).relative_path(), "file4");
    }

    // all files are loaded
    {
        std::unique_ptr<Transaction> txn;
        ASSERT_EQ(meta_service->txn_kv()->create_txn(&txn), TxnErrorCode::TXN_OK);
        for (int i = 4; i < 10; ++i) {
            CopyFileKeyInfo key_info {instance_id, stage_id, table_id, "file" + std::to_string(i),
                                      "etag" + std::to_string(i)};
            std::string key;
            copy_file_key(key_info, &key);
            CopyFilePB copy_file;
            copy_file.set_copy_id("test_copy_id");
            std::string val;
            copy_file.SerializeToString(&val);
            txn->put(key, val);
        }
        ASSERT_EQ(txn->commit(), TxnErrorCode::TXN_OK);
        FilterCopyFilesResponse res;
        meta_service->filter_copy_files(reinterpret_cast<::google::protobuf::RpcController*>(&cntl),
                                        &request, &res, nullptr);
        ASSERT_EQ(res.status().code(), MetaServiceCode::OK);
        ASSERT_EQ(res.object_files().size(), 0);
    }
}

extern std::vector<std::pair<int64_t, int64_t>> calc_sync_versions(
        int64_t req_bc_cnt, int64_t bc_cnt, int64_t req_cc_cnt, int64_t cc_cnt, int64_t req_cp,
        int64_t cp, int64_t req_start, int64_t req_end);

TEST(MetaServiceTest, CalcSyncVersionsTest) {
    using Versions = std::vector<std::pair<int64_t, int64_t>>;
    // * no compaction happened
    // req_cc_cnt == ms_cc_cnt && req_bc_cnt == ms_bc_cnt && req_cp == ms_cp
    // BE  [=][=][=][=][=====][=][=]<.......>
    //                  ^~~~~ req_cp
    // BE  [=][=][=][=][=====][=][=][=][=][=][=]
    //                  ^~~~~ ms_cp
    //                               ^_____^ versions_return: [req_start, req_end]
    {
        auto [req_bc_cnt, bc_cnt] = std::tuple {0, 0};
        auto [req_cc_cnt, cc_cnt] = std::tuple {1, 1};
        auto [req_cp, cp] = std::tuple {5, 5};
        auto [req_start, req_end] = std::tuple {8, 12};
        auto versions = calc_sync_versions(req_bc_cnt, bc_cnt, req_cc_cnt, cc_cnt, req_cp, cp,
                                           req_start, req_end);
        ASSERT_EQ(versions, (Versions {{8, 12}}));
    }
    // * only one CC happened and CP changed
    // req_cc_cnt == ms_cc_cnt - 1 && req_bc_cnt == ms_bc_cnt && req_cp < ms_cp
    // BE  [=][=][=][=][=====][=][=]<.......>
    //                  ^~~~~ req_cp
    // MS  [=][=][=][=][xxxxxxxxxxxxxx][=======][=][=]
    //                                  ^~~~~~~ ms_cp
    //                  ^__________________^ versions_return: [req_cp, ms_cp - 1] v [req_start, req_end]
    {
        auto [req_bc_cnt, bc_cnt] = std::tuple {0, 0};
        auto [req_cc_cnt, cc_cnt] = std::tuple {1, 2};
        auto [req_cp, cp] = std::tuple {5, 10};
        auto [req_start, req_end] = std::tuple {8, 12};
        auto versions = calc_sync_versions(req_bc_cnt, bc_cnt, req_cc_cnt, cc_cnt, req_cp, cp,
                                           req_start, req_end);
        ASSERT_EQ(versions, (Versions {{5, 12}})); // [5, 9] v [8, 12]
    }
    {
        auto [req_bc_cnt, bc_cnt] = std::tuple {0, 0};
        auto [req_cc_cnt, cc_cnt] = std::tuple {1, 2};
        auto [req_cp, cp] = std::tuple {5, 15};
        auto [req_start, req_end] = std::tuple {8, 12};
        auto versions = calc_sync_versions(req_bc_cnt, bc_cnt, req_cc_cnt, cc_cnt, req_cp, cp,
                                           req_start, req_end);
        ASSERT_EQ(versions, (Versions {{5, 14}})); // [5, 14] v [8, 12]
    }
    // * only one CC happened and CP remain unchanged
    // req_cc_cnt == ms_cc_cnt - 1 && req_bc_cnt == ms_bc_cnt && req_cp == ms_cp
    // BE  [=][=][=][=][=====][=][=]<.......>
    //                  ^~~~~ req_cp
    // MS  [=][=][=][=][xxxxxxxxxxxxxx][=][=][=][=][=]
    //                  ^~~~~~~~~~~~~~ ms_cp
    //                  ^__________________^ versions_return: [req_cp, max] v [req_start, req_end]
    //
    {
        auto [req_bc_cnt, bc_cnt] = std::tuple {0, 0};
        auto [req_cc_cnt, cc_cnt] = std::tuple {1, 2};
        auto [req_cp, cp] = std::tuple {5, 5};
        auto [req_start, req_end] = std::tuple {8, 12};
        auto versions = calc_sync_versions(req_bc_cnt, bc_cnt, req_cc_cnt, cc_cnt, req_cp, cp,
                                           req_start, req_end);
        ASSERT_EQ(versions, (Versions {{5, INT64_MAX - 1}})); // [5, max] v [8, 12]
    }
    // * more than one CC happened and CP remain unchanged
    // req_cc_cnt < ms_cc_cnt - 1 && req_bc_cnt == ms_bc_cnt && req_cp == ms_cp
    // BE  [=][=][=][=][=====][=][=]<.......>
    //                  ^~~~~ req_cp
    // MS  [=][=][=][=][xxxxxxxxxxxxxx][xxxxxxx][=][=]
    //                  ^~~~~~~~~~~~~~ ms_cp
    //                  ^_____________________^ versions_return: [req_cp, max] v [req_start, req_end]
    {
        auto [req_bc_cnt, bc_cnt] = std::tuple {0, 0};
        auto [req_cc_cnt, cc_cnt] = std::tuple {1, 3};
        auto [req_cp, cp] = std::tuple {5, 5};
        auto [req_start, req_end] = std::tuple {8, 12};
        auto versions = calc_sync_versions(req_bc_cnt, bc_cnt, req_cc_cnt, cc_cnt, req_cp, cp,
                                           req_start, req_end);
        ASSERT_EQ(versions, (Versions {{5, INT64_MAX - 1}})); // [5, max] v [8, 12]
    }
    // * more than one CC happened and CP changed
    // BE  [=][=][=][=][=====][=][=]
    //                  ^~~~~ req_cp
    // MS  [=][=][=][=][xxxxxxxxxxxxxx][xxxxxxx][=][=]
    //                                  ^~~~~~~ ms_cp
    //                  ^_____________________^ related_versions: [req_cp, max] v [req_start, req_end]
    {
        auto [req_bc_cnt, bc_cnt] = std::tuple {0, 0};
        auto [req_cc_cnt, cc_cnt] = std::tuple {1, 3};
        auto [req_cp, cp] = std::tuple {5, 15};
        auto [req_start, req_end] = std::tuple {8, 12};
        auto versions = calc_sync_versions(req_bc_cnt, bc_cnt, req_cc_cnt, cc_cnt, req_cp, cp,
                                           req_start, req_end);
        ASSERT_EQ(versions, (Versions {{5, INT64_MAX - 1}})); // [5, max] v [8, 12]
    }
    // * for any BC happended
    // req_bc_cnt < ms_bc_cnt
    // BE  [=][=][=][=][=====][=][=]<.......>
    //                  ^~~~~ req_cp
    // MS  [xxxxxxxxxx][xxxxxxxxxxxxxx][=======][=][=]
    //                                  ^~~~~~~ ms_cp
    //     ^_________________________^ versions_return: [0, ms_cp - 1] v versions_return_in_above_case
    {
        auto [req_bc_cnt, bc_cnt] = std::tuple {0, 1};
        auto [req_cc_cnt, cc_cnt] = std::tuple {1, 1};
        auto [req_cp, cp] = std::tuple {5, 5};
        auto [req_start, req_end] = std::tuple {8, 12};
        auto versions = calc_sync_versions(req_bc_cnt, bc_cnt, req_cc_cnt, cc_cnt, req_cp, cp,
                                           req_start, req_end);
        ASSERT_EQ(versions, (Versions {{0, 4}, {8, 12}}));
    }
    {
        auto [req_bc_cnt, bc_cnt] = std::tuple {0, 1};
        auto [req_cc_cnt, cc_cnt] = std::tuple {1, 1};
        auto [req_cp, cp] = std::tuple {8, 8};
        auto [req_start, req_end] = std::tuple {8, 12};
        auto versions = calc_sync_versions(req_bc_cnt, bc_cnt, req_cc_cnt, cc_cnt, req_cp, cp,
                                           req_start, req_end);
        ASSERT_EQ(versions, (Versions {{0, 12}})); // [0, 7] v [8, 12]
    }
    {
        auto [req_bc_cnt, bc_cnt] = std::tuple {0, 1};
        auto [req_cc_cnt, cc_cnt] = std::tuple {1, 2};
        auto [req_cp, cp] = std::tuple {5, 10};
        auto [req_start, req_end] = std::tuple {8, 12};
        auto versions = calc_sync_versions(req_bc_cnt, bc_cnt, req_cc_cnt, cc_cnt, req_cp, cp,
                                           req_start, req_end);
        ASSERT_EQ(versions, (Versions {{0, 12}})); // [0, 4] v [5, 9] v [8, 12]
    }
    {
        auto [req_bc_cnt, bc_cnt] = std::tuple {0, 1};
        auto [req_cc_cnt, cc_cnt] = std::tuple {1, 2};
        auto [req_cp, cp] = std::tuple {5, 15};
        auto [req_start, req_end] = std::tuple {8, 12};
        auto versions = calc_sync_versions(req_bc_cnt, bc_cnt, req_cc_cnt, cc_cnt, req_cp, cp,
                                           req_start, req_end);
        ASSERT_EQ(versions, (Versions {{0, 14}})); // [0, 4] v [5, 14] v [8, 12]
    }
    {
        auto [req_bc_cnt, bc_cnt] = std::tuple {0, 1};
        auto [req_cc_cnt, cc_cnt] = std::tuple {1, 2};
        auto [req_cp, cp] = std::tuple {5, 5};
        auto [req_start, req_end] = std::tuple {8, 12};
        auto versions = calc_sync_versions(req_bc_cnt, bc_cnt, req_cc_cnt, cc_cnt, req_cp, cp,
                                           req_start, req_end);
        // [0, 4] v [5, max] v [8, 12]
        ASSERT_EQ(versions, (Versions {{0, INT64_MAX - 1}}));
    }
}

TEST(MetaServiceTest, StageTest) {
    auto meta_service = get_meta_service();
    brpc::Controller cntl;
    auto cloud_unique_id = "test_cloud_unique_id";
    std::string instance_id = "stage_test_instance_id";
    [[maybe_unused]] auto sp = SyncPoint::get_instance();
    std::unique_ptr<int, std::function<void(int*)>> defer(
            (int*)0x01, [](int*) { SyncPoint::get_instance()->clear_all_call_backs(); });
    sp->set_call_back("get_instance_id::pred", [](void* p) { *((bool*)p) = true; });
    sp->set_call_back("get_instance_id", [&](void* p) { *((std::string*)p) = instance_id; });
    sp->set_call_back("encrypt_ak_sk:get_encryption_key_ret",
                      [](void* p) { *reinterpret_cast<int*>(p) = 0; });
    sp->set_call_back("encrypt_ak_sk:get_encryption_key",
                      [](void* p) { *reinterpret_cast<std::string*>(p) = "test"; });
    sp->set_call_back("encrypt_ak_sk:get_encryption_key_id",
                      [](void* p) { *reinterpret_cast<int*>(p) = 1; });
    sp->set_call_back("decrypt_ak_sk:get_encryption_key_ret",
                      [](void* p) { *reinterpret_cast<int*>(p) = 0; });
    sp->set_call_back("decrypt_ak_sk:get_encryption_key",
                      [](void* p) { *reinterpret_cast<std::string*>(p) = "test"; });
    sp->enable_processing();

    ObjectStoreInfoPB obj;
    obj.set_ak("123");
    obj.set_sk("321");
    obj.set_bucket("456");
    obj.set_prefix("654");
    obj.set_endpoint("789");
    obj.set_region("987");
    obj.set_external_endpoint("888");
    obj.set_provider(ObjectStoreInfoPB::BOS);

    RamUserPB ram_user;
    ram_user.set_user_id("test_user_id");
    ram_user.set_ak("test_ak");
    ram_user.set_sk("test_sk");
    EncryptionInfoPB encry_info;
    encry_info.set_encryption_method("encry_method_test");
    encry_info.set_key_id(1111);
    ram_user.mutable_encryption_info()->CopyFrom(encry_info);

    // create instance
    {
        CreateInstanceRequest req;
        req.set_instance_id(instance_id);
        req.set_user_id("test_user");
        req.set_name("test_name");
        req.mutable_ram_user()->CopyFrom(ram_user);
        req.mutable_obj_info()->CopyFrom(obj);

        CreateInstanceResponse res;
        meta_service->create_instance(reinterpret_cast<::google::protobuf::RpcController*>(&cntl),
                                      &req, &res, nullptr);
        ASSERT_EQ(res.status().code(), MetaServiceCode::OK);
    }

    // test create and get internal stage
    {
        // get a non-existent internal stage
        GetStageRequest get_stage_req;
        GetStageResponse res;
        // no cloud_unique_id
        meta_service->get_stage(reinterpret_cast<::google::protobuf::RpcController*>(&cntl),
                                &get_stage_req, &res, nullptr);
        ASSERT_EQ(res.status().code(), MetaServiceCode::INVALID_ARGUMENT);

        get_stage_req.set_cloud_unique_id(cloud_unique_id);
        // no instance_id
        sp->clear_call_back("get_instance_id");
        sp->set_call_back("get_instance_id", [&](void* p) { *((std::string*)p) = ""; });
        meta_service->get_stage(reinterpret_cast<::google::protobuf::RpcController*>(&cntl),
                                &get_stage_req, &res, nullptr);
        ASSERT_EQ(res.status().code(), MetaServiceCode::INVALID_ARGUMENT);
        sp->clear_call_back("get_instance_id");
        sp->set_call_back("get_instance_id", [&](void* p) { *((std::string*)p) = instance_id; });

        // no stage type
        meta_service->get_stage(reinterpret_cast<::google::protobuf::RpcController*>(&cntl),
                                &get_stage_req, &res, nullptr);
        ASSERT_EQ(res.status().code(), MetaServiceCode::INVALID_ARGUMENT);
        get_stage_req.set_type(StagePB::INTERNAL);

        // no internal stage user name
        meta_service->get_stage(reinterpret_cast<::google::protobuf::RpcController*>(&cntl),
                                &get_stage_req, &res, nullptr);
        ASSERT_EQ(res.status().code(), MetaServiceCode::INVALID_ARGUMENT);
        get_stage_req.set_mysql_user_name("root");

        // no internal stage user id
        meta_service->get_stage(reinterpret_cast<::google::protobuf::RpcController*>(&cntl),
                                &get_stage_req, &res, nullptr);
        ASSERT_EQ(res.status().code(), MetaServiceCode::INVALID_ARGUMENT);
        get_stage_req.set_mysql_user_id("root_id");
        meta_service->get_stage(reinterpret_cast<::google::protobuf::RpcController*>(&cntl),
                                &get_stage_req, &res, nullptr);
        ASSERT_EQ(res.status().code(), MetaServiceCode::STAGE_NOT_FOUND);

        // create an internal stage
        CreateStageRequest create_stage_request;
        StagePB stage;
        stage.set_type(StagePB::INTERNAL);
        stage.add_mysql_user_name("root");
        stage.add_mysql_user_id("root_id");
        stage.set_stage_id("internal_stage_id");
        create_stage_request.set_cloud_unique_id(cloud_unique_id);
        create_stage_request.mutable_stage()->CopyFrom(stage);
        CreateStageResponse create_stage_response;
        meta_service->create_stage(reinterpret_cast<::google::protobuf::RpcController*>(&cntl),
                                   &create_stage_request, &create_stage_response, nullptr);
        ASSERT_EQ(create_stage_response.status().code(), MetaServiceCode::OK);

        // get existent internal stage
        GetStageResponse res2;
        meta_service->get_stage(reinterpret_cast<::google::protobuf::RpcController*>(&cntl),
                                &get_stage_req, &res2, nullptr);
        ASSERT_EQ(res2.status().code(), MetaServiceCode::OK);
        ASSERT_EQ(1, res2.stage().size());

        // can't find user id's stage
        GetStageResponse res3;
        get_stage_req.set_mysql_user_id("not_root_id_exist");
        meta_service->get_stage(reinterpret_cast<::google::protobuf::RpcController*>(&cntl),
                                &get_stage_req, &res3, nullptr);
        ASSERT_EQ(res3.status().code(), MetaServiceCode::STATE_ALREADY_EXISTED_FOR_USER);
        ASSERT_EQ(1, res3.stage().size());

        // drop internal stage
        DropStageRequest drop_stage_request;
        drop_stage_request.set_cloud_unique_id(cloud_unique_id);
        drop_stage_request.set_type(StagePB::INTERNAL);
        drop_stage_request.set_mysql_user_id("root_id");
        drop_stage_request.set_reason("Drop");
        DropStageResponse drop_stage_response;
        meta_service->drop_stage(reinterpret_cast<::google::protobuf::RpcController*>(&cntl),
                                 &drop_stage_request, &drop_stage_response, nullptr);
        ASSERT_EQ(drop_stage_response.status().code(), MetaServiceCode::OK);
        // scan fdb has recycle_stage key
        {
            RecycleStageKeyInfo key_info0 {instance_id, ""};
            RecycleStageKeyInfo key_info1 {instance_id, "{"};
            std::string key0;
            std::string key1;
            recycle_stage_key(key_info0, &key0);
            recycle_stage_key(key_info1, &key1);
            std::unique_ptr<Transaction> txn;
            std::string get_val;
            ASSERT_EQ(meta_service->txn_kv()->create_txn(&txn), TxnErrorCode::TXN_OK);
            std::unique_ptr<RangeGetIterator> it;
            ASSERT_EQ(txn->get(key0, key1, &it), TxnErrorCode::TXN_OK);
            int stage_cnt = 0;
            do {
                ASSERT_EQ(txn->get(key0, key1, &it), TxnErrorCode::TXN_OK);
                while (it->has_next()) {
                    auto [k, v] = it->next();
                    ++stage_cnt;
                    if (!it->has_next()) {
                        key0 = k;
                    }
                }
                key0.push_back('\x00');
            } while (it->more());
            ASSERT_EQ(stage_cnt, 1);
        }

        // get internal stage
        meta_service->get_stage(reinterpret_cast<::google::protobuf::RpcController*>(&cntl),
                                &get_stage_req, &res2, nullptr);
        ASSERT_EQ(res2.status().code(), MetaServiceCode::STAGE_NOT_FOUND);

        // drop a non-exist internal stage
        drop_stage_request.set_mysql_user_id("root_id2");
        meta_service->drop_stage(reinterpret_cast<::google::protobuf::RpcController*>(&cntl),
                                 &drop_stage_request, &drop_stage_response, nullptr);
        ASSERT_EQ(drop_stage_response.status().code(), MetaServiceCode::STAGE_NOT_FOUND);
    }

    // test create and get external stage
    {
        // get an external stage with name
        GetStageRequest get_stage_req;
        get_stage_req.set_cloud_unique_id(cloud_unique_id);
        get_stage_req.set_type(StagePB::EXTERNAL);
        get_stage_req.set_stage_name("ex_name_1");

        {
            GetStageResponse res;
            meta_service->get_stage(reinterpret_cast<::google::protobuf::RpcController*>(&cntl),
                                    &get_stage_req, &res, nullptr);
            ASSERT_EQ(res.status().code(), MetaServiceCode::STAGE_NOT_FOUND);
        }

        // create 4 stages
        for (auto i = 0; i < 4; ++i) {
            StagePB stage;
            stage.set_type(StagePB::EXTERNAL);
            stage.set_stage_id("ex_id_" + std::to_string(i));
            stage.set_name("ex_name_" + std::to_string(i));
            if (i == 2) {
                stage.set_access_type(StagePB::BUCKET_ACL);
            } else if (i == 3) {
                stage.set_access_type(StagePB::IAM);
            }
            stage.mutable_obj_info()->CopyFrom(obj);

            CreateStageRequest create_stage_req;
            create_stage_req.set_cloud_unique_id(cloud_unique_id);
            create_stage_req.mutable_stage()->CopyFrom(stage);

            CreateStageResponse create_stage_res;
            meta_service->create_stage(reinterpret_cast<::google::protobuf::RpcController*>(&cntl),
                                       &create_stage_req, &create_stage_res, nullptr);
            ASSERT_EQ(create_stage_res.status().code(), MetaServiceCode::OK);
        }

        // stages number bigger than config
        {
            config::max_num_stages = 4;
            StagePB stage;
            stage.set_type(StagePB::INTERNAL);
            stage.add_mysql_user_name("root1");
            stage.add_mysql_user_id("root_id1");
            stage.set_stage_id("internal_stage_id1");
            CreateStageRequest create_stage_req;
            create_stage_req.set_cloud_unique_id(cloud_unique_id);
            create_stage_req.mutable_stage()->CopyFrom(stage);

            CreateStageResponse create_stage_res;
            meta_service->create_stage(reinterpret_cast<::google::protobuf::RpcController*>(&cntl),
                                       &create_stage_req, &create_stage_res, nullptr);
            ASSERT_EQ(create_stage_res.status().code(), MetaServiceCode::UNDEFINED_ERR);
        }

        // get an external stage with name
        {
            GetStageResponse res;
            meta_service->get_stage(reinterpret_cast<::google::protobuf::RpcController*>(&cntl),
                                    &get_stage_req, &res, nullptr);
            ASSERT_EQ(res.status().code(), MetaServiceCode::OK);
            ASSERT_EQ(1, res.stage().size());
            ASSERT_EQ("ex_id_1", res.stage().at(0).stage_id());
        }

        // get an external stage with name, type StagePB::BUCKET_ACL
        {
            get_stage_req.set_stage_name("ex_name_2");
            GetStageResponse res;
            meta_service->get_stage(reinterpret_cast<::google::protobuf::RpcController*>(&cntl),
                                    &get_stage_req, &res, nullptr);
            ASSERT_EQ(res.status().code(), MetaServiceCode::OK);
            ASSERT_EQ(1, res.stage().size());
            ASSERT_EQ("ex_id_2", res.stage().at(0).stage_id());
        }

        // get an external stage with name, type StagePB::IAM
        {
            GetStageResponse res;
            get_stage_req.set_stage_name("ex_name_3");
            meta_service->get_stage(reinterpret_cast<::google::protobuf::RpcController*>(&cntl),
                                    &get_stage_req, &res, nullptr);
            ASSERT_EQ(res.status().code(), MetaServiceCode::OK);
            ASSERT_EQ(1, res.stage().size());
            ASSERT_EQ("ex_id_3", res.stage().at(0).stage_id());

            GetStageResponse res1;
            std::unique_ptr<Transaction> txn;
            TxnErrorCode err = meta_service->txn_kv()->create_txn(&txn);
            ASSERT_EQ(err, TxnErrorCode::TXN_OK);

            RamUserPB iam_user;
            txn->put(system_meta_service_arn_info_key(), iam_user.SerializeAsString());
            err = txn->commit();
            ASSERT_EQ(err, TxnErrorCode::TXN_OK);
            LOG_INFO("err=", err);
            meta_service->get_stage(reinterpret_cast<::google::protobuf::RpcController*>(&cntl),
                                    &get_stage_req, &res1, nullptr);
            ASSERT_EQ(res1.status().code(), MetaServiceCode::OK);
            ASSERT_EQ(1, res1.stage().size());
            ASSERT_EQ("ex_id_3", res1.stage().at(0).stage_id());
        }

        GetStageRequest req;
        req.set_cloud_unique_id(cloud_unique_id);
        req.set_type(StagePB::EXTERNAL);
        // get all stages
        {
            GetStageResponse res;
            meta_service->get_stage(reinterpret_cast<::google::protobuf::RpcController*>(&cntl),
                                    &req, &res, nullptr);
            ASSERT_EQ(res.status().code(), MetaServiceCode::OK);
            ASSERT_EQ(4, res.stage().size());
            ASSERT_EQ("ex_id_0", res.stage().at(0).stage_id());
            ASSERT_EQ("ex_id_1", res.stage().at(1).stage_id());
        }

        // drop one stage
        {
            DropStageRequest drop_stage_req;
            drop_stage_req.set_cloud_unique_id(cloud_unique_id);
            drop_stage_req.set_type(StagePB::EXTERNAL);
            drop_stage_req.set_stage_name("tmp");
            DropStageResponse res;
            meta_service->drop_stage(reinterpret_cast<::google::protobuf::RpcController*>(&cntl),
                                     &drop_stage_req, &res, nullptr);
            ASSERT_EQ(res.status().code(), MetaServiceCode::STAGE_NOT_FOUND);

            drop_stage_req.set_stage_name("ex_name_1");
            meta_service->drop_stage(reinterpret_cast<::google::protobuf::RpcController*>(&cntl),
                                     &drop_stage_req, &res, nullptr);
            ASSERT_EQ(res.status().code(), MetaServiceCode::OK);

            // get all stage
            GetStageResponse get_stage_res;
            meta_service->get_stage(reinterpret_cast<::google::protobuf::RpcController*>(&cntl),
                                    &req, &get_stage_res, nullptr);
            ASSERT_EQ(get_stage_res.status().code(), MetaServiceCode::OK);
            ASSERT_EQ(3, get_stage_res.stage().size());
            ASSERT_EQ("ex_name_0", get_stage_res.stage().at(0).name());
        }
    }
    sp->clear_all_call_backs();
    sp->clear_trace();
    sp->disable_processing();
}

TEST(MetaServiceTest, GetIamTest) {
    auto meta_service = get_meta_service();
    brpc::Controller cntl;
    auto cloud_unique_id = "test_cloud_unique_id";
    std::string instance_id = "get_iam_test_instance_id";
    [[maybe_unused]] auto sp = SyncPoint::get_instance();
    std::unique_ptr<int, std::function<void(int*)>> defer(
            (int*)0x01, [](int*) { SyncPoint::get_instance()->clear_all_call_backs(); });
    sp->set_call_back("get_instance_id::pred", [](void* p) { *((bool*)p) = true; });
    sp->set_call_back("get_instance_id", [&](void* p) { *((std::string*)p) = instance_id; });
    sp->set_call_back("encrypt_ak_sk:get_encryption_key_ret",
                      [](void* p) { *reinterpret_cast<int*>(p) = 0; });
    sp->set_call_back("encrypt_ak_sk:get_encryption_key",
                      [](void* p) { *reinterpret_cast<std::string*>(p) = "test"; });
    sp->set_call_back("encrypt_ak_sk:get_encryption_key_id",
                      [](void* p) { *reinterpret_cast<int*>(p) = 1; });
    sp->set_call_back("decrypt_ak_sk:get_encryption_key_ret",
                      [](void* p) { *reinterpret_cast<int*>(p) = 0; });
    sp->set_call_back("decrypt_ak_sk:get_encryption_key",
                      [](void* p) { *reinterpret_cast<std::string*>(p) = "test"; });
    sp->enable_processing();

    config::arn_id = "iam_arn";
    config::arn_ak = "iam_ak";
    config::arn_sk = "iam_sk";

    // create instance
    {
        ObjectStoreInfoPB obj;
        obj.set_ak("123");
        obj.set_sk("321");
        obj.set_bucket("456");
        obj.set_prefix("654");
        obj.set_endpoint("789");
        obj.set_region("987");
        obj.set_external_endpoint("888");
        obj.set_provider(ObjectStoreInfoPB::BOS);

        RamUserPB ram_user;
        ram_user.set_user_id("test_user_id");
        ram_user.set_ak("test_ak");
        ram_user.set_sk("test_sk");

        CreateInstanceRequest req;
        req.set_instance_id(instance_id);
        req.set_user_id("test_user");
        req.set_name("test_name");
        req.mutable_ram_user()->CopyFrom(ram_user);
        req.mutable_obj_info()->CopyFrom(obj);

        CreateInstanceResponse res;
        meta_service->create_instance(reinterpret_cast<::google::protobuf::RpcController*>(&cntl),
                                      &req, &res, nullptr);
        ASSERT_EQ(res.status().code(), MetaServiceCode::OK);
    }

    GetIamRequest request;
    request.set_cloud_unique_id(cloud_unique_id);
    GetIamResponse response;
    meta_service->get_iam(reinterpret_cast<::google::protobuf::RpcController*>(&cntl), &request,
                          &response, nullptr);
    ASSERT_EQ(response.status().code(), MetaServiceCode::OK);
    ASSERT_EQ(response.ram_user().user_id(), "test_user_id");
    ASSERT_EQ(response.ram_user().ak(), "test_ak");
    ASSERT_EQ(response.ram_user().sk(), "test_sk");
    ASSERT_TRUE(response.ram_user().external_id().empty());

    ASSERT_EQ(response.iam_user().user_id(), "iam_arn");
    ASSERT_EQ(response.iam_user().external_id(), instance_id);
    ASSERT_EQ(response.iam_user().ak(), "iam_ak");
    ASSERT_EQ(response.iam_user().sk(), "iam_sk");
    sp->clear_all_call_backs();
    sp->clear_trace();
    sp->disable_processing();
}

TEST(MetaServiceTest, AlterRamTest) {
    auto meta_service = get_meta_service();
    brpc::Controller cntl;
    auto cloud_unique_id = "test_cloud_unique_id";
    std::string instance_id = "alter_iam_test_instance_id";
    [[maybe_unused]] auto sp = SyncPoint::get_instance();
    std::unique_ptr<int, std::function<void(int*)>> defer(
            (int*)0x01, [](int*) { SyncPoint::get_instance()->clear_all_call_backs(); });
    sp->set_call_back("get_instance_id::pred", [](void* p) { *((bool*)p) = true; });
    sp->set_call_back("get_instance_id", [&](void* p) { *((std::string*)p) = instance_id; });
    sp->set_call_back("encrypt_ak_sk:get_encryption_key_ret",
                      [](void* p) { *reinterpret_cast<int*>(p) = 0; });
    sp->set_call_back("encrypt_ak_sk:get_encryption_key",
                      [](void* p) { *reinterpret_cast<std::string*>(p) = "test"; });
    sp->set_call_back("encrypt_ak_sk:get_encryption_key_id",
                      [](void* p) { *reinterpret_cast<int*>(p) = 1; });
    sp->set_call_back("decrypt_ak_sk:get_encryption_key_ret",
                      [](void* p) { *reinterpret_cast<int*>(p) = 0; });
    sp->set_call_back("decrypt_ak_sk:get_encryption_key",
                      [](void* p) { *reinterpret_cast<std::string*>(p) = "test"; });
    sp->enable_processing();

    config::arn_id = "iam_arn";
    config::arn_ak = "iam_ak";
    config::arn_sk = "iam_sk";

    ObjectStoreInfoPB obj;
    obj.set_ak("123");
    obj.set_sk("321");
    obj.set_bucket("456");
    obj.set_prefix("654");
    obj.set_endpoint("789");
    obj.set_region("987");
    obj.set_external_endpoint("888");
    obj.set_provider(ObjectStoreInfoPB::BOS);

    // create instance without ram user
    CreateInstanceRequest create_instance_req;
    create_instance_req.set_instance_id(instance_id);
    create_instance_req.set_user_id("test_user");
    create_instance_req.set_name("test_name");
    create_instance_req.mutable_obj_info()->CopyFrom(obj);
    CreateInstanceResponse create_instance_res;
    meta_service->create_instance(reinterpret_cast<::google::protobuf::RpcController*>(&cntl),
                                  &create_instance_req, &create_instance_res, nullptr);
    ASSERT_EQ(create_instance_res.status().code(), MetaServiceCode::OK);

    // get iam and ram user
    GetIamRequest request;
    request.set_cloud_unique_id(cloud_unique_id);
    GetIamResponse response;
    meta_service->get_iam(reinterpret_cast<::google::protobuf::RpcController*>(&cntl), &request,
                          &response, nullptr);
    ASSERT_EQ(response.status().code(), MetaServiceCode::OK);
    ASSERT_EQ(response.has_ram_user(), false);
    ASSERT_EQ(response.iam_user().user_id(), "iam_arn");
    ASSERT_EQ(response.iam_user().ak(), "iam_ak");
    ASSERT_EQ(response.iam_user().sk(), "iam_sk");

    // alter ram user
    RamUserPB ram_user;
    ram_user.set_user_id("test_user_id");
    ram_user.set_ak("test_ak");
    ram_user.set_sk("test_sk");
    AlterRamUserRequest alter_ram_user_request;
    alter_ram_user_request.set_instance_id(instance_id);
    alter_ram_user_request.mutable_ram_user()->CopyFrom(ram_user);
    AlterRamUserResponse alter_ram_user_response;
    meta_service->alter_ram_user(reinterpret_cast<::google::protobuf::RpcController*>(&cntl),
                                 &alter_ram_user_request, &alter_ram_user_response, nullptr);

    // get iam and ram user
    meta_service->get_iam(reinterpret_cast<::google::protobuf::RpcController*>(&cntl), &request,
                          &response, nullptr);
    ASSERT_EQ(response.status().code(), MetaServiceCode::OK);
    ASSERT_EQ(response.has_ram_user(), true);
    ASSERT_EQ(response.ram_user().user_id(), "test_user_id");
    ASSERT_EQ(response.ram_user().ak(), "test_ak");
    ASSERT_EQ(response.ram_user().sk(), "test_sk");
    sp->clear_all_call_backs();
    sp->clear_trace();
    sp->disable_processing();
}

std::string to_raw_string(std::string_view v) {
    std::string ret;
    ret.reserve(v.size() / 1.5);
    while (!v.empty()) {
        if (v[0] == '\\') {
            if (v[1] == 'x') {
                ret.push_back(unhex(std::string_view {v.data() + 2, 2})[0]);
                v.remove_prefix(4);
            } else if (v[1] == '\\') {
                ret.push_back('\\');
                v.remove_prefix(2);
            } else {
                std::abort();
            }
            continue;
        }
        ret.push_back(v[0]);
        v.remove_prefix(1);
    }
    return ret;
}

TEST(MetaServiceTest, DecodeTest) {
    // 504
    std::string v1 =
            R"(\x08\x00\x10\xa0[\x18\xb3[ \xde\xc5\xa4\x8e\xbd\xf0\x97\xc62(\xf4\x96\xe6\xb0\x070\x018\x02@\x02H\x0bX\x05`\xa0\x07h\xa0\x07p\xa0\x01\x88\x01\x00\xa0\x01\x86\x8b\x9a\x9b\x06\xaa\x01\x16\x08\xe6\x9e\x91\xa3\xfb\xbe\xf5\xf0\xc4\x01\x10\xfe\x8b\x90\xa7\xb5\xec\xd5\xc8\xbf\x01\xb0\x01\x01\xba\x0100200000000000071fb4aabb58c570cbcadb10857d3131b97\xc2\x01\x011\xc8\x01\x84\x8b\x9a\x9b\x06\xd0\x01\x85\x8b\x9a\x9b\x06\xda\x01\x04\x0a\x00\x12\x00\xe2\x01\xcd\x02\x08\x02\x121\x08\x00\x12\x06datek1\x1a\x04DATE \x01*\x04NONE0\x01:\x0a2022-01-01@\x00H\x00P\x03X\x03\x80\x01\x01\x12>\x08\x01\x12\x06datek2\x1a\x08DATETIME \x01*\x04NONE0\x01:\x132022-01-01 11:11:11@\x00H\x00P\x08X\x08\x80\x01\x01\x123\x08\x04\x12\x06datev3\x1a\x06DATEV2 \x01*\x04NONE0\x01:\x0a2022-01-01@\x00H\x00P\x04X\x04\x80\x01\x01\x120\x08\x02\x12\x06datev1\x1a\x04DATE \x00*\x03MAX0\x01:\x0a2022-01-01@\x00H\x00P\x03X\x03\x80\x01\x01\x12=\x08\x03\x12\x06datev2\x1a\x08DATETIME \x00*\x03MAX0\x01:\x132022-01-01 11:11:11@\x00H\x00P\x08X\x08\x80\x01\x01\x18\x03 \x80\x08(\x021\x00\x00\x00\x00\x00\x00\x00\x008\x00@\xff\xff\xff\xff\xff\xff\xff\xff\xff\x01H\xff\xff\xff\xff\xff\xff\xff\xff\xff\x01P\x00X\x02`\x05h\x00p\x00\xe8\x01\x85\xae\x9f\x9b\x06\x98\x03\x02)";
    std::string val1 = to_raw_string(v1);
    std::cout << "val1 size " << val1.size() << std::endl;

    // 525
    std::string v2 =
            R"(\x08\x00\x10\xa0[\x18\xb3[ \x80\xb0\x85\xe3\xda\xcc\x8c\x0f(\xf4\x96\xe6\xb0\x070\x018\x01@\x0cH\x0cX\x00`\x00h\x00p\x00\x82\x01\x1e\x08\xff\xff\xff\xff\xff\xff\xff\xff\xff\x01\x12\x11datev3=2022-01-01\x88\x01\x01\x92\x01\x04\x08\x00\x10\x00\xa0\x01\x87\x8b\x9a\x9b\x06\xaa\x01\x16\x08\xe6\x9e\x91\xa3\xfb\xbe\xf5\xf0\xc4\x01\x10\xfe\x8b\x90\xa7\xb5\xec\xd5\xc8\xbf\x01\xb0\x01\x00\xba\x0100200000000000072fb4aabb58c570cbcadb10857d3131b97\xc8\x01\x87\x8b\x9a\x9b\x06\xd0\x01\x87\x8b\x9a\x9b\x06\xe2\x01\xcd\x02\x08\x02\x121\x08\x00\x12\x06datek1\x1a\x04DATE \x01*\x04NONE0\x01:\x0a2022-01-01@\x00H\x00P\x03X\x03\x80\x01\x01\x12>\x08\x01\x12\x06datek2\x1a\x08DATETIME \x01*\x04NONE0\x01:\x132022-01-01 11:11:11@\x00H\x00P\x08X\x08\x80\x01\x01\x123\x08\x04\x12\x06datev3\x1a\x06DATEV2 \x01*\x04NONE0\x01:\x0a2022-01-01@\x00H\x00P\x04X\x04\x80\x01\x01\x120\x08\x02\x12\x06datev1\x1a\x04DATE \x00*\x03MAX0\x01:\x0a2022-01-01@\x00H\x00P\x03X\x03\x80\x01\x01\x12=\x08\x03\x12\x06datev2\x1a\x08DATETIME \x00*\x03MAX0\x01:\x132022-01-01 11:11:11@\x00H\x00P\x08X\x08\x80\x01\x01\x18\x03 \x80\x08(\x021\x00\x00\x00\x00\x00\x00\x00\x008\x00@\xff\xff\xff\xff\xff\xff\xff\xff\xff\x01H\xff\xff\xff\xff\xff\xff\xff\xff\xff\x01P\x00X\x02`\x05h\x00p\x00\xe8\x01\x00\x98\x03\x02)";
    std::string val2 = to_raw_string(v2);
    std::cout << "val2 size " << val2.size() << std::endl;

    [[maybe_unused]] std::string key1(
            "\x01\x10meta\x00\x01\x10selectdb-cloud-"
            "dev\x00\x01\x10rowset\x00\x01\x12\x00\x00\x00\x00\x00\x00-"
            "\xb3\x12\x00\x00\x00\x00\x00\x00\x00\x0b",
            56);
    [[maybe_unused]] std::string key2(
            "\x01\x10meta\x00\x01\x10selectdb-cloud-"
            "dev\x00\x01\x10rowset\x00\x01\x12\x00\x00\x00\x00\x00\x00-"
            "\xb3\x12\x00\x00\x00\x00\x00\x00\x00\x0c",
            56);
    std::cout << "key1 " << key1.size() << " " << hex(key1) << std::endl;
    std::cout << "key2 " << key2.size() << " " << hex(key2) << std::endl;

    doris::RowsetMetaPB rowset1;
    doris::RowsetMetaPB rowset2;

    rowset1.ParseFromString(val1);
    rowset2.ParseFromString(val2);
    std::cout << "rowset1=" << proto_to_json(rowset1) << std::endl;
    std::cout << "rowset2=" << proto_to_json(rowset2) << std::endl;
}

static void get_tablet_stats(MetaServiceProxy* meta_service, int64_t table_id, int64_t index_id,
                             int64_t partition_id, int64_t tablet_id, GetTabletStatsResponse& res) {
    brpc::Controller cntl;
    GetTabletStatsRequest req;
    auto idx = req.add_tablet_idx();
    idx->set_table_id(table_id);
    idx->set_index_id(index_id);
    idx->set_partition_id(partition_id);
    idx->set_tablet_id(tablet_id);
    meta_service->get_tablet_stats(&cntl, &req, &res, nullptr);
}

TEST(MetaServiceTest, UpdateTablet) {
    auto meta_service = get_meta_service();
    std::string cloud_unique_id = "test_cloud_unique_id";
    constexpr auto table_id = 11231, index_id = 11232, partition_id = 11233, tablet_id1 = 11234, tablet_id2 = 21234;
    ASSERT_NO_FATAL_FAILURE(
            create_tablet(meta_service.get(), table_id, index_id, partition_id, tablet_id1));
    ASSERT_NO_FATAL_FAILURE(
            create_tablet(meta_service.get(), table_id, index_id, partition_id, tablet_id2));
    auto get_and_check_tablet_meta = [&](int tablet_id, int64_t ttl_seconds, bool in_memory, bool is_persistent) {
        brpc::Controller cntl;
        GetTabletRequest req;
        req.set_cloud_unique_id(cloud_unique_id);
        req.set_tablet_id(tablet_id);
        GetTabletResponse resp;
        meta_service->get_tablet(&cntl, &req, &resp, nullptr);
        ASSERT_EQ(resp.status().code(), MetaServiceCode::OK) << tablet_id;
        EXPECT_EQ(resp.tablet_meta().ttl_seconds(), ttl_seconds);
        EXPECT_EQ(resp.tablet_meta().is_in_memory(), in_memory);
        EXPECT_EQ(resp.tablet_meta().is_persistent(), is_persistent);
    };
    get_and_check_tablet_meta(tablet_id1, 0, false, false);
    get_and_check_tablet_meta(tablet_id2, 0, false, false);
    {
        brpc::Controller cntl;
        UpdateTabletRequest req;
        UpdateTabletResponse resp;
        req.set_cloud_unique_id(cloud_unique_id);
        TabletMetaInfoPB* tablet_meta_info = req.add_tablet_meta_infos();
        tablet_meta_info->set_tablet_id(tablet_id1);
        tablet_meta_info->set_ttl_seconds(300);
        tablet_meta_info = req.add_tablet_meta_infos();
        tablet_meta_info->set_tablet_id(tablet_id2);
        tablet_meta_info->set_ttl_seconds(3000);
        meta_service->update_tablet(&cntl, &req, &resp, nullptr);
        ASSERT_EQ(resp.status().code(), MetaServiceCode::OK);
    }
    get_and_check_tablet_meta(tablet_id1, 300, false, false);
    get_and_check_tablet_meta(tablet_id2, 3000, false, false);
    {
        brpc::Controller cntl;
        UpdateTabletRequest req;
        UpdateTabletResponse resp;
        req.set_cloud_unique_id(cloud_unique_id);
        TabletMetaInfoPB* tablet_meta_info = req.add_tablet_meta_infos();
        tablet_meta_info->set_tablet_id(tablet_id1);
        tablet_meta_info->set_is_in_memory(true);
        meta_service->update_tablet(&cntl, &req, &resp, nullptr);
        ASSERT_EQ(resp.status().code(), MetaServiceCode::OK);
    }
    {
        brpc::Controller cntl;
        UpdateTabletRequest req;
        UpdateTabletResponse resp;
        req.set_cloud_unique_id(cloud_unique_id);
        TabletMetaInfoPB* tablet_meta_info = req.add_tablet_meta_infos();
        tablet_meta_info->set_tablet_id(tablet_id1);
        tablet_meta_info->set_is_persistent(true);
        meta_service->update_tablet(&cntl, &req, &resp, nullptr);
        ASSERT_EQ(resp.status().code(), MetaServiceCode::OK);
    }
    get_and_check_tablet_meta(tablet_id1, 300, true, true);
}

TEST(MetaServiceTest, GetTabletStatsTest) {
    auto meta_service = get_meta_service();

    constexpr auto table_id = 10001, index_id = 10002, partition_id = 10003, tablet_id = 10004;
    ASSERT_NO_FATAL_FAILURE(
            create_tablet(meta_service.get(), table_id, index_id, partition_id, tablet_id));
    GetTabletStatsResponse res;
    get_tablet_stats(meta_service.get(), table_id, index_id, partition_id, tablet_id, res);
    ASSERT_EQ(res.status().code(), MetaServiceCode::OK);
    ASSERT_EQ(res.tablet_stats_size(), 1);
    EXPECT_EQ(res.tablet_stats(0).data_size(), 0);
    EXPECT_EQ(res.tablet_stats(0).num_rows(), 0);
    EXPECT_EQ(res.tablet_stats(0).num_rowsets(), 1);
    EXPECT_EQ(res.tablet_stats(0).num_segments(), 0);
    // Insert rowset
    config::split_tablet_stats = false;
    ASSERT_NO_FATAL_FAILURE(
            insert_rowset(meta_service.get(), 10000, "label1", table_id, partition_id, tablet_id));
    ASSERT_NO_FATAL_FAILURE(
            insert_rowset(meta_service.get(), 10000, "label2", table_id, partition_id, tablet_id));
    config::split_tablet_stats = true;
    ASSERT_NO_FATAL_FAILURE(
            insert_rowset(meta_service.get(), 10000, "label3", table_id, partition_id, tablet_id));
    ASSERT_NO_FATAL_FAILURE(
            insert_rowset(meta_service.get(), 10000, "label4", table_id, partition_id, tablet_id));
    // Check tablet stats kv
    std::unique_ptr<Transaction> txn;
    ASSERT_EQ(meta_service->txn_kv()->create_txn(&txn), TxnErrorCode::TXN_OK);
    std::string data_size_key, data_size_val;
    stats_tablet_data_size_key({mock_instance, table_id, index_id, partition_id, tablet_id},
                               &data_size_key);
    ASSERT_EQ(txn->get(data_size_key, &data_size_val), TxnErrorCode::TXN_OK);
    EXPECT_EQ(*(int64_t*)data_size_val.data(), 20000);
    std::string num_rows_key, num_rows_val;
    stats_tablet_num_rows_key({mock_instance, table_id, index_id, partition_id, tablet_id},
                              &num_rows_key);
    ASSERT_EQ(txn->get(num_rows_key, &num_rows_val), TxnErrorCode::TXN_OK);
    EXPECT_EQ(*(int64_t*)num_rows_val.data(), 200);
    std::string num_rowsets_key, num_rowsets_val;
    stats_tablet_num_rowsets_key({mock_instance, table_id, index_id, partition_id, tablet_id},
                                 &num_rowsets_key);
    ASSERT_EQ(txn->get(num_rowsets_key, &num_rowsets_val), TxnErrorCode::TXN_OK);
    EXPECT_EQ(*(int64_t*)num_rowsets_val.data(), 2);
    std::string num_segs_key, num_segs_val;
    stats_tablet_num_segs_key({mock_instance, table_id, index_id, partition_id, tablet_id},
                              &num_segs_key);
    ASSERT_EQ(txn->get(num_segs_key, &num_segs_val), TxnErrorCode::TXN_OK);
    EXPECT_EQ(*(int64_t*)num_segs_val.data(), 2);
    // Get tablet stats
    res.Clear();
    get_tablet_stats(meta_service.get(), table_id, index_id, partition_id, tablet_id, res);
    ASSERT_EQ(res.status().code(), MetaServiceCode::OK);
    ASSERT_EQ(res.tablet_stats_size(), 1);
    EXPECT_EQ(res.tablet_stats(0).data_size(), 40000);
    EXPECT_EQ(res.tablet_stats(0).num_rows(), 400);
    EXPECT_EQ(res.tablet_stats(0).num_rowsets(), 5);
    EXPECT_EQ(res.tablet_stats(0).num_segments(), 4);
}

TEST(MetaServiceTest, GetDeleteBitmapUpdateLock) {
    auto meta_service = get_meta_service();

    brpc::Controller cntl;
    GetDeleteBitmapUpdateLockRequest req;
    GetDeleteBitmapUpdateLockResponse res;
    req.set_cloud_unique_id("test_cloud_unique_id");
    req.set_table_id(111);
    req.add_partition_ids(123);
    req.set_expiration(5);
    req.set_lock_id(888);
    req.set_initiator(-1);
    meta_service->get_delete_bitmap_update_lock(
            reinterpret_cast<::google::protobuf::RpcController*>(&cntl), &req, &res, nullptr);
    ASSERT_EQ(res.status().code(), MetaServiceCode::OK);

    // same lock_id
    meta_service->get_delete_bitmap_update_lock(
            reinterpret_cast<::google::protobuf::RpcController*>(&cntl), &req, &res, nullptr);
    ASSERT_EQ(res.status().code(), MetaServiceCode::OK);

    // different lock_id
    req.set_lock_id(999);
    meta_service->get_delete_bitmap_update_lock(
            reinterpret_cast<::google::protobuf::RpcController*>(&cntl), &req, &res, nullptr);
    ASSERT_EQ(res.status().code(), MetaServiceCode::LOCK_CONFLICT);

    // lock expired
    req.set_cloud_unique_id("test_cloud_unique_id");
    req.set_table_id(222);
    req.set_expiration(0);
    req.set_lock_id(666);
    meta_service->get_delete_bitmap_update_lock(
            reinterpret_cast<::google::protobuf::RpcController*>(&cntl), &req, &res, nullptr);
    ASSERT_EQ(res.status().code(), MetaServiceCode::OK);
    sleep(1);
    req.set_lock_id(667);
    meta_service->get_delete_bitmap_update_lock(
            reinterpret_cast<::google::protobuf::RpcController*>(&cntl), &req, &res, nullptr);
    ASSERT_EQ(res.status().code(), MetaServiceCode::OK);
}

static std::string generate_random_string(int length) {
    std::string char_set = "abcdefghijklmnopqrstuvwxyzABCDEFGHIJKLMNOPQRSTUVWXYZ0123456789";
    std::random_device rd;
    std::mt19937 generator(rd());
    std::uniform_int_distribution<int> distribution(0, char_set.length() - 1);

    std::string randomString;
    for (int i = 0; i < length; ++i) {
        randomString += char_set[distribution(generator)];
    }
    return randomString;
}

TEST(MetaServiceTest, UpdateDeleteBitmap) {
    auto meta_service = get_meta_service();

    // get delete bitmap update lock
    brpc::Controller cntl;
    GetDeleteBitmapUpdateLockRequest get_lock_req;
    GetDeleteBitmapUpdateLockResponse get_lock_res;
    get_lock_req.set_cloud_unique_id("test_cloud_unique_id");
    get_lock_req.set_table_id(112);
    get_lock_req.add_partition_ids(123);
    get_lock_req.set_expiration(5);
    get_lock_req.set_lock_id(888);
    get_lock_req.set_initiator(-1);
    meta_service->get_delete_bitmap_update_lock(
            reinterpret_cast<::google::protobuf::RpcController*>(&cntl), &get_lock_req,
            &get_lock_res, nullptr);
    ASSERT_EQ(get_lock_res.status().code(), MetaServiceCode::OK);

    // first update delete bitmap
    UpdateDeleteBitmapRequest update_delete_bitmap_req;
    UpdateDeleteBitmapResponse update_delete_bitmap_res;
    update_delete_bitmap_req.set_cloud_unique_id("test_cloud_unique_id");
    update_delete_bitmap_req.set_table_id(112);
    update_delete_bitmap_req.set_partition_id(123);
    update_delete_bitmap_req.set_lock_id(888);
    update_delete_bitmap_req.set_initiator(-1);
    update_delete_bitmap_req.set_tablet_id(333);

    update_delete_bitmap_req.add_rowset_ids("123");
    update_delete_bitmap_req.add_segment_ids(1);
    update_delete_bitmap_req.add_versions(2);
    update_delete_bitmap_req.add_segment_delete_bitmaps("abc0");

    update_delete_bitmap_req.add_rowset_ids("123");
    update_delete_bitmap_req.add_segment_ids(0);
    update_delete_bitmap_req.add_versions(3);
    update_delete_bitmap_req.add_segment_delete_bitmaps("abc1");

    update_delete_bitmap_req.add_rowset_ids("123");
    update_delete_bitmap_req.add_segment_ids(1);
    update_delete_bitmap_req.add_versions(3);
    update_delete_bitmap_req.add_segment_delete_bitmaps("abc2");

    update_delete_bitmap_req.add_rowset_ids("124");
    update_delete_bitmap_req.add_segment_ids(0);
    update_delete_bitmap_req.add_versions(2);
    update_delete_bitmap_req.add_segment_delete_bitmaps("abc3");

    std::string large_value = generate_random_string(300 * 1000);
    update_delete_bitmap_req.add_rowset_ids("124");
    update_delete_bitmap_req.add_segment_ids(1);
    update_delete_bitmap_req.add_versions(2);
    update_delete_bitmap_req.add_segment_delete_bitmaps(large_value);

    update_delete_bitmap_req.add_rowset_ids("124");
    update_delete_bitmap_req.add_segment_ids(0);
    update_delete_bitmap_req.add_versions(3);
    update_delete_bitmap_req.add_segment_delete_bitmaps("abc4");

    meta_service->update_delete_bitmap(reinterpret_cast<google::protobuf::RpcController*>(&cntl),
                                       &update_delete_bitmap_req, &update_delete_bitmap_res,
                                       nullptr);
    ASSERT_EQ(update_delete_bitmap_res.status().code(), MetaServiceCode::OK);

    // first get delete bitmap
    GetDeleteBitmapRequest get_delete_bitmap_req;
    GetDeleteBitmapResponse get_delete_bitmap_res;
    get_delete_bitmap_req.set_cloud_unique_id("test_cloud_unique_id");
    get_delete_bitmap_req.set_tablet_id(333);

    get_delete_bitmap_req.add_rowset_ids("123");
    get_delete_bitmap_req.add_begin_versions(3);
    get_delete_bitmap_req.add_end_versions(3);

    get_delete_bitmap_req.add_rowset_ids("124");
    get_delete_bitmap_req.add_begin_versions(0);
    get_delete_bitmap_req.add_end_versions(3);

    meta_service->get_delete_bitmap(reinterpret_cast<google::protobuf::RpcController*>(&cntl),
                                    &get_delete_bitmap_req, &get_delete_bitmap_res, nullptr);
    ASSERT_EQ(get_delete_bitmap_res.status().code(), MetaServiceCode::OK);
    ASSERT_EQ(get_delete_bitmap_res.rowset_ids_size(), 5);
    ASSERT_EQ(get_delete_bitmap_res.segment_delete_bitmaps_size(), 5);
    ASSERT_EQ(get_delete_bitmap_res.versions_size(), 5);
    ASSERT_EQ(get_delete_bitmap_res.segment_delete_bitmaps_size(), 5);

    ASSERT_EQ(get_delete_bitmap_res.rowset_ids(0), "123");
    ASSERT_EQ(get_delete_bitmap_res.segment_ids(0), 0);
    ASSERT_EQ(get_delete_bitmap_res.versions(0), 3);
    ASSERT_EQ(get_delete_bitmap_res.segment_delete_bitmaps(0), "abc1");

    ASSERT_EQ(get_delete_bitmap_res.rowset_ids(1), "123");
    ASSERT_EQ(get_delete_bitmap_res.segment_ids(1), 1);
    ASSERT_EQ(get_delete_bitmap_res.versions(1), 3);
    ASSERT_EQ(get_delete_bitmap_res.segment_delete_bitmaps(1), "abc2");

    ASSERT_EQ(get_delete_bitmap_res.rowset_ids(2), "124");
    ASSERT_EQ(get_delete_bitmap_res.segment_ids(2), 0);
    ASSERT_EQ(get_delete_bitmap_res.versions(2), 2);
    ASSERT_EQ(get_delete_bitmap_res.segment_delete_bitmaps(2), "abc3");

    ASSERT_EQ(get_delete_bitmap_res.rowset_ids(3), "124");
    ASSERT_EQ(get_delete_bitmap_res.segment_ids(3), 1);
    ASSERT_EQ(get_delete_bitmap_res.versions(3), 2);
    ASSERT_EQ(get_delete_bitmap_res.segment_delete_bitmaps(3), large_value);

    ASSERT_EQ(get_delete_bitmap_res.rowset_ids(4), "124");
    ASSERT_EQ(get_delete_bitmap_res.segment_ids(4), 0);
    ASSERT_EQ(get_delete_bitmap_res.versions(4), 3);
    ASSERT_EQ(get_delete_bitmap_res.segment_delete_bitmaps(4), "abc4");

    // second update delete bitmap
    UpdateDeleteBitmapRequest update_delete_bitmap_req1;
    UpdateDeleteBitmapResponse update_delete_bitmap_res1;
    update_delete_bitmap_req1.set_cloud_unique_id("test_cloud_unique_id");
    update_delete_bitmap_req1.set_table_id(112);
    update_delete_bitmap_req1.set_partition_id(123);
    update_delete_bitmap_req1.set_lock_id(888);
    update_delete_bitmap_req1.set_initiator(-1);
    update_delete_bitmap_req1.set_tablet_id(333);

    std::string large_value1 = generate_random_string(200 * 1000);
    update_delete_bitmap_req1.add_rowset_ids("123");
    update_delete_bitmap_req1.add_segment_ids(0);
    update_delete_bitmap_req1.add_versions(2);
    update_delete_bitmap_req1.add_segment_delete_bitmaps(large_value1);

    update_delete_bitmap_req1.add_rowset_ids("123");
    update_delete_bitmap_req1.add_segment_ids(1);
    update_delete_bitmap_req1.add_versions(2);
    update_delete_bitmap_req1.add_segment_delete_bitmaps("bbb0");

    update_delete_bitmap_req1.add_rowset_ids("123");
    update_delete_bitmap_req1.add_segment_ids(1);
    update_delete_bitmap_req1.add_versions(3);
    update_delete_bitmap_req1.add_segment_delete_bitmaps("bbb1");

    update_delete_bitmap_req1.add_rowset_ids("124");
    update_delete_bitmap_req1.add_segment_ids(1);
    update_delete_bitmap_req1.add_versions(3);
    update_delete_bitmap_req1.add_segment_delete_bitmaps("bbb2");

    meta_service->update_delete_bitmap(reinterpret_cast<google::protobuf::RpcController*>(&cntl),
                                       &update_delete_bitmap_req1, &update_delete_bitmap_res1,
                                       nullptr);
    ASSERT_EQ(update_delete_bitmap_res1.status().code(), MetaServiceCode::OK);

    // second get delete bitmap
    GetDeleteBitmapRequest get_delete_bitmap_req1;
    GetDeleteBitmapResponse get_delete_bitmap_res1;
    get_delete_bitmap_req1.set_cloud_unique_id("test_cloud_unique_id");
    get_delete_bitmap_req1.set_tablet_id(333);

    get_delete_bitmap_req1.add_rowset_ids("123");
    get_delete_bitmap_req1.add_begin_versions(0);
    get_delete_bitmap_req1.add_end_versions(3);

    get_delete_bitmap_req1.add_rowset_ids("124");
    get_delete_bitmap_req1.add_begin_versions(0);
    get_delete_bitmap_req1.add_end_versions(3);

    meta_service->get_delete_bitmap(reinterpret_cast<google::protobuf::RpcController*>(&cntl),
                                    &get_delete_bitmap_req1, &get_delete_bitmap_res1, nullptr);
    ASSERT_EQ(get_delete_bitmap_res1.status().code(), MetaServiceCode::OK);
    ASSERT_EQ(get_delete_bitmap_res1.rowset_ids_size(), 4);
    ASSERT_EQ(get_delete_bitmap_res1.segment_delete_bitmaps_size(), 4);
    ASSERT_EQ(get_delete_bitmap_res1.versions_size(), 4);
    ASSERT_EQ(get_delete_bitmap_res1.segment_delete_bitmaps_size(), 4);

    ASSERT_EQ(get_delete_bitmap_res1.rowset_ids(0), "123");
    ASSERT_EQ(get_delete_bitmap_res1.segment_ids(0), 0);
    ASSERT_EQ(get_delete_bitmap_res1.versions(0), 2);
    ASSERT_EQ(get_delete_bitmap_res1.segment_delete_bitmaps(0), large_value1);

    ASSERT_EQ(get_delete_bitmap_res1.rowset_ids(1), "123");
    ASSERT_EQ(get_delete_bitmap_res1.segment_ids(1), 1);
    ASSERT_EQ(get_delete_bitmap_res1.versions(1), 2);
    ASSERT_EQ(get_delete_bitmap_res1.segment_delete_bitmaps(1), "bbb0");

    ASSERT_EQ(get_delete_bitmap_res1.rowset_ids(2), "123");
    ASSERT_EQ(get_delete_bitmap_res1.segment_ids(2), 1);
    ASSERT_EQ(get_delete_bitmap_res1.versions(2), 3);
    ASSERT_EQ(get_delete_bitmap_res1.segment_delete_bitmaps(2), "bbb1");

    ASSERT_EQ(get_delete_bitmap_res1.rowset_ids(3), "124");
    ASSERT_EQ(get_delete_bitmap_res1.segment_ids(3), 1);
    ASSERT_EQ(get_delete_bitmap_res1.versions(3), 3);
    ASSERT_EQ(get_delete_bitmap_res1.segment_delete_bitmaps(3), "bbb2");
}

TEST(MetaServiceTest, GetDeleteBitmapWithIdx) {
    auto meta_service = get_meta_service();
    extern std::string get_instance_id(const std::shared_ptr<ResourceManager>& rc_mgr,
                                       const std::string& cloud_unique_id);
    auto instance_id = get_instance_id(meta_service->resource_mgr(), "test_cloud_unique_id");
    int64_t db_id = 1;
    int64_t table_id = 1;
    int64_t index_id = 1;
    int64_t partition_id = 1;
    int64_t tablet_id = 123;

    brpc::Controller cntl;
    GetDeleteBitmapRequest req;
    GetDeleteBitmapResponse res;
    req.set_cloud_unique_id("test_cloud_unique_id");
    req.set_tablet_id(tablet_id);
    TabletIndexPB idx;
    idx.set_tablet_id(tablet_id);
    idx.set_index_id(index_id);
    idx.set_db_id(db_id);
    idx.set_partition_id(partition_id);
    idx.set_table_id(table_id);
    *(req.mutable_idx()) = idx;
    req.set_base_compaction_cnt(9);
    req.set_cumulative_compaction_cnt(19);
    req.set_cumulative_point(21);

    meta_service->get_delete_bitmap(reinterpret_cast<google::protobuf::RpcController*>(&cntl), &req,
                                    &res, nullptr);
    EXPECT_EQ(res.status().code(), MetaServiceCode::TABLET_NOT_FOUND);

    std::unique_ptr<Transaction> txn;
    ASSERT_EQ(meta_service->txn_kv()->create_txn(&txn), TxnErrorCode::TXN_OK);
    std::string stats_key =
            stats_tablet_key({instance_id, table_id, index_id, partition_id, tablet_id});
    TabletStatsPB stats;
    stats.set_base_compaction_cnt(9);
    stats.set_cumulative_compaction_cnt(19);
    stats.set_cumulative_point(20);
    txn->put(stats_key, stats.SerializeAsString());
    ASSERT_EQ(txn->commit(), TxnErrorCode::TXN_OK);
    meta_service->get_delete_bitmap(reinterpret_cast<google::protobuf::RpcController*>(&cntl), &req,
                                    &res, nullptr);
    EXPECT_EQ(res.status().code(), MetaServiceCode::ROWSETS_EXPIRED);

    req.set_cumulative_point(20);
    meta_service->get_delete_bitmap(reinterpret_cast<google::protobuf::RpcController*>(&cntl), &req,
                                    &res, nullptr);
    EXPECT_EQ(res.status().code(), MetaServiceCode::OK);

    req.add_rowset_ids("1234");
    req.add_begin_versions(1);
    req.add_end_versions(2);
    req.add_end_versions(3);
    meta_service->get_delete_bitmap(reinterpret_cast<google::protobuf::RpcController*>(&cntl), &req,
                                    &res, nullptr);
    EXPECT_EQ(res.status().code(), MetaServiceCode::INVALID_ARGUMENT);
}

TEST(MetaServiceTest, DeleteBimapCommitTxnTest) {
    auto meta_service = get_meta_service();
    extern std::string get_instance_id(const std::shared_ptr<ResourceManager>& rc_mgr,
                                       const std::string& cloud_unique_id);
    auto instance_id = get_instance_id(meta_service->resource_mgr(), "test_cloud_unique_id");

    // case: first version of rowset
    {
        int64_t txn_id = -1;
        int64_t table_id = 123456; // same as table_id of tmp rowset
        int64_t db_id = 222;
        int64_t tablet_id_base = 8113;
        int64_t partition_id = 1234;
        // begin txn
        {
            brpc::Controller cntl;
            BeginTxnRequest req;
            req.set_cloud_unique_id("test_cloud_unique_id");
            TxnInfoPB txn_info_pb;
            txn_info_pb.set_db_id(db_id);
            txn_info_pb.set_label("test_label");
            txn_info_pb.add_table_ids(table_id);
            txn_info_pb.set_timeout_ms(36000);
            req.mutable_txn_info()->CopyFrom(txn_info_pb);
            BeginTxnResponse res;
            meta_service->begin_txn(reinterpret_cast<::google::protobuf::RpcController*>(&cntl),
                                    &req, &res, nullptr);
            ASSERT_EQ(res.status().code(), MetaServiceCode::OK);
            txn_id = res.txn_id();
        }

        // mock rowset and tablet
        for (int i = 0; i < 5; ++i) {
            create_tablet(meta_service.get(), table_id, 1235, partition_id, tablet_id_base + i);
            auto tmp_rowset = create_rowset(txn_id, tablet_id_base + i);
            tmp_rowset.set_partition_id(partition_id);
            CreateRowsetResponse res;
            commit_rowset(meta_service.get(), tmp_rowset, res);
            ASSERT_EQ(res.status().code(), MetaServiceCode::OK);
        }

        // update delete bitmap
        {
            // get delete bitmap update lock
            brpc::Controller cntl;
            GetDeleteBitmapUpdateLockRequest get_lock_req;
            GetDeleteBitmapUpdateLockResponse get_lock_res;
            get_lock_req.set_cloud_unique_id("test_cloud_unique_id");
            get_lock_req.set_table_id(table_id);
            get_lock_req.add_partition_ids(partition_id);
            get_lock_req.set_expiration(5);
            get_lock_req.set_lock_id(txn_id);
            get_lock_req.set_initiator(-1);
            meta_service->get_delete_bitmap_update_lock(
                    reinterpret_cast<::google::protobuf::RpcController*>(&cntl), &get_lock_req,
                    &get_lock_res, nullptr);
            ASSERT_EQ(get_lock_res.status().code(), MetaServiceCode::OK);

            // first update delete bitmap
            UpdateDeleteBitmapRequest update_delete_bitmap_req;
            UpdateDeleteBitmapResponse update_delete_bitmap_res;
            update_delete_bitmap_req.set_cloud_unique_id("test_cloud_unique_id");
            update_delete_bitmap_req.set_table_id(table_id);
            update_delete_bitmap_req.set_partition_id(partition_id);
            update_delete_bitmap_req.set_lock_id(txn_id);
            update_delete_bitmap_req.set_initiator(-1);
            update_delete_bitmap_req.set_tablet_id(tablet_id_base);

            update_delete_bitmap_req.add_rowset_ids("123");
            update_delete_bitmap_req.add_segment_ids(1);
            update_delete_bitmap_req.add_versions(2);
            update_delete_bitmap_req.add_segment_delete_bitmaps("abc0");

            meta_service->update_delete_bitmap(
                    reinterpret_cast<google::protobuf::RpcController*>(&cntl),
                    &update_delete_bitmap_req, &update_delete_bitmap_res, nullptr);
            ASSERT_EQ(update_delete_bitmap_res.status().code(), MetaServiceCode::OK);
        }

        // check delete bitmap update lock and pending delete bitmap
        {
            std::unique_ptr<Transaction> txn;
            ASSERT_EQ(meta_service->txn_kv()->create_txn(&txn), TxnErrorCode::TXN_OK);
            std::string lock_key = meta_delete_bitmap_update_lock_key({instance_id, table_id, -1});
            std::string lock_val;
            auto ret = txn->get(lock_key, &lock_val);
            ASSERT_EQ(ret, TxnErrorCode::TXN_OK);

            std::string pending_key = meta_pending_delete_bitmap_key({instance_id, tablet_id_base});
            std::string pending_val;
            ret = txn->get(pending_key, &pending_val);
            ASSERT_EQ(ret, TxnErrorCode::TXN_OK);
        }

        // commit txn
        {
            brpc::Controller cntl;
            CommitTxnRequest req;
            req.set_cloud_unique_id("test_cloud_unique_id");
            req.set_db_id(db_id);
            req.set_txn_id(txn_id);
            req.add_mow_table_ids(table_id);
            CommitTxnResponse res;
            meta_service->commit_txn(reinterpret_cast<::google::protobuf::RpcController*>(&cntl),
                                     &req, &res, nullptr);
            ASSERT_EQ(res.status().code(), MetaServiceCode::OK);
        }

        // check delete bitmap update lock and pending delete bitmap
        {
            std::unique_ptr<Transaction> txn;
            ASSERT_EQ(meta_service->txn_kv()->create_txn(&txn), TxnErrorCode::TXN_OK);
            std::string lock_key = meta_delete_bitmap_update_lock_key({instance_id, table_id, -1});
            std::string lock_val;
            auto ret = txn->get(lock_key, &lock_val);
            ASSERT_EQ(ret, TxnErrorCode::TXN_KEY_NOT_FOUND);

            std::string pending_key = meta_pending_delete_bitmap_key({instance_id, tablet_id_base});
            std::string pending_val;
            ret = txn->get(pending_key, &pending_val);
            ASSERT_EQ(ret, TxnErrorCode::TXN_KEY_NOT_FOUND);
        }
    }
}

TEST(MetaServiceTest, GetVersion) {
    auto service = get_meta_service();

    int64_t table_id = 1;
    int64_t partition_id = 1;
    int64_t tablet_id = 1;

    {
        brpc::Controller ctrl;
        GetVersionRequest req;
        req.set_cloud_unique_id("test_cloud_unique_id");
        req.set_db_id(1);
        req.set_table_id(table_id);
        req.set_partition_id(partition_id);

        GetVersionResponse resp;
        service->get_version(&ctrl, &req, &resp, nullptr);

        ASSERT_EQ(resp.status().code(), MetaServiceCode::VERSION_NOT_FOUND)
                << " status is " << resp.status().DebugString();
    }

    create_tablet(service.get(), table_id, 1, partition_id, tablet_id);
    insert_rowset(service.get(), 1, "get_version_label_1", table_id, partition_id, tablet_id);

    {
        brpc::Controller ctrl;
        GetVersionRequest req;
        req.set_cloud_unique_id("test_cloud_unique_id");
        req.set_db_id(1);
        req.set_table_id(table_id);
        req.set_partition_id(partition_id);

        GetVersionResponse resp;
        service->get_version(&ctrl, &req, &resp, nullptr);

        ASSERT_EQ(resp.status().code(), MetaServiceCode::OK)
                << " status is " << resp.status().DebugString();
        ASSERT_EQ(resp.version(), 2);
    }
}

TEST(MetaServiceTest, BatchGetVersion) {
    struct TestCase {
        std::vector<int64_t> table_ids;
        std::vector<int64_t> partition_ids;
        std::vector<int64_t> expected_versions;
        std::vector<
                std::tuple<int64_t /*table_id*/, int64_t /*partition_id*/, int64_t /*tablet_id*/>>
                insert_rowsets;
    };

    std::vector<TestCase> cases = {
            // all version are missing
            {{1, 1, 2, 3}, {1, 2, 1, 2}, {-1, -1, -1, -1}, {}},
            // update table 1, partition 1
            {{1, 1, 2, 3}, {1, 2, 1, 2}, {2, -1, -1, -1}, {{1, 1, 1}}},
            // update table 2, partition 1
            // update table 3, partition 2
            {{1, 1, 2, 3}, {1, 2, 1, 2}, {2, -1, 2, 2}, {{2, 1, 3}, {3, 2, 4}}},
            // update table 1, partition 2 twice
            {{1, 1, 2, 3}, {1, 2, 1, 2}, {2, 3, 2, 2}, {{1, 2, 2}, {1, 2, 2}}},
    };

    auto service = get_meta_service();
    create_tablet(service.get(), 1, 1, 1, 1);
    create_tablet(service.get(), 1, 1, 2, 2);
    create_tablet(service.get(), 2, 1, 1, 3);
    create_tablet(service.get(), 3, 1, 2, 4);

    size_t num_cases = cases.size();
    size_t label_index = 0;
    for (size_t i = 0; i < num_cases; ++i) {
        auto& [table_ids, partition_ids, expected_versions, insert_rowsets] = cases[i];
        for (auto [table_id, partition_id, tablet_id] : insert_rowsets) {
            LOG(INFO) << "insert rowset for table " << table_id << " partition " << partition_id
                      << " table_id " << tablet_id;
            insert_rowset(service.get(), 1, std::to_string(++label_index), table_id, partition_id,
                          tablet_id);
        }

        brpc::Controller ctrl;
        GetVersionRequest req;
        req.set_cloud_unique_id("test_cloud_unique_id");
        req.set_db_id(-1);
        req.set_table_id(-1);
        req.set_partition_id(-1);
        req.set_batch_mode(true);
        for (size_t i = 0; i < table_ids.size(); ++i) req.add_db_ids(1);
        std::copy(table_ids.begin(), table_ids.end(),
                  google::protobuf::RepeatedFieldBackInserter(req.mutable_table_ids()));
        std::copy(partition_ids.begin(), partition_ids.end(),
                  google::protobuf::RepeatedFieldBackInserter(req.mutable_partition_ids()));

        GetVersionResponse resp;
        service->get_version(&ctrl, &req, &resp, nullptr);

        ASSERT_EQ(resp.status().code(), MetaServiceCode::OK)
                << "case " << i << " status is " << resp.status().msg()
                << ", code=" << resp.status().code();

        std::vector<int64_t> versions(resp.versions().begin(), resp.versions().end());
        EXPECT_EQ(versions, expected_versions) << "case " << i;
    }
}

TEST(MetaServiceTest, BatchGetVersionFallback) {
    constexpr size_t N = 100;
    size_t i = 0;
    auto sp = SyncPoint::get_instance();
    std::unique_ptr<int, std::function<void(int*)>> defer(
            (int*)0x01, [](int*) { SyncPoint::get_instance()->clear_all_call_backs(); });
    sp->set_call_back("batch_get_version_err", [&](void* args) {
        if (i++ == N / 10) {
            *reinterpret_cast<TxnErrorCode*>(args) = TxnErrorCode::TXN_TOO_OLD;
        }
    });

    sp->enable_processing();

    auto service = get_meta_service();
    for (int64_t i = 1; i <= N; ++i) {
        create_tablet(service.get(), 1, 1, i, i);
        insert_rowset(service.get(), 1, std::to_string(i), 1, i, i);
    }

    brpc::Controller ctrl;
    GetVersionRequest req;
    req.set_cloud_unique_id("test_cloud_unique_id");
    req.set_db_id(-1);
    req.set_table_id(-1);
    req.set_partition_id(-1);
    req.set_batch_mode(true);
    for (size_t i = 1; i <= N; ++i) {
        req.add_db_ids(1);
        req.add_table_ids(1);
        req.add_partition_ids(i);
    }

    GetVersionResponse resp;
    service->get_version(&ctrl, &req, &resp, nullptr);

    ASSERT_EQ(resp.status().code(), MetaServiceCode::OK)
            << "case " << i << " status is " << resp.status().msg()
            << ", code=" << resp.status().code();

    ASSERT_EQ(resp.versions_size(), N);
}

extern bool is_dropped_tablet(Transaction* txn, const std::string& instance_id, int64_t index_id,
                              int64_t partition_id);

TEST(MetaServiceTest, IsDroppedTablet) {
    auto meta_service = get_meta_service();
    std::string instance_id = "IsDroppedTablet";
    auto sp = SyncPoint::get_instance();
    std::unique_ptr<int, std::function<void(int*)>> defer(
            (int*)0x01, [](int*) { SyncPoint::get_instance()->clear_all_call_backs(); });
    sp->set_call_back("get_instance_id::pred", [](void* p) { *((bool*)p) = true; });
    sp->set_call_back("get_instance_id", [&](void* p) { *((std::string*)p) = instance_id; });
    sp->enable_processing();

    meta_service = get_meta_service();
    auto reset_meta_service = [&meta_service] { meta_service = get_meta_service(); };

    constexpr int64_t index_id = 10002;
    constexpr int64_t partition_id = 10003;

    std::unique_ptr<Transaction> txn;
    RecycleIndexPB index_pb;
    auto index_key = recycle_index_key({instance_id, index_id});
    RecyclePartitionPB partition_pb;
    auto partition_key = recycle_partition_key({instance_id, partition_id});
    std::string val;
    // No recycle index and partition kv
    ASSERT_EQ(meta_service->txn_kv()->create_txn(&txn), TxnErrorCode::TXN_OK);
    EXPECT_FALSE(is_dropped_tablet(txn.get(), instance_id, index_id, partition_id));
    // Tablet in PREPARED index
    index_pb.set_state(RecycleIndexPB::PREPARED);
    val = index_pb.SerializeAsString();
    ASSERT_EQ(meta_service->txn_kv()->create_txn(&txn), TxnErrorCode::TXN_OK);
    txn->put(index_key, val);
    ASSERT_EQ(txn->commit(), TxnErrorCode::TXN_OK);
    ASSERT_EQ(meta_service->txn_kv()->create_txn(&txn), TxnErrorCode::TXN_OK);
    EXPECT_FALSE(is_dropped_tablet(txn.get(), instance_id, index_id, partition_id));
    // Tablet in DROPPED/RECYCLING index
    reset_meta_service();
    index_pb.set_state(RecycleIndexPB::DROPPED);
    val = index_pb.SerializeAsString();
    ASSERT_EQ(meta_service->txn_kv()->create_txn(&txn), TxnErrorCode::TXN_OK);
    txn->put(index_key, val);
    ASSERT_EQ(txn->commit(), TxnErrorCode::TXN_OK);
    ASSERT_EQ(meta_service->txn_kv()->create_txn(&txn), TxnErrorCode::TXN_OK);
    EXPECT_TRUE(is_dropped_tablet(txn.get(), instance_id, index_id, partition_id));
    reset_meta_service();
    index_pb.set_state(RecycleIndexPB::RECYCLING);
    val = index_pb.SerializeAsString();
    ASSERT_EQ(meta_service->txn_kv()->create_txn(&txn), TxnErrorCode::TXN_OK);
    txn->put(index_key, val);
    ASSERT_EQ(txn->commit(), TxnErrorCode::TXN_OK);
    ASSERT_EQ(meta_service->txn_kv()->create_txn(&txn), TxnErrorCode::TXN_OK);
    EXPECT_TRUE(is_dropped_tablet(txn.get(), instance_id, index_id, partition_id));
    // Tablet in PREPARED partition
    reset_meta_service();
    partition_pb.set_state(RecyclePartitionPB::PREPARED);
    val = partition_pb.SerializeAsString();
    ASSERT_EQ(meta_service->txn_kv()->create_txn(&txn), TxnErrorCode::TXN_OK);
    txn->put(partition_key, val);
    ASSERT_EQ(txn->commit(), TxnErrorCode::TXN_OK);
    ASSERT_EQ(meta_service->txn_kv()->create_txn(&txn), TxnErrorCode::TXN_OK);
    EXPECT_FALSE(is_dropped_tablet(txn.get(), instance_id, index_id, partition_id));
    // Tablet in DROPPED/RECYCLING partition
    reset_meta_service();
    partition_pb.set_state(RecyclePartitionPB::DROPPED);
    val = partition_pb.SerializeAsString();
    ASSERT_EQ(meta_service->txn_kv()->create_txn(&txn), TxnErrorCode::TXN_OK);
    txn->put(partition_key, val);
    ASSERT_EQ(txn->commit(), TxnErrorCode::TXN_OK);
    ASSERT_EQ(meta_service->txn_kv()->create_txn(&txn), TxnErrorCode::TXN_OK);
    EXPECT_TRUE(is_dropped_tablet(txn.get(), instance_id, index_id, partition_id));
    reset_meta_service();
    partition_pb.set_state(RecyclePartitionPB::RECYCLING);
    val = partition_pb.SerializeAsString();
    ASSERT_EQ(meta_service->txn_kv()->create_txn(&txn), TxnErrorCode::TXN_OK);
    txn->put(partition_key, val);
    ASSERT_EQ(txn->commit(), TxnErrorCode::TXN_OK);
    ASSERT_EQ(meta_service->txn_kv()->create_txn(&txn), TxnErrorCode::TXN_OK);
    EXPECT_TRUE(is_dropped_tablet(txn.get(), instance_id, index_id, partition_id));
}

TEST(MetaServiceTest, IndexRequest) {
    auto meta_service = get_meta_service();
    std::string instance_id = "IndexRequest";
    auto sp = SyncPoint::get_instance();
    std::unique_ptr<int, std::function<void(int*)>> defer(
            (int*)0x01, [](int*) { SyncPoint::get_instance()->clear_all_call_backs(); });
    sp->set_call_back("get_instance_id::pred", [](void* p) { *((bool*)p) = true; });
    sp->set_call_back("get_instance_id", [&](void* p) { *((std::string*)p) = instance_id; });
    sp->enable_processing();

    auto reset_meta_service = [&meta_service] { meta_service = get_meta_service(); };
    constexpr int64_t table_id = 10001;
    constexpr int64_t index_id = 10002;
    constexpr int64_t partition_id = 10003;
    constexpr int64_t tablet_id = 10004;

    std::unique_ptr<Transaction> txn;
    doris::TabletMetaPB tablet_pb;
    tablet_pb.set_table_id(table_id);
    tablet_pb.set_index_id(index_id);
    tablet_pb.set_partition_id(partition_id);
    tablet_pb.set_tablet_id(tablet_id);
    auto tablet_key = meta_tablet_key({instance_id, table_id, index_id, partition_id, tablet_id});
    auto tablet_val = tablet_pb.SerializeAsString();
    RecycleIndexPB index_pb;
    auto index_key = recycle_index_key({instance_id, index_id});
    std::string val;

    // ------------Test prepare index------------
    brpc::Controller ctrl;
    IndexRequest req;
    IndexResponse res;
    meta_service->prepare_index(&ctrl, &req, &res, nullptr);
    ASSERT_EQ(res.status().code(), MetaServiceCode::INVALID_ARGUMENT);
    req.set_table_id(table_id);
    req.add_index_ids(index_id);
    // Last state UNKNOWN
    res.Clear();
    meta_service->prepare_index(&ctrl, &req, &res, nullptr);
    ASSERT_EQ(res.status().code(), MetaServiceCode::OK);
    ASSERT_EQ(meta_service->txn_kv()->create_txn(&txn), TxnErrorCode::TXN_OK);
    ASSERT_EQ(txn->get(index_key, &val), TxnErrorCode::TXN_OK);
    ASSERT_TRUE(index_pb.ParseFromString(val));
    ASSERT_EQ(index_pb.state(), RecycleIndexPB::PREPARED);
    // Last state PREPARED
    res.Clear();
    meta_service->prepare_index(&ctrl, &req, &res, nullptr);
    ASSERT_EQ(res.status().code(), MetaServiceCode::OK);
    ASSERT_EQ(meta_service->txn_kv()->create_txn(&txn), TxnErrorCode::TXN_OK);
    ASSERT_EQ(txn->get(index_key, &val), TxnErrorCode::TXN_OK);
    ASSERT_TRUE(index_pb.ParseFromString(val));
    ASSERT_EQ(index_pb.state(), RecycleIndexPB::PREPARED);
    // Last state DROPPED
    reset_meta_service();
    index_pb.set_state(RecycleIndexPB::DROPPED);
    val = index_pb.SerializeAsString();
    ASSERT_EQ(meta_service->txn_kv()->create_txn(&txn), TxnErrorCode::TXN_OK);
    txn->put(index_key, val);
    ASSERT_EQ(txn->commit(), TxnErrorCode::TXN_OK);
    res.Clear();
    meta_service->prepare_index(&ctrl, &req, &res, nullptr);
    ASSERT_EQ(res.status().code(), MetaServiceCode::INVALID_ARGUMENT);
    ASSERT_EQ(meta_service->txn_kv()->create_txn(&txn), TxnErrorCode::TXN_OK);
    ASSERT_EQ(txn->get(index_key, &val), TxnErrorCode::TXN_OK);
    ASSERT_TRUE(index_pb.ParseFromString(val));
    ASSERT_EQ(index_pb.state(), RecycleIndexPB::DROPPED);
    // Last state RECYCLING
    reset_meta_service();
    index_pb.set_state(RecycleIndexPB::RECYCLING);
    val = index_pb.SerializeAsString();
    ASSERT_EQ(meta_service->txn_kv()->create_txn(&txn), TxnErrorCode::TXN_OK);
    txn->put(index_key, val);
    ASSERT_EQ(txn->commit(), TxnErrorCode::TXN_OK);
    res.Clear();
    meta_service->prepare_index(&ctrl, &req, &res, nullptr);
    ASSERT_EQ(res.status().code(), MetaServiceCode::INVALID_ARGUMENT);
    ASSERT_EQ(meta_service->txn_kv()->create_txn(&txn), TxnErrorCode::TXN_OK);
    ASSERT_EQ(txn->get(index_key, &val), TxnErrorCode::TXN_OK);
    ASSERT_TRUE(index_pb.ParseFromString(val));
    ASSERT_EQ(index_pb.state(), RecycleIndexPB::RECYCLING);
    // Last state UNKNOWN but tablet meta existed
    reset_meta_service();
    ASSERT_EQ(meta_service->txn_kv()->create_txn(&txn), TxnErrorCode::TXN_OK);
    txn->remove(index_key);
    txn->put(tablet_key, tablet_val);
    ASSERT_EQ(txn->commit(), TxnErrorCode::TXN_OK);
    res.Clear();
    meta_service->prepare_index(&ctrl, &req, &res, nullptr);
    ASSERT_EQ(res.status().code(), MetaServiceCode::ALREADY_EXISTED);
    ASSERT_EQ(meta_service->txn_kv()->create_txn(&txn), TxnErrorCode::TXN_OK);
    ASSERT_EQ(txn->get(index_key, &val), TxnErrorCode::TXN_KEY_NOT_FOUND);
    // ------------Test commit index------------
    reset_meta_service();
    req.Clear();
    meta_service->commit_index(&ctrl, &req, &res, nullptr);
    ASSERT_EQ(res.status().code(), MetaServiceCode::INVALID_ARGUMENT);
    req.set_table_id(table_id);
    req.add_index_ids(index_id);
    // Last state UNKNOWN
    res.Clear();
    meta_service->commit_index(&ctrl, &req, &res, nullptr);
    ASSERT_EQ(res.status().code(), MetaServiceCode::INVALID_ARGUMENT);
    ASSERT_EQ(meta_service->txn_kv()->create_txn(&txn), TxnErrorCode::TXN_OK);
    ASSERT_EQ(txn->get(index_key, &val), TxnErrorCode::TXN_KEY_NOT_FOUND);
    // Last state PREPARED
    reset_meta_service();
    index_pb.set_state(RecycleIndexPB::PREPARED);
    val = index_pb.SerializeAsString();
    ASSERT_EQ(meta_service->txn_kv()->create_txn(&txn), TxnErrorCode::TXN_OK);
    txn->put(index_key, val);
    ASSERT_EQ(txn->commit(), TxnErrorCode::TXN_OK);
    res.Clear();
    meta_service->commit_index(&ctrl, &req, &res, nullptr);
    ASSERT_EQ(res.status().code(), MetaServiceCode::OK);
    ASSERT_EQ(meta_service->txn_kv()->create_txn(&txn), TxnErrorCode::TXN_OK);
    ASSERT_EQ(txn->get(index_key, &val), TxnErrorCode::TXN_KEY_NOT_FOUND);
    // Last state DROPPED
    reset_meta_service();
    index_pb.set_state(RecycleIndexPB::DROPPED);
    val = index_pb.SerializeAsString();
    ASSERT_EQ(meta_service->txn_kv()->create_txn(&txn), TxnErrorCode::TXN_OK);
    txn->put(index_key, val);
    ASSERT_EQ(txn->commit(), TxnErrorCode::TXN_OK);
    res.Clear();
    meta_service->commit_index(&ctrl, &req, &res, nullptr);
    ASSERT_EQ(res.status().code(), MetaServiceCode::INVALID_ARGUMENT);
    ASSERT_EQ(meta_service->txn_kv()->create_txn(&txn), TxnErrorCode::TXN_OK);
    ASSERT_EQ(txn->get(index_key, &val), TxnErrorCode::TXN_OK);
    ASSERT_TRUE(index_pb.ParseFromString(val));
    ASSERT_EQ(index_pb.state(), RecycleIndexPB::DROPPED);
    // Last state RECYCLING
    reset_meta_service();
    index_pb.set_state(RecycleIndexPB::RECYCLING);
    val = index_pb.SerializeAsString();
    ASSERT_EQ(meta_service->txn_kv()->create_txn(&txn), TxnErrorCode::TXN_OK);
    txn->put(index_key, val);
    ASSERT_EQ(txn->commit(), TxnErrorCode::TXN_OK);
    res.Clear();
    meta_service->commit_index(&ctrl, &req, &res, nullptr);
    ASSERT_EQ(res.status().code(), MetaServiceCode::INVALID_ARGUMENT);
    ASSERT_EQ(meta_service->txn_kv()->create_txn(&txn), TxnErrorCode::TXN_OK);
    ASSERT_EQ(txn->get(index_key, &val), TxnErrorCode::TXN_OK);
    ASSERT_TRUE(index_pb.ParseFromString(val));
    ASSERT_EQ(index_pb.state(), RecycleIndexPB::RECYCLING);
    // Last state UNKNOWN but tablet meta existed
    reset_meta_service();
    ASSERT_EQ(meta_service->txn_kv()->create_txn(&txn), TxnErrorCode::TXN_OK);
    txn->put(tablet_key, tablet_val);
    ASSERT_EQ(txn->commit(), TxnErrorCode::TXN_OK);
    res.Clear();
    meta_service->commit_index(&ctrl, &req, &res, nullptr);
    ASSERT_EQ(res.status().code(), MetaServiceCode::OK);
    ASSERT_EQ(meta_service->txn_kv()->create_txn(&txn), TxnErrorCode::TXN_OK);
    ASSERT_EQ(txn->get(index_key, &val), TxnErrorCode::TXN_KEY_NOT_FOUND);
    // ------------Test drop index------------
    reset_meta_service();
    req.Clear();
    meta_service->drop_index(&ctrl, &req, &res, nullptr);
    ASSERT_EQ(res.status().code(), MetaServiceCode::INVALID_ARGUMENT);
    req.set_table_id(table_id);
    req.add_index_ids(index_id);
    // Last state UNKNOWN
    res.Clear();
    meta_service->drop_index(&ctrl, &req, &res, nullptr);
    ASSERT_EQ(res.status().code(), MetaServiceCode::OK);
    ASSERT_EQ(meta_service->txn_kv()->create_txn(&txn), TxnErrorCode::TXN_OK);
    ASSERT_EQ(txn->get(index_key, &val), TxnErrorCode::TXN_OK);
    ASSERT_TRUE(index_pb.ParseFromString(val));
    ASSERT_EQ(index_pb.state(), RecycleIndexPB::DROPPED);
    // Last state PREPARED
    reset_meta_service();
    index_pb.set_state(RecycleIndexPB::PREPARED);
    val = index_pb.SerializeAsString();
    ASSERT_EQ(meta_service->txn_kv()->create_txn(&txn), TxnErrorCode::TXN_OK);
    txn->put(index_key, val);
    ASSERT_EQ(txn->commit(), TxnErrorCode::TXN_OK);
    res.Clear();
    meta_service->drop_index(&ctrl, &req, &res, nullptr);
    ASSERT_EQ(res.status().code(), MetaServiceCode::OK);
    ASSERT_EQ(meta_service->txn_kv()->create_txn(&txn), TxnErrorCode::TXN_OK);
    ASSERT_EQ(txn->get(index_key, &val), TxnErrorCode::TXN_OK);
    ASSERT_TRUE(index_pb.ParseFromString(val));
    ASSERT_EQ(index_pb.state(), RecycleIndexPB::DROPPED);
    // Last state DROPPED
    reset_meta_service();
    index_pb.set_state(RecycleIndexPB::DROPPED);
    val = index_pb.SerializeAsString();
    ASSERT_EQ(meta_service->txn_kv()->create_txn(&txn), TxnErrorCode::TXN_OK);
    txn->put(index_key, val);
    ASSERT_EQ(txn->commit(), TxnErrorCode::TXN_OK);
    res.Clear();
    meta_service->drop_index(&ctrl, &req, &res, nullptr);
    ASSERT_EQ(res.status().code(), MetaServiceCode::OK);
    ASSERT_EQ(meta_service->txn_kv()->create_txn(&txn), TxnErrorCode::TXN_OK);
    ASSERT_EQ(txn->get(index_key, &val), TxnErrorCode::TXN_OK);
    ASSERT_TRUE(index_pb.ParseFromString(val));
    ASSERT_EQ(index_pb.state(), RecycleIndexPB::DROPPED);
    // Last state RECYCLING
    reset_meta_service();
    index_pb.set_state(RecycleIndexPB::RECYCLING);
    val = index_pb.SerializeAsString();
    ASSERT_EQ(meta_service->txn_kv()->create_txn(&txn), TxnErrorCode::TXN_OK);
    txn->put(index_key, val);
    ASSERT_EQ(txn->commit(), TxnErrorCode::TXN_OK);
    res.Clear();
    meta_service->drop_index(&ctrl, &req, &res, nullptr);
    ASSERT_EQ(res.status().code(), MetaServiceCode::OK);
    ASSERT_EQ(meta_service->txn_kv()->create_txn(&txn), TxnErrorCode::TXN_OK);
    ASSERT_EQ(txn->get(index_key, &val), TxnErrorCode::TXN_OK);
    ASSERT_TRUE(index_pb.ParseFromString(val));
    ASSERT_EQ(index_pb.state(), RecycleIndexPB::RECYCLING);
}

TEST(MetaServiceTest, PartitionRequest) {
    auto meta_service = get_meta_service();
    std::string instance_id = "PartitionRequest";
    auto sp = SyncPoint::get_instance();
    std::unique_ptr<int, std::function<void(int*)>> defer(
            (int*)0x01, [](int*) { SyncPoint::get_instance()->clear_all_call_backs(); });
    sp->set_call_back("get_instance_id::pred", [](void* p) { *((bool*)p) = true; });
    sp->set_call_back("get_instance_id", [&](void* p) { *((std::string*)p) = instance_id; });
    sp->enable_processing();

    auto reset_meta_service = [&meta_service] { meta_service = get_meta_service(); };
    constexpr int64_t table_id = 10001;
    constexpr int64_t index_id = 10002;
    constexpr int64_t partition_id = 10003;
    constexpr int64_t tablet_id = 10004;

    std::unique_ptr<Transaction> txn;
    doris::TabletMetaPB tablet_pb;
    tablet_pb.set_table_id(table_id);
    tablet_pb.set_index_id(index_id);
    tablet_pb.set_partition_id(partition_id);
    tablet_pb.set_tablet_id(tablet_id);
    auto tablet_key = meta_tablet_key({instance_id, table_id, index_id, partition_id, tablet_id});
    auto tablet_val = tablet_pb.SerializeAsString();
    RecyclePartitionPB partition_pb;
    auto partition_key = recycle_partition_key({instance_id, partition_id});
    std::string val;
    // ------------Test prepare partition------------
    brpc::Controller ctrl;
    PartitionRequest req;
    PartitionResponse res;
    meta_service->prepare_partition(&ctrl, &req, &res, nullptr);
    ASSERT_EQ(res.status().code(), MetaServiceCode::INVALID_ARGUMENT);
    req.set_table_id(table_id);
    req.add_index_ids(index_id);
    req.add_partition_ids(partition_id);
    // Last state UNKNOWN
    res.Clear();
    meta_service->prepare_partition(&ctrl, &req, &res, nullptr);
    ASSERT_EQ(res.status().code(), MetaServiceCode::OK);
    ASSERT_EQ(meta_service->txn_kv()->create_txn(&txn), TxnErrorCode::TXN_OK);
    ASSERT_EQ(txn->get(partition_key, &val), TxnErrorCode::TXN_OK);
    ASSERT_TRUE(partition_pb.ParseFromString(val));
    ASSERT_EQ(partition_pb.state(), RecyclePartitionPB::PREPARED);
    // Last state PREPARED
    res.Clear();
    meta_service->prepare_partition(&ctrl, &req, &res, nullptr);
    ASSERT_EQ(res.status().code(), MetaServiceCode::OK);
    ASSERT_EQ(meta_service->txn_kv()->create_txn(&txn), TxnErrorCode::TXN_OK);
    ASSERT_EQ(txn->get(partition_key, &val), TxnErrorCode::TXN_OK);
    ASSERT_TRUE(partition_pb.ParseFromString(val));
    ASSERT_EQ(partition_pb.state(), RecyclePartitionPB::PREPARED);
    // Last state DROPPED
    reset_meta_service();
    partition_pb.set_state(RecyclePartitionPB::DROPPED);
    val = partition_pb.SerializeAsString();
    ASSERT_EQ(meta_service->txn_kv()->create_txn(&txn), TxnErrorCode::TXN_OK);
    txn->put(partition_key, val);
    ASSERT_EQ(txn->commit(), TxnErrorCode::TXN_OK);
    res.Clear();
    meta_service->prepare_partition(&ctrl, &req, &res, nullptr);
    ASSERT_EQ(res.status().code(), MetaServiceCode::INVALID_ARGUMENT);
    ASSERT_EQ(meta_service->txn_kv()->create_txn(&txn), TxnErrorCode::TXN_OK);
    ASSERT_EQ(txn->get(partition_key, &val), TxnErrorCode::TXN_OK);
    ASSERT_TRUE(partition_pb.ParseFromString(val));
    ASSERT_EQ(partition_pb.state(), RecyclePartitionPB::DROPPED);
    // Last state RECYCLING
    reset_meta_service();
    partition_pb.set_state(RecyclePartitionPB::RECYCLING);
    val = partition_pb.SerializeAsString();
    ASSERT_EQ(meta_service->txn_kv()->create_txn(&txn), TxnErrorCode::TXN_OK);
    txn->put(partition_key, val);
    ASSERT_EQ(txn->commit(), TxnErrorCode::TXN_OK);
    res.Clear();
    meta_service->prepare_partition(&ctrl, &req, &res, nullptr);
    ASSERT_EQ(res.status().code(), MetaServiceCode::INVALID_ARGUMENT);
    ASSERT_EQ(meta_service->txn_kv()->create_txn(&txn), TxnErrorCode::TXN_OK);
    ASSERT_EQ(txn->get(partition_key, &val), TxnErrorCode::TXN_OK);
    ASSERT_TRUE(partition_pb.ParseFromString(val));
    ASSERT_EQ(partition_pb.state(), RecyclePartitionPB::RECYCLING);
    // Last state UNKNOWN but tablet meta existed
    reset_meta_service();
    ASSERT_EQ(meta_service->txn_kv()->create_txn(&txn), TxnErrorCode::TXN_OK);
    txn->remove(partition_key);
    txn->put(tablet_key, tablet_val);
    ASSERT_EQ(txn->commit(), TxnErrorCode::TXN_OK);
    res.Clear();
    meta_service->prepare_partition(&ctrl, &req, &res, nullptr);
    ASSERT_EQ(res.status().code(), MetaServiceCode::ALREADY_EXISTED);
    ASSERT_EQ(meta_service->txn_kv()->create_txn(&txn), TxnErrorCode::TXN_OK);
    ASSERT_EQ(txn->get(partition_key, &val), TxnErrorCode::TXN_KEY_NOT_FOUND);
    // ------------Test commit partition------------
    reset_meta_service();
    req.Clear();
    meta_service->commit_partition(&ctrl, &req, &res, nullptr);
    ASSERT_EQ(res.status().code(), MetaServiceCode::INVALID_ARGUMENT);
    req.set_table_id(table_id);
    req.add_index_ids(index_id);
    req.add_partition_ids(partition_id);
    // Last state UNKNOWN
    res.Clear();
    meta_service->commit_partition(&ctrl, &req, &res, nullptr);
    ASSERT_EQ(res.status().code(), MetaServiceCode::INVALID_ARGUMENT);
    ASSERT_EQ(meta_service->txn_kv()->create_txn(&txn), TxnErrorCode::TXN_OK);
    ASSERT_EQ(txn->get(partition_key, &val), TxnErrorCode::TXN_KEY_NOT_FOUND);
    // Last state PREPARED
    reset_meta_service();
    partition_pb.set_state(RecyclePartitionPB::PREPARED);
    val = partition_pb.SerializeAsString();
    ASSERT_EQ(meta_service->txn_kv()->create_txn(&txn), TxnErrorCode::TXN_OK);
    txn->put(partition_key, val);
    ASSERT_EQ(txn->commit(), TxnErrorCode::TXN_OK);
    res.Clear();
    meta_service->commit_partition(&ctrl, &req, &res, nullptr);
    ASSERT_EQ(res.status().code(), MetaServiceCode::OK);
    ASSERT_EQ(meta_service->txn_kv()->create_txn(&txn), TxnErrorCode::TXN_OK);
    ASSERT_EQ(txn->get(partition_key, &val), TxnErrorCode::TXN_KEY_NOT_FOUND);
    // Last state DROPPED
    reset_meta_service();
    partition_pb.set_state(RecyclePartitionPB::DROPPED);
    val = partition_pb.SerializeAsString();
    ASSERT_EQ(meta_service->txn_kv()->create_txn(&txn), TxnErrorCode::TXN_OK);
    txn->put(partition_key, val);
    ASSERT_EQ(txn->commit(), TxnErrorCode::TXN_OK);
    res.Clear();
    meta_service->commit_partition(&ctrl, &req, &res, nullptr);
    ASSERT_EQ(res.status().code(), MetaServiceCode::INVALID_ARGUMENT);
    ASSERT_EQ(meta_service->txn_kv()->create_txn(&txn), TxnErrorCode::TXN_OK);
    ASSERT_EQ(txn->get(partition_key, &val), TxnErrorCode::TXN_OK);
    ASSERT_TRUE(partition_pb.ParseFromString(val));
    ASSERT_EQ(partition_pb.state(), RecyclePartitionPB::DROPPED);
    // Last state RECYCLING
    reset_meta_service();
    partition_pb.set_state(RecyclePartitionPB::RECYCLING);
    val = partition_pb.SerializeAsString();
    ASSERT_EQ(meta_service->txn_kv()->create_txn(&txn), TxnErrorCode::TXN_OK);
    txn->put(partition_key, val);
    ASSERT_EQ(txn->commit(), TxnErrorCode::TXN_OK);
    res.Clear();
    meta_service->commit_partition(&ctrl, &req, &res, nullptr);
    ASSERT_EQ(res.status().code(), MetaServiceCode::INVALID_ARGUMENT);
    ASSERT_EQ(meta_service->txn_kv()->create_txn(&txn), TxnErrorCode::TXN_OK);
    ASSERT_EQ(txn->get(partition_key, &val), TxnErrorCode::TXN_OK);
    ASSERT_TRUE(partition_pb.ParseFromString(val));
    ASSERT_EQ(partition_pb.state(), RecyclePartitionPB::RECYCLING);
    // Last state UNKNOWN but tablet meta existed
    reset_meta_service();
    ASSERT_EQ(meta_service->txn_kv()->create_txn(&txn), TxnErrorCode::TXN_OK);
    txn->put(tablet_key, tablet_val);
    ASSERT_EQ(txn->commit(), TxnErrorCode::TXN_OK);
    res.Clear();
    meta_service->commit_partition(&ctrl, &req, &res, nullptr);
    ASSERT_EQ(res.status().code(), MetaServiceCode::OK);
    ASSERT_EQ(meta_service->txn_kv()->create_txn(&txn), TxnErrorCode::TXN_OK);
    ASSERT_EQ(txn->get(partition_key, &val), TxnErrorCode::TXN_KEY_NOT_FOUND);
    // Last state UNKNOWN and tablet meta existed, but request has no index ids
    reset_meta_service();
    ASSERT_EQ(meta_service->txn_kv()->create_txn(&txn), TxnErrorCode::TXN_OK);
    txn->put(tablet_key, tablet_val);
    ASSERT_EQ(txn->commit(), TxnErrorCode::TXN_OK);
    res.Clear();
    req.clear_index_ids();
    meta_service->commit_partition(&ctrl, &req, &res, nullptr);
    ASSERT_EQ(res.status().code(), MetaServiceCode::INVALID_ARGUMENT);
    ASSERT_EQ(meta_service->txn_kv()->create_txn(&txn), TxnErrorCode::TXN_OK);
    ASSERT_EQ(txn->get(partition_key, &val), TxnErrorCode::TXN_KEY_NOT_FOUND);
    req.add_index_ids(index_id);
    // ------------Test drop partition------------
    reset_meta_service();
    req.Clear();
    meta_service->drop_partition(&ctrl, &req, &res, nullptr);
    ASSERT_EQ(res.status().code(), MetaServiceCode::INVALID_ARGUMENT);
    req.set_table_id(table_id);
    req.add_index_ids(index_id);
    req.add_partition_ids(partition_id);
    // Last state UNKNOWN
    res.Clear();
    meta_service->drop_partition(&ctrl, &req, &res, nullptr);
    ASSERT_EQ(res.status().code(), MetaServiceCode::OK);
    ASSERT_EQ(meta_service->txn_kv()->create_txn(&txn), TxnErrorCode::TXN_OK);
    ASSERT_EQ(txn->get(partition_key, &val), TxnErrorCode::TXN_OK);
    ASSERT_TRUE(partition_pb.ParseFromString(val));
    ASSERT_EQ(partition_pb.state(), RecyclePartitionPB::DROPPED);
    // Last state PREPARED
    reset_meta_service();
    partition_pb.set_state(RecyclePartitionPB::PREPARED);
    val = partition_pb.SerializeAsString();
    ASSERT_EQ(meta_service->txn_kv()->create_txn(&txn), TxnErrorCode::TXN_OK);
    txn->put(partition_key, val);
    ASSERT_EQ(txn->commit(), TxnErrorCode::TXN_OK);
    res.Clear();
    meta_service->drop_partition(&ctrl, &req, &res, nullptr);
    ASSERT_EQ(res.status().code(), MetaServiceCode::OK);
    ASSERT_EQ(meta_service->txn_kv()->create_txn(&txn), TxnErrorCode::TXN_OK);
    ASSERT_EQ(txn->get(partition_key, &val), TxnErrorCode::TXN_OK);
    ASSERT_TRUE(partition_pb.ParseFromString(val));
    ASSERT_EQ(partition_pb.state(), RecyclePartitionPB::DROPPED);
    // Last state DROPPED
    reset_meta_service();
    partition_pb.set_state(RecyclePartitionPB::DROPPED);
    val = partition_pb.SerializeAsString();
    ASSERT_EQ(meta_service->txn_kv()->create_txn(&txn), TxnErrorCode::TXN_OK);
    txn->put(partition_key, val);
    ASSERT_EQ(txn->commit(), TxnErrorCode::TXN_OK);
    res.Clear();
    meta_service->drop_partition(&ctrl, &req, &res, nullptr);
    ASSERT_EQ(res.status().code(), MetaServiceCode::OK);
    ASSERT_EQ(meta_service->txn_kv()->create_txn(&txn), TxnErrorCode::TXN_OK);
    ASSERT_EQ(txn->get(partition_key, &val), TxnErrorCode::TXN_OK);
    ASSERT_TRUE(partition_pb.ParseFromString(val));
    ASSERT_EQ(partition_pb.state(), RecyclePartitionPB::DROPPED);
    // Last state RECYCLING
    reset_meta_service();
    partition_pb.set_state(RecyclePartitionPB::RECYCLING);
    val = partition_pb.SerializeAsString();
    ASSERT_EQ(meta_service->txn_kv()->create_txn(&txn), TxnErrorCode::TXN_OK);
    txn->put(partition_key, val);
    ASSERT_EQ(txn->commit(), TxnErrorCode::TXN_OK);
    res.Clear();
    meta_service->drop_partition(&ctrl, &req, &res, nullptr);
    ASSERT_EQ(res.status().code(), MetaServiceCode::OK);
    ASSERT_EQ(meta_service->txn_kv()->create_txn(&txn), TxnErrorCode::TXN_OK);
    ASSERT_EQ(txn->get(partition_key, &val), TxnErrorCode::TXN_OK);
    ASSERT_TRUE(partition_pb.ParseFromString(val));
    ASSERT_EQ(partition_pb.state(), RecyclePartitionPB::RECYCLING);
}

TEST(MetaServiceTxnStoreRetryableTest, MockGetVersion) {
    size_t index = 0;
    SyncPoint::get_instance()->set_call_back("get_version_code", [&](void* arg) {
        LOG(INFO) << "GET_VERSION_CODE";
        if (++index < 5) {
            *reinterpret_cast<MetaServiceCode*>(arg) = MetaServiceCode::KV_TXN_STORE_GET_RETRYABLE;
        }
    });
    SyncPoint::get_instance()->enable_processing();
    config::enable_txn_store_retry = true;

    auto service = get_meta_service();
    create_tablet(service.get(), 1, 1, 1, 1);
    insert_rowset(service.get(), 1, std::to_string(1), 1, 1, 1);

    brpc::Controller ctrl;
    GetVersionRequest req;
    req.set_cloud_unique_id("test_cloud_unique_id");
    req.set_db_id(1);
    req.set_table_id(1);
    req.set_partition_id(1);

    GetVersionResponse resp;
    service->get_version(&ctrl, &req, &resp, nullptr);

    ASSERT_EQ(resp.status().code(), MetaServiceCode::OK)
            << " status is " << resp.status().msg() << ", code=" << resp.status().code();
    EXPECT_EQ(resp.version(), 2);
    EXPECT_GE(index, 5);

    SyncPoint::get_instance()->disable_processing();
    SyncPoint::get_instance()->clear_all_call_backs();
    config::enable_txn_store_retry = false;
}

TEST(MetaServiceTxnStoreRetryableTest, DoNotReturnRetryableCode) {
    SyncPoint::get_instance()->set_call_back("get_version_code", [&](void* arg) {
        *reinterpret_cast<MetaServiceCode*>(arg) = MetaServiceCode::KV_TXN_STORE_GET_RETRYABLE;
    });
    SyncPoint::get_instance()->enable_processing();
    config::enable_txn_store_retry = true;
    int32_t retry_times = config::txn_store_retry_times;
    config::txn_store_retry_times = 3;

    auto service = get_meta_service();
    create_tablet(service.get(), 1, 1, 1, 1);
    insert_rowset(service.get(), 1, std::to_string(1), 1, 1, 1);

    brpc::Controller ctrl;
    GetVersionRequest req;
    req.set_cloud_unique_id("test_cloud_unique_id");
    req.set_db_id(1);
    req.set_table_id(1);
    req.set_partition_id(1);

    GetVersionResponse resp;
    service->get_version(&ctrl, &req, &resp, nullptr);

    ASSERT_EQ(resp.status().code(), MetaServiceCode::KV_TXN_GET_ERR)
            << " status is " << resp.status().msg() << ", code=" << resp.status().code();

    SyncPoint::get_instance()->disable_processing();
    SyncPoint::get_instance()->clear_all_call_backs();
    config::enable_txn_store_retry = false;
    config::txn_store_retry_times = retry_times;
}

TEST(MetaServiceTest, GetClusterStatusTest) {
    auto meta_service = get_meta_service();

    // add cluster first
    InstanceKeyInfo key_info {mock_instance};
    std::string key;
    std::string val;
    instance_key(key_info, &key);

    InstanceInfoPB instance;
    instance.set_instance_id(mock_instance);
    ClusterPB c1;
    c1.set_type(ClusterPB::COMPUTE);
    c1.set_cluster_name(mock_cluster_name);
    c1.set_cluster_id(mock_cluster_id);
    c1.add_mysql_user_name()->append("m1");
    c1.set_cluster_status(ClusterStatus::NORMAL);
    ClusterPB c2;
    c2.set_type(ClusterPB::COMPUTE);
    c2.set_cluster_name(mock_cluster_name + "2");
    c2.set_cluster_id(mock_cluster_id + "2");
    c2.add_mysql_user_name()->append("m2");
    c2.set_cluster_status(ClusterStatus::SUSPENDED);
    ClusterPB c3;
    c3.set_type(ClusterPB::COMPUTE);
    c3.set_cluster_name(mock_cluster_name + "3");
    c3.set_cluster_id(mock_cluster_id + "3");
    c3.add_mysql_user_name()->append("m3");
    c3.set_cluster_status(ClusterStatus::TO_RESUME);
    instance.add_clusters()->CopyFrom(c1);
    instance.add_clusters()->CopyFrom(c2);
    instance.add_clusters()->CopyFrom(c3);
    val = instance.SerializeAsString();

    std::unique_ptr<Transaction> txn;
    std::string get_val;
    TxnErrorCode err = meta_service->txn_kv()->create_txn(&txn);
    ASSERT_EQ(err, TxnErrorCode::TXN_OK);
    txn->put(key, val);
    ASSERT_EQ(txn->commit(), TxnErrorCode::TXN_OK);

    // case: get all cluster
    {
        brpc::Controller cntl;
        GetClusterStatusRequest req;
        req.add_instance_ids(mock_instance);
        GetClusterStatusResponse res;
        meta_service->get_cluster_status(
                reinterpret_cast<::google::protobuf::RpcController*>(&cntl), &req, &res, nullptr);
        ASSERT_EQ(res.status().code(), MetaServiceCode::OK);
        ASSERT_EQ(res.details().at(0).clusters().size(), 3);
    }

    // get normal cluster
    {
        brpc::Controller cntl;
        GetClusterStatusRequest req;
        req.add_instance_ids(mock_instance);
        req.set_status(NORMAL);
        GetClusterStatusResponse res;
        meta_service->get_cluster_status(
                reinterpret_cast<::google::protobuf::RpcController*>(&cntl), &req, &res, nullptr);
        ASSERT_EQ(res.status().code(), MetaServiceCode::OK);
        ASSERT_EQ(res.details().at(0).clusters().size(), 1);
    }
}

TEST(MetaServiceTest, DecryptInfoTest) {
    auto meta_service = get_meta_service();
    auto sp = selectdb::SyncPoint::get_instance();
    sp->enable_processing();
    sp->set_call_back("decrypt_ak_sk:get_encryption_key_ret",
                      [](void* p) { *reinterpret_cast<int*>(p) = 0; });
    sp->set_call_back("decrypt_ak_sk:get_encryption_key", [](void* p) {
        *reinterpret_cast<std::string*>(p) = "selectdbselectdbselectdbselectdb";
    });
    InstanceInfoPB instance;

    EncryptionInfoPB encryption_info;
    encryption_info.set_encryption_method("AES_256_ECB");
    encryption_info.set_key_id(1);

    std::string cipher_sk = "JUkuTDctR+ckJtnPkLScWaQZRcOtWBhsLLpnCRxQLxr734qB8cs6gNLH6grE1FxO";
    std::string plain_sk = "Hx60p12123af234541nsVsffdfsdfghsdfhsdf34t";
    ObjectStoreInfoPB obj_info;
    obj_info.mutable_encryption_info()->CopyFrom(encryption_info);
    obj_info.set_ak("akak1");
    obj_info.set_sk(cipher_sk);
    instance.add_obj_info()->CopyFrom(obj_info);

    RamUserPB ram_user;
    ram_user.set_ak("akak2");
    ram_user.set_sk(cipher_sk);
    ram_user.mutable_encryption_info()->CopyFrom(encryption_info);
    instance.mutable_ram_user()->CopyFrom(ram_user);

    StagePB stage;
    stage.mutable_obj_info()->CopyFrom(obj_info);
    instance.add_stages()->CopyFrom(stage);

    auto checkcheck = [&](const InstanceInfoPB& instance) {
        ASSERT_EQ(instance.obj_info(0).ak(), "akak1");
        ASSERT_EQ(instance.obj_info(0).sk(), plain_sk);

        ASSERT_EQ(instance.ram_user().ak(), "akak2");
        ASSERT_EQ(instance.ram_user().sk(), plain_sk);

        ASSERT_EQ(instance.stages(0).obj_info().ak(), "akak1");
        ASSERT_EQ(instance.stages(0).obj_info().sk(), plain_sk);
    };

    std::string instance_id = "i1";
    MetaServiceCode code;
    std::string msg;
    // No system_meta_service_arn_info_key
    {
        std::unique_ptr<Transaction> txn0;
        ASSERT_EQ(meta_service->txn_kv()->create_txn(&txn0), TxnErrorCode::TXN_OK);
        std::shared_ptr<Transaction> txn(txn0.release());
        InstanceInfoPB decrypt_instance;
        decrypt_instance.CopyFrom(instance);
        int ret = decrypt_instance_info(decrypt_instance, instance_id, code, msg, txn);
        ASSERT_EQ(ret, 0);
        checkcheck(decrypt_instance);
        ASSERT_EQ(decrypt_instance.iam_user().user_id(), config::arn_id);
        ASSERT_EQ(decrypt_instance.iam_user().external_id(), instance_id);
        ASSERT_EQ(decrypt_instance.iam_user().ak(), config::arn_ak);
        ASSERT_EQ(decrypt_instance.iam_user().sk(), config::arn_sk);
    }

    // With system_meta_service_arn_info_key
    {
        std::string key = system_meta_service_arn_info_key();
        std::string val;
        std::unique_ptr<Transaction> txn2;
        ASSERT_EQ(meta_service->txn_kv()->create_txn(&txn2), TxnErrorCode::TXN_OK);
        RamUserPB iam_user;
        iam_user.set_user_id("1234");
        iam_user.set_ak("aksk3");
        iam_user.set_sk(cipher_sk);
        iam_user.set_external_id(instance_id);
        iam_user.mutable_encryption_info()->CopyFrom(encryption_info);
        val = iam_user.SerializeAsString();
        txn2->put(key, val);
        ASSERT_EQ(txn2->commit(), TxnErrorCode::TXN_OK);
        std::unique_ptr<Transaction> txn0;
        ASSERT_EQ(meta_service->txn_kv()->create_txn(&txn0), TxnErrorCode::TXN_OK);
        std::shared_ptr<Transaction> txn(txn0.release());
        InstanceInfoPB decrypt_instance;
        decrypt_instance.CopyFrom(instance);
        int ret = decrypt_instance_info(decrypt_instance, instance_id, code, msg, txn);
        ASSERT_EQ(ret, 0);
        checkcheck(decrypt_instance);
        ASSERT_EQ(decrypt_instance.iam_user().user_id(), "1234");
        ASSERT_EQ(decrypt_instance.iam_user().external_id(), instance_id);
        ASSERT_EQ(decrypt_instance.iam_user().ak(), "aksk3");
        ASSERT_EQ(decrypt_instance.iam_user().sk(), plain_sk);
    }
    SyncPoint::get_instance()->disable_processing();
    SyncPoint::get_instance()->clear_all_call_backs();
}

TEST(MetaServiceTest, LegacyUpdateAkSkTest) {
    auto meta_service = get_meta_service();

    auto sp = selectdb::SyncPoint::get_instance();
    sp->enable_processing();
    sp->set_call_back("encrypt_ak_sk:get_encryption_key_ret",
                      [](void* p) { *reinterpret_cast<int*>(p) = 0; });
    sp->set_call_back("encrypt_ak_sk:get_encryption_key", [](void* p) {
        *reinterpret_cast<std::string*>(p) = "selectdbselectdbselectdbselectdb";
    });
    sp->set_call_back("encrypt_ak_sk:get_encryption_key_id",
                      [](void* p) { *reinterpret_cast<int*>(p) = 1; });

    std::unique_ptr<Transaction> txn;
    ASSERT_EQ(meta_service->txn_kv()->create_txn(&txn), TxnErrorCode::TXN_OK);
    std::string key;
    std::string val;
    InstanceKeyInfo key_info {"test_instance"};
    instance_key(key_info, &key);

    ObjectStoreInfoPB obj_info;
    obj_info.set_id("1");
    obj_info.set_ak("ak");
    obj_info.set_sk("sk");
    InstanceInfoPB instance;
    instance.add_obj_info()->CopyFrom(obj_info);
    val = instance.SerializeAsString();
    txn->put(key, val);
    ASSERT_EQ(txn->commit(), TxnErrorCode::TXN_OK);

    auto get_test_instance = [&](InstanceInfoPB& i) {
        std::string key;
        std::string val;
        std::unique_ptr<Transaction> txn;
        ASSERT_EQ(meta_service->txn_kv()->create_txn(&txn), TxnErrorCode::TXN_OK);
        InstanceKeyInfo key_info {"test_instance"};
        instance_key(key_info, &key);
        ASSERT_EQ(txn->get(key, &val), TxnErrorCode::TXN_OK);
        i.ParseFromString(val);
    };

    std::string cipher_sk = "JUkuTDctR+ckJtnPkLScWaQZRcOtWBhsLLpnCRxQLxr734qB8cs6gNLH6grE1FxO";
    std::string plain_sk = "Hx60p12123af234541nsVsffdfsdfghsdfhsdf34t";

    // update failed
    {
        AlterObjStoreInfoRequest req;
        req.set_cloud_unique_id("test_cloud_unique_id");
        req.set_op(AlterObjStoreInfoRequest::LEGACY_UPDATE_AK_SK);
        req.mutable_obj()->set_id("2");
        req.mutable_obj()->set_ak("new_ak");
        req.mutable_obj()->set_sk(plain_sk);

        brpc::Controller cntl;
        AlterObjStoreInfoResponse res;
        meta_service->alter_obj_store_info(
                reinterpret_cast<::google::protobuf::RpcController*>(&cntl), &req, &res, nullptr);
        ASSERT_EQ(res.status().code(), MetaServiceCode::INVALID_ARGUMENT);
        InstanceInfoPB instance;
        get_test_instance(instance);
        ASSERT_EQ(instance.obj_info(0).id(), "1");
        ASSERT_EQ(instance.obj_info(0).ak(), "ak");
        ASSERT_EQ(instance.obj_info(0).sk(), "sk");
    }

    // update successful
    {
        AlterObjStoreInfoRequest req;
        req.set_cloud_unique_id("test_cloud_unique_id");
        req.set_op(AlterObjStoreInfoRequest::LEGACY_UPDATE_AK_SK);
        req.mutable_obj()->set_id("1");
        req.mutable_obj()->set_ak("new_ak");
        req.mutable_obj()->set_sk(plain_sk);

        brpc::Controller cntl;
        AlterObjStoreInfoResponse res;
        meta_service->alter_obj_store_info(
                reinterpret_cast<::google::protobuf::RpcController*>(&cntl), &req, &res, nullptr);
        ASSERT_EQ(res.status().code(), MetaServiceCode::OK);
        InstanceInfoPB instance;
        get_test_instance(instance);
        ASSERT_EQ(instance.obj_info(0).id(), "1");
        ASSERT_EQ(instance.obj_info(0).ak(), "new_ak");
        ASSERT_EQ(instance.obj_info(0).sk(), cipher_sk);
    }

    SyncPoint::get_instance()->disable_processing();
    SyncPoint::get_instance()->clear_all_call_backs();
}

TEST(MetaServiceTest, UpdateAkSkTest) {
    auto meta_service = get_meta_service();

    auto sp = selectdb::SyncPoint::get_instance();
    sp->enable_processing();
    sp->set_call_back("encrypt_ak_sk:get_encryption_key_ret",
                      [](void* p) { *reinterpret_cast<int*>(p) = 0; });
    sp->set_call_back("encrypt_ak_sk:get_encryption_key", [](void* p) {
        *reinterpret_cast<std::string*>(p) = "selectdbselectdbselectdbselectdb";
    });
    sp->set_call_back("encrypt_ak_sk:get_encryption_key_id",
                      [](void* p) { *reinterpret_cast<int*>(p) = 1; });

    auto get_test_instance = [&](InstanceInfoPB& i) {
        std::string key;
        std::string val;
        std::unique_ptr<Transaction> txn;
        ASSERT_EQ(meta_service->txn_kv()->create_txn(&txn), TxnErrorCode::TXN_OK);
        InstanceKeyInfo key_info {"test_instance"};
        instance_key(key_info, &key);
        ASSERT_EQ(txn->get(key, &val), TxnErrorCode::TXN_OK);
        i.ParseFromString(val);
    };

    std::string cipher_sk = "JUkuTDctR+ckJtnPkLScWaQZRcOtWBhsLLpnCRxQLxr734qB8cs6gNLH6grE1FxO";
    std::string plain_sk = "Hx60p12123af234541nsVsffdfsdfghsdfhsdf34t";

    auto update = [&](bool with_user_id, bool with_wrong_user_id) {
        std::unique_ptr<Transaction> txn;
        ASSERT_EQ(meta_service->txn_kv()->create_txn(&txn), TxnErrorCode::TXN_OK);
        std::string key;
        std::string val;
        InstanceKeyInfo key_info {"test_instance"};
        instance_key(key_info, &key);

        ObjectStoreInfoPB obj_info;
        if (with_user_id) {
            obj_info.set_user_id("111");
        }
        obj_info.set_ak("ak");
        obj_info.set_sk("sk");
        InstanceInfoPB instance;
        instance.add_obj_info()->CopyFrom(obj_info);
        val = instance.SerializeAsString();
        txn->put(key, val);
        ASSERT_EQ(txn->commit(), TxnErrorCode::TXN_OK);

        UpdateAkSkRequest req;
        req.set_instance_id("test_instance");
        RamUserPB ram_user;
        if (with_wrong_user_id) {
            ram_user.set_user_id("222");
        } else {
            ram_user.set_user_id("111");
        }
        ram_user.set_ak("new_ak");
        ram_user.set_sk(plain_sk);
        req.add_internal_bucket_user()->CopyFrom(ram_user);

        brpc::Controller cntl;
        UpdateAkSkResponse res;
        meta_service->update_ak_sk(reinterpret_cast<::google::protobuf::RpcController*>(&cntl),
                                   &req, &res, nullptr);
        if (with_wrong_user_id) {
            ASSERT_EQ(res.status().code(), MetaServiceCode::INVALID_ARGUMENT);
        } else {
            ASSERT_EQ(res.status().code(), MetaServiceCode::OK);
            InstanceInfoPB update_instance;
            get_test_instance(update_instance);
            ASSERT_EQ(update_instance.obj_info(0).user_id(), "111");
            ASSERT_EQ(update_instance.obj_info(0).ak(), "new_ak");
            ASSERT_EQ(update_instance.obj_info(0).sk(), cipher_sk);
        }
    };

    update(false, false);
    update(true, false);
    update(true, true);
}

TEST(MetaServiceTest, AlterIamTest) {
    auto meta_service = get_meta_service();

    auto sp = selectdb::SyncPoint::get_instance();
    sp->enable_processing();
    sp->set_call_back("encrypt_ak_sk:get_encryption_key_ret",
                      [](void* p) { *reinterpret_cast<int*>(p) = 0; });
    sp->set_call_back("encrypt_ak_sk:get_encryption_key", [](void* p) {
        *reinterpret_cast<std::string*>(p) = "selectdbselectdbselectdbselectdb";
    });
    sp->set_call_back("encrypt_ak_sk:get_encryption_key_id",
                      [](void* p) { *reinterpret_cast<int*>(p) = 1; });

    std::string cipher_sk = "JUkuTDctR+ckJtnPkLScWaQZRcOtWBhsLLpnCRxQLxr734qB8cs6gNLH6grE1FxO";
    std::string plain_sk = "Hx60p12123af234541nsVsffdfsdfghsdfhsdf34t";

    auto get_arn_info_key = [&](RamUserPB& i) {
        std::string val;
        std::unique_ptr<Transaction> txn;
        ASSERT_EQ(meta_service->txn_kv()->create_txn(&txn), TxnErrorCode::TXN_OK);
        ASSERT_EQ(txn->get(system_meta_service_arn_info_key(), &val), TxnErrorCode::TXN_OK);
        i.ParseFromString(val);
    };

    // add new system_meta_service_arn_info_key
    {
        AlterIamRequest req;
        req.set_account_id("123");
        req.set_ak("ak1");
        req.set_sk(plain_sk);

        brpc::Controller cntl;
        AlterIamResponse res;
        meta_service->alter_iam(reinterpret_cast<::google::protobuf::RpcController*>(&cntl), &req,
                                &res, nullptr);
        ASSERT_EQ(res.status().code(), MetaServiceCode::OK);
        RamUserPB ram_user;
        get_arn_info_key(ram_user);
        ASSERT_EQ(ram_user.user_id(), "123");
        ASSERT_EQ(ram_user.ak(), "ak1");
        ASSERT_EQ(ram_user.sk(), cipher_sk);
    }
    // with old system_meta_service_arn_info_key
    {
        AlterIamRequest req;
        req.set_account_id("321");
        req.set_ak("ak2");
        req.set_sk(plain_sk);

        brpc::Controller cntl;
        AlterIamResponse res;
        meta_service->alter_iam(reinterpret_cast<::google::protobuf::RpcController*>(&cntl), &req,
                                &res, nullptr);
        ASSERT_EQ(res.status().code(), MetaServiceCode::OK);
        RamUserPB ram_user;
        get_arn_info_key(ram_user);
        ASSERT_EQ(ram_user.user_id(), "321");
        ASSERT_EQ(ram_user.ak(), "ak2");
        ASSERT_EQ(ram_user.sk(), cipher_sk);
    }

    SyncPoint::get_instance()->disable_processing();
    SyncPoint::get_instance()->clear_all_call_backs();
}

} // namespace selectdb
// vim: et tw=100 ts=4 sw=4 cc=80:<|MERGE_RESOLUTION|>--- conflicted
+++ resolved
@@ -1155,13 +1155,8 @@
             meta_service->commit_txn(reinterpret_cast<::google::protobuf::RpcController*>(&cntl),
                                      &req, &res, nullptr);
             ASSERT_EQ(res.status().code(), MetaServiceCode::TXN_ALREADY_VISIBLE);
-<<<<<<< HEAD
-            auto found = res.status().msg().find(
-                    fmt::format("transaction is already visible: db_id={} txn_id={}", db_id, txn_id));
-=======
             auto found = res.status().msg().find(fmt::format(
                     "transaction is already visible: db_id={} txn_id={}", db_id, txn_id));
->>>>>>> f474d0b3
             ASSERT_TRUE(found != std::string::npos);
         }
 
