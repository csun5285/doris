
// clang-format off
#include <gen_cpp/selectdb_cloud.pb.h>
#include "common/stopwatch.h"
#include "meta_service.h"

#include "meta-service/keys.h"
#include "meta-service/meta_service_tablet_stats.h"
#include "common/bvars.h"
#include "common/config.h"
#include "common/logging.h"
#include "common/util.h"
#include "common/sync_point.h"
#include "common/object_pool.h"

#include "brpc/closure_guard.h"
#include "brpc/controller.h"

#include <chrono>
#include <cstddef>
// clang-format on

#define RPC_PREPROCESS(func_name)                                                           \
    StopWatch sw;                                                                           \
    auto ctrl = static_cast<brpc::Controller*>(controller);                                 \
    LOG(INFO) << "begin " #func_name " rpc from " << ctrl->remote_side()                    \
              << " request=" << request->ShortDebugString();                                \
    brpc::ClosureGuard closure_guard(done);                                                 \
    [[maybe_unused]] int ret = 0;                                                           \
    [[maybe_unused]] std::stringstream ss;                                                  \
    [[maybe_unused]] MetaServiceCode code = MetaServiceCode::OK;                            \
    [[maybe_unused]] std::string msg;                                                       \
    [[maybe_unused]] std::string instance_id;                                               \
    [[maybe_unused]] bool drop_request = false;                                             \
    std::unique_ptr<int, std::function<void(int*)>> defer_status((int*)0x01, [&](int*) {    \
        response->mutable_status()->set_code(code);                                         \
        response->mutable_status()->set_msg(msg);                                           \
        LOG(INFO) << "finish " #func_name " from " << ctrl->remote_side() << " ret=" << ret \
                  << " response=" << response->ShortDebugString();                          \
        closure_guard.reset(nullptr);                                                       \
        if (config::use_detailed_metrics && !instance_id.empty() && !drop_request) {        \
            g_bvar_ms_##func_name.put(instance_id, sw.elapsed_us());                        \
        }                                                                                   \
    });

#define RPC_RATE_LIMIT(func_name)                                                            \
    if (config::enable_rate_limit && config::use_detailed_metrics && !instance_id.empty()) { \
        auto rate_limiter = rate_limiter_->get_rpc_rate_limiter(#func_name);                 \
        assert(rate_limiter != nullptr);                                                     \
        std::function<int()> get_bvar_qps = [&] {                                            \
            return g_bvar_ms_##func_name.get(instance_id)->qps();                            \
        };                                                                                   \
        if (!rate_limiter->get_qps_token(instance_id, get_bvar_qps)) {                       \
            drop_request = true;                                                             \
            code = MetaServiceCode::MAX_QPS_LIMIT;                                           \
            msg = "reach max qps limit";                                                     \
            return;                                                                          \
        }                                                                                    \
    }
// Empty string not is not processed
template <typename T, size_t S>
static inline constexpr size_t get_file_name_offset(const T (&s)[S], size_t i = S - 1) {
    return (s[i] == '/' || s[i] == '\\') ? i + 1 : (i > 0 ? get_file_name_offset(s, i - 1) : 0);
}
#define SS (ss << &__FILE__[get_file_name_offset(__FILE__)] << ":" << __LINE__ << " ")
#define INSTANCE_LOG(severity) (LOG(severity) << '(' << instance_id << ')')

namespace selectdb {

extern std::string get_instance_id(const std::shared_ptr<ResourceManager>& rc_mgr,
                                   const std::string& cloud_unique_id);

extern void get_tablet_idx(MetaServiceCode& code, std::string& msg, int& ret, Transaction* txn,
                           const std::string& instance_id, int64_t tablet_id,
                           TabletIndexPB& tablet_idx);

void start_compaction_job(MetaServiceCode& code, std::string& msg, std::stringstream& ss, int& ret,
                          std::unique_ptr<Transaction>& txn,
                          const ::selectdb::StartTabletJobRequest* request,
                          std::string& instance_id, bool& need_commit, ObjectPool& obj_pool) {
    auto& compaction = request->job().compaction(0);
    if (!compaction.has_id() || compaction.id().empty()) {
        code = MetaServiceCode::INVALID_ARGUMENT;
        msg = "no job id specified";
        return;
    }

    // check compaction_cnt to avoid compact on expired tablet cache
    if (!compaction.has_base_compaction_cnt() || !compaction.has_cumulative_compaction_cnt()) {
        code = MetaServiceCode::INVALID_ARGUMENT;
        msg = "no valid compaction_cnt given";
        return;
    }
    int64_t table_id = request->job().idx().table_id();
    int64_t index_id = request->job().idx().index_id();
    int64_t partition_id = request->job().idx().partition_id();
    int64_t tablet_id = request->job().idx().tablet_id();
    std::string stats_key =
            stats_tablet_key({instance_id, table_id, index_id, partition_id, tablet_id});
    std::string stats_val;
    ret = txn->get(stats_key, &stats_val);
    if (ret != 0) {
        code = ret == 1 ? MetaServiceCode::TABLET_NOT_FOUND : MetaServiceCode::KV_TXN_GET_ERR;
        SS << (ret == 1 ? "not found" : "get kv error") << " when get tablet stats, "
           << " tablet_id=" << tablet_id << " key=" << hex(stats_key) << " ret=" << ret;
        msg = ss.str();
        return;
    }
    TabletStatsPB stats;
    CHECK(stats.ParseFromString(stats_val));
    if (compaction.base_compaction_cnt() < stats.base_compaction_cnt() ||
        compaction.cumulative_compaction_cnt() < stats.cumulative_compaction_cnt()) {
        code = MetaServiceCode::STALE_TABLET_CACHE;
        SS << "could not perform compaction on expired tablet cache."
           << " req_base_compaction_cnt=" << compaction.base_compaction_cnt()
           << ", base_compaction_cnt=" << stats.base_compaction_cnt()
           << ", req_cumulative_compaction_cnt=" << compaction.cumulative_compaction_cnt()
           << ", cumulative_compaction_cnt=" << stats.cumulative_compaction_cnt();
        msg = ss.str();
        return;
    }

    auto& job_key = *obj_pool.add(new std::string(
            job_tablet_key({instance_id, table_id, index_id, partition_id, tablet_id})));
    auto& job_val = *obj_pool.add(new std::string());
    TabletJobInfoPB job_pb;
    ret = txn->get(job_key, &job_val);
    if (ret < 0) {
        SS << "failed to get tablet job, instance_id=" << instance_id << " tablet_id=" << tablet_id
           << " key=" << hex(job_key) << " ret=" << ret;
        msg = ss.str();
        code = MetaServiceCode::KV_TXN_GET_ERR;
        return;
    }
    TabletCompactionJobPB* recorded_compaction = nullptr;
    while (ret == 0) {
        job_pb.ParseFromString(job_val);
        if (job_pb.compaction().empty()) {
            break;
        }
        for (auto& c : *job_pb.mutable_compaction()) {
            if (c.type() == compaction.type() ||
                (c.type() == TabletCompactionJobPB::CUMULATIVE &&
                 compaction.type() == TabletCompactionJobPB::EMPTY_CUMULATIVE) ||
                (c.type() == TabletCompactionJobPB::EMPTY_CUMULATIVE &&
                 compaction.type() == TabletCompactionJobPB::CUMULATIVE)) {
                recorded_compaction = &c;
                break;
            }
        }
        if (recorded_compaction == nullptr) {
            break; // no recorded compaction with required compaction type
        }

        using namespace std::chrono;
        int64_t now = duration_cast<seconds>(system_clock::now().time_since_epoch()).count();
        if (recorded_compaction->expiration() > 0 && recorded_compaction->expiration() < now) {
            INSTANCE_LOG(INFO) << "got an expired job, continue to process. job="
                               << proto_to_json(*recorded_compaction) << " now=" << now;
            break;
        }
        if (recorded_compaction->lease() > 0 && recorded_compaction->lease() < now) {
            INSTANCE_LOG(INFO) << "got a job exceeding lease, continue to process. job="
                               << proto_to_json(*recorded_compaction) << " now=" << now;
            break;
        }

        SS << "a tablet job has already started instance_id=" << instance_id
           << " tablet_id=" << tablet_id << " job=" << proto_to_json(*recorded_compaction);
        msg = ss.str();
        // TODO(gavin): more condition to check
        if (compaction.id() == recorded_compaction->id()) {
            code = MetaServiceCode::OK; // Idempotency
        } else if (compaction.initiator() == recorded_compaction->initiator()) {
            INSTANCE_LOG(WARNING) << "preempt compaction job of same initiator. job="
                                  << proto_to_json(*recorded_compaction);
            break;
        } else {
            code = MetaServiceCode::JOB_TABLET_BUSY;
        }
        return;
    }
    job_pb.mutable_idx()->CopyFrom(request->job().idx());
    if (recorded_compaction != nullptr) {
        recorded_compaction->CopyFrom(compaction);
    } else {
        job_pb.add_compaction()->CopyFrom(compaction);
    }
    job_pb.SerializeToString(&job_val);
    if (job_val.empty()) {
        code = MetaServiceCode::PROTOBUF_SERIALIZE_ERR;
        msg = "pb serialization error";
        return;
    }
    INSTANCE_LOG(INFO) << "compaction job to save job=" << proto_to_json(compaction);
    txn->put(job_key, job_val);
    need_commit = true;
}

void start_schema_change_job(MetaServiceCode& code, std::string& msg, std::stringstream& ss,
                             int& ret, std::unique_ptr<Transaction>& txn,
                             const ::selectdb::StartTabletJobRequest* request,
                             std::string& instance_id, bool& need_commit, ObjectPool& obj_pool) {
    auto& schema_change = request->job().schema_change();
    if (!schema_change.has_id() || schema_change.id().empty()) {
        code = MetaServiceCode::INVALID_ARGUMENT;
        msg = "no job id specified";
        return;
    }
    if (!schema_change.has_initiator()) {
        code = MetaServiceCode::INVALID_ARGUMENT;
        msg = "no initiator specified";
        return;
    }

    // check new_tablet state
    int64_t new_tablet_id = schema_change.new_tablet_idx().tablet_id();
    if (new_tablet_id <= 0) {
        code = MetaServiceCode::INVALID_ARGUMENT;
        msg = "no valid new_tablet_id given";
        return;
    }
    int64_t table_id = request->job().idx().table_id();
    int64_t index_id = request->job().idx().index_id();
    int64_t partition_id = request->job().idx().partition_id();
    int64_t tablet_id = request->job().idx().tablet_id();
    if (new_tablet_id == tablet_id) {
        code = MetaServiceCode::INVALID_ARGUMENT;
        msg = "not allow new_tablet_id same with base_tablet_id";
        return;
    }
    auto& new_tablet_idx = const_cast<TabletIndexPB&>(schema_change.new_tablet_idx());
    if (!new_tablet_idx.has_table_id() || !new_tablet_idx.has_index_id() ||
        !new_tablet_idx.has_partition_id()) {
        get_tablet_idx(code, msg, ret, txn.get(), instance_id, new_tablet_id, new_tablet_idx);
        if (code != MetaServiceCode::OK) return;
    }
    MetaTabletKeyInfo new_tablet_key_info {instance_id, new_tablet_idx.table_id(),
                                           new_tablet_idx.index_id(), new_tablet_idx.partition_id(),
                                           new_tablet_id};
    std::string new_tablet_key;
    std::string new_tablet_val;
    doris::TabletMetaPB new_tablet_meta;
    meta_tablet_key(new_tablet_key_info, &new_tablet_key);
    ret = txn->get(new_tablet_key, &new_tablet_val);
    if (ret != 0) {
        SS << "failed to get new tablet meta" << (ret == 1 ? " (not found)" : "")
           << " instance_id=" << instance_id << " tablet_id=" << new_tablet_id
           << " key=" << hex(new_tablet_key) << " ret=" << ret;
        msg = ss.str();
        code = ret == 1 ? MetaServiceCode::TABLET_NOT_FOUND : MetaServiceCode::KV_TXN_GET_ERR;
        return;
    }
    if (!new_tablet_meta.ParseFromString(new_tablet_val)) {
        code = MetaServiceCode::PROTOBUF_PARSE_ERR;
        msg = "malformed tablet meta";
        return;
    }

    if (new_tablet_meta.tablet_state() == doris::TabletStatePB::PB_RUNNING) {
        code = MetaServiceCode::JOB_ALREADY_SUCCESS;
        msg = "schema_change job already success";
        return;
    }
    if (!new_tablet_meta.has_tablet_state() ||
        new_tablet_meta.tablet_state() != doris::TabletStatePB::PB_NOTREADY) {
        code = MetaServiceCode::INVALID_ARGUMENT;
        msg = "invalid new tablet state";
        return;
    }

    auto& job_key = *obj_pool.add(new std::string(
            job_tablet_key({instance_id, table_id, index_id, partition_id, tablet_id})));
    auto& job_val = *obj_pool.add(new std::string());
    TabletJobInfoPB job_pb;
    ret = txn->get(job_key, &job_val);
    if (ret < 0) {
        SS << "failed to get tablet job, instance_id=" << instance_id << " tablet_id=" << tablet_id
           << " key=" << hex(job_key) << " ret=" << ret;
        msg = ss.str();
        code = MetaServiceCode::KV_TXN_GET_ERR;
        return;
    }
    job_pb.mutable_idx()->CopyFrom(request->job().idx());
    // FE can ensure that a tablet does not have more than one schema_change job at the same time,
    // so we can directly preempt previous schema_change job.
    job_pb.mutable_schema_change()->CopyFrom(schema_change);
    job_pb.SerializeToString(&job_val);
    if (job_val.empty()) {
        code = MetaServiceCode::PROTOBUF_SERIALIZE_ERR;
        msg = "pb serialization error";
        return;
    }
    INSTANCE_LOG(INFO) << "schema_change job to save job=" << proto_to_json(schema_change);
    txn->put(job_key, job_val);
    need_commit = true;
}

void MetaServiceImpl::start_tablet_job(::google::protobuf::RpcController* controller,
                                       const ::selectdb::StartTabletJobRequest* request,
                                       ::selectdb::StartTabletJobResponse* response,
                                       ::google::protobuf::Closure* done) {
    RPC_PREPROCESS(start_tablet_job);
    std::string cloud_unique_id = request->cloud_unique_id();
    instance_id = get_instance_id(resource_mgr_, cloud_unique_id);
    if (instance_id.empty()) {
        code = MetaServiceCode::INVALID_ARGUMENT;
        SS << "cannot find instance_id with cloud_unique_id="
           << (cloud_unique_id.empty() ? "(empty)" : cloud_unique_id);
        msg = ss.str();
        return;
    }
    RPC_RATE_LIMIT(start_tablet_job)
    if (!request->has_job() ||
        (request->job().compaction().empty() && !request->job().has_schema_change())) {
        code = MetaServiceCode::INVALID_ARGUMENT;
        msg = "no valid job specified";
        return;
    }

    std::unique_ptr<Transaction> txn;
    ret = txn_kv_->create_txn(&txn);
    if (ret != 0) {
        code = MetaServiceCode::KV_TXN_CREATE_ERR;
        msg = "failed to create txn";
        return;
    }

    int64_t tablet_id = request->job().idx().tablet_id();
    if (tablet_id <= 0) {
        code = MetaServiceCode::INVALID_ARGUMENT;
        msg = "no valid tablet_id given";
        return;
    }
    auto& tablet_idx = const_cast<TabletIndexPB&>(request->job().idx());
    if (!tablet_idx.has_table_id() || !tablet_idx.has_index_id() ||
        !tablet_idx.has_partition_id()) {
        get_tablet_idx(code, msg, ret, txn.get(), instance_id, tablet_id, tablet_idx);
        if (code != MetaServiceCode::OK) return;
    }

    ObjectPool obj_pool; // To save KVs that txn may use asynchronously
    bool need_commit = false;
    std::unique_ptr<int, std::function<void(int*)>> defer_commit(
            (int*)0x01, [&ss, &ret, &txn, &code, &msg, &need_commit](int*) {
                if (!need_commit) return;
                ret = txn->commit();
                if (ret != 0) {
                    code = ret == -1 ? MetaServiceCode::KV_TXN_CONFLICT
                                     : MetaServiceCode::KV_TXN_COMMIT_ERR;
                    ss << "failed to commit job kv, ret=" << ret;
                    msg = ss.str();
                    return;
                }
            });

    if (!request->job().compaction().empty()) {
        start_compaction_job(code, msg, ss, ret, txn, request, instance_id, need_commit, obj_pool);
        return;
    }

    if (request->job().has_schema_change()) {
        start_schema_change_job(code, msg, ss, ret, txn, request, instance_id, need_commit,
                                obj_pool);
        return;
    }
}

void process_compaction_job(MetaServiceCode& code, std::string& msg, std::stringstream& ss,
                            int& ret, std::unique_ptr<Transaction>& txn,
                            const ::selectdb::FinishTabletJobRequest* request,
                            ::selectdb::FinishTabletJobResponse* response,
                            TabletJobInfoPB& recorded_job, std::string& instance_id,
                            std::string& job_key, bool& need_commit, ObjectPool& obj_pool) {
    //==========================================================================
    //                                check
    //==========================================================================
    int64_t table_id = request->job().idx().table_id();
    int64_t index_id = request->job().idx().index_id();
    int64_t partition_id = request->job().idx().partition_id();
    int64_t tablet_id = request->job().idx().tablet_id();
    if (recorded_job.compaction().empty()) {
        SS << "there is no running compaction, tablet_id=" << tablet_id;
        msg = ss.str();
        code = MetaServiceCode::INVALID_ARGUMENT;
        return;
    }

    auto& compaction = request->job().compaction(0);

    auto recorded_compaction = recorded_job.mutable_compaction()->begin();
    for (; recorded_compaction != recorded_job.mutable_compaction()->end(); ++recorded_compaction) {
        if (recorded_compaction->id() == compaction.id()) break;
    }
    if (recorded_compaction == recorded_job.mutable_compaction()->end()) {
        SS << "unmatched job id, recorded_job=" << proto_to_json(recorded_job)
           << " given_job=" << proto_to_json(compaction);
        code = MetaServiceCode::INVALID_ARGUMENT;
        msg = ss.str();
        return;
    }

    using namespace std::chrono;
    int64_t now = duration_cast<seconds>(system_clock::now().time_since_epoch()).count();
    if (recorded_compaction->expiration() > 0 && recorded_compaction->expiration() < now) {
        code = MetaServiceCode::JOB_EXPIRED;
        SS << "expired compaction job, tablet_id=" << tablet_id
           << " job=" << proto_to_json(*recorded_compaction);
        msg = ss.str();
        // FIXME: Just remove or notify to abort?
        // LOG(INFO) << "remove expired job, tablet_id=" << tablet_id << " key=" << hex(job_key);
        return;
    }

    if (request->action() != FinishTabletJobRequest::COMMIT &&
        request->action() != FinishTabletJobRequest::ABORT &&
        request->action() != FinishTabletJobRequest::LEASE) {
        SS << "unsupported action, tablet_id=" << tablet_id << " action=" << request->action();
        msg = ss.str();
        code = MetaServiceCode::INVALID_ARGUMENT;
        return;
    }

    //==========================================================================
    //                               Lease
    //==========================================================================
    if (request->action() == FinishTabletJobRequest::LEASE) {
        if (compaction.lease() <= 0 || recorded_compaction->lease() > compaction.lease()) {
            ss << "invalid lease. recoreded_lease=" << recorded_compaction->lease()
               << " req_lease=" << compaction.lease();
            msg = ss.str();
            code = MetaServiceCode::INVALID_ARGUMENT;
            return;
        }
        recorded_compaction->set_lease(compaction.lease());
        auto& job_val = *obj_pool.add(new std::string());
        recorded_job.SerializeToString(&job_val);
        txn->put(job_key, job_val);
        INSTANCE_LOG(INFO) << "lease tablet compaction job, tablet_id=" << tablet_id
                           << " key=" << hex(job_key);
        need_commit = true;
        return;
    }

    //==========================================================================
    //                               Abort
    //==========================================================================
    if (request->action() == FinishTabletJobRequest::ABORT) {
        // TODO(gavin): mv tmp rowsets to recycle or remove them directly
        recorded_job.mutable_compaction()->erase(recorded_compaction);
        auto& job_val = *obj_pool.add(new std::string());
        recorded_job.SerializeToString(&job_val);
        txn->put(job_key, job_val);
        INSTANCE_LOG(INFO) << "abort tablet compaction job, tablet_id=" << tablet_id
                           << " key=" << hex(job_key);
        need_commit = true;
        return;
    }

    //==========================================================================
    //                               Commit
    //==========================================================================
    //
    // 1. update tablet stats
    // 2. move compaction input rowsets to recycle
    // 3. change tmp rowset to formal rowset
    // 4. remove compaction job
    //
    //==========================================================================
    //                          Update tablet stats
    //==========================================================================
    auto stats = response->mutable_stats();
    TabletStats detached_stats;
    // ATTN: The condition that snapshot read can be used to get tablet stats is: all other transactions that put tablet stats
    //  can make read write conflicts with this transaction on other keys. Currently, if all meta-service nodes are running
    //  with `config::split_tablet_stats = true` can meet the condition.
    internal_get_tablet_stats(code, msg, ret, txn.get(), instance_id, request->job().idx(), *stats,
<<<<<<< HEAD
                              detached_stats);
=======
                              detached_stats, config::snapshot_get_tablet_stats);
>>>>>>> 97909591
    if (compaction.type() == TabletCompactionJobPB::EMPTY_CUMULATIVE) {
        stats->set_cumulative_compaction_cnt(stats->cumulative_compaction_cnt() + 1);
        stats->set_cumulative_point(compaction.output_cumulative_point());
    } else if (compaction.type() == TabletCompactionJobPB::CUMULATIVE) {
        // clang-format off
        stats->set_cumulative_compaction_cnt(stats->cumulative_compaction_cnt() + 1);
        stats->set_cumulative_point(compaction.output_cumulative_point());
        stats->set_num_rows(stats->num_rows() + (compaction.num_output_rows() - compaction.num_input_rows()));
        stats->set_data_size(stats->data_size() + (compaction.size_output_rowsets() - compaction.size_input_rowsets()));
        stats->set_num_rowsets(stats->num_rowsets() + (compaction.num_output_rowsets() - compaction.num_input_rowsets()));
        stats->set_num_segments(stats->num_segments() + (compaction.num_output_segments() - compaction.num_input_segments()));
        stats->set_last_compaction_time(now);
        // clang-format on
    } else if (compaction.type() == TabletCompactionJobPB::BASE) {
        // clang-format off
        stats->set_base_compaction_cnt(stats->base_compaction_cnt() + 1);
        stats->set_num_rows(stats->num_rows() + (compaction.num_output_rows() - compaction.num_input_rows()));
        stats->set_data_size(stats->data_size() + (compaction.size_output_rowsets() - compaction.size_input_rowsets()));
        stats->set_num_rowsets(stats->num_rowsets() + (compaction.num_output_rowsets() - compaction.num_input_rowsets()));
        stats->set_num_segments(stats->num_segments() + (compaction.num_output_segments() - compaction.num_input_segments()));
        stats->set_last_compaction_time(now);
        // clang-format on
    } else {
        msg = "invalid compaction type";
        code = MetaServiceCode::INVALID_ARGUMENT;
        return;
    }
    auto& stats_key = *obj_pool.add(new std::string(
            stats_tablet_key({instance_id, table_id, index_id, partition_id, tablet_id})));
    auto& stats_val = *obj_pool.add(new std::string());
    stats->SerializeToString(&stats_val);
    txn->put(stats_key, stats_val);
    merge_tablet_stats(*stats, detached_stats);
    if (stats->data_size() < 0 || stats->num_rowsets() < 0) [[unlikely]] {
        INSTANCE_LOG(ERROR) << "buggy data size, tablet_id=" << tablet_id
                            << " stats.data_size=" << stats->data_size()
                            << " compaction.size_output_rowsets="
                            << compaction.size_output_rowsets()
                            << " compaction.size_input_rowsets= "
                            << compaction.size_input_rowsets();
    }
    DCHECK(stats->data_size() >= 0 && stats->num_rowsets() > 0)
            << "stats.data_size=" << stats->data_size()
            << " compaction.size_output_rowsets=" << compaction.size_output_rowsets()
            << " compaction.size_input_rowsets=" << compaction.size_input_rowsets();

    VLOG_DEBUG << "update tablet stats tablet_id=" << tablet_id << " key=" << hex(stats_key)
               << " stats=" << proto_to_json(*stats);
    if (compaction.type() == TabletCompactionJobPB::EMPTY_CUMULATIVE) {
        recorded_job.mutable_compaction()->erase(recorded_compaction);
        auto& job_val = *obj_pool.add(new std::string());
        recorded_job.SerializeToString(&job_val);
        txn->put(job_key, job_val);
        INSTANCE_LOG(INFO) << "remove compaction job, tablet_id=" << tablet_id
                           << " key=" << hex(job_key);
        need_commit = true;
        return;
    }

    //==========================================================================
    //                    Move input rowsets to recycle
    //==========================================================================
    if (compaction.input_versions_size() != 2 || compaction.output_versions_size() != 1 ||
        compaction.output_rowset_ids_size() != 1) {
        code = MetaServiceCode::INVALID_ARGUMENT;
        SS << "invalid input or output versions, input_versions_size="
           << compaction.input_versions_size()
           << " output_versions_size=" << compaction.output_versions_size()
           << " output_rowset_ids_size=" << compaction.output_rowset_ids_size();
        msg = ss.str();
        return;
    }

    auto start = compaction.input_versions(0);
    auto end = compaction.input_versions(1);
    auto& rs_start =
            *obj_pool.add(new std::string(meta_rowset_key({instance_id, tablet_id, start})));
    auto& rs_end =
            *obj_pool.add(new std::string(meta_rowset_key({instance_id, tablet_id, end + 1})));

    std::unique_ptr<RangeGetIterator> it;
    int num_rowsets = 0;
    std::unique_ptr<int, std::function<void(int*)>> defer_log_range(
            (int*)0x01, [&rs_start, &rs_end, &num_rowsets, &instance_id](int*) {
                INSTANCE_LOG(INFO) << "get rowset meta, num_rowsets=" << num_rowsets << " range=["
                                   << hex(rs_start) << "," << hex(rs_end) << "]";
            });

    auto rs_start1 = rs_start;
    do {
        ret = txn->get(rs_start1, rs_end, &it);
        if (ret != 0) {
            code = MetaServiceCode::KV_TXN_GET_ERR;
            SS << "internal error, failed to get rowset range, ret=" << ret
               << " tablet_id=" << tablet_id << " range=[" << hex(rs_start1) << ", << "
               << hex(rs_end) << ")";
            msg = ss.str();
            return;
        }

        while (it->has_next()) {
            auto [k, v] = it->next();

            doris::RowsetMetaPB rs;
            if (!rs.ParseFromArray(v.data(), v.size())) {
                code = MetaServiceCode::PROTOBUF_PARSE_ERR;
                SS << "malformed rowset meta, unable to deserialize, tablet_id=" << tablet_id
                   << " key=" << hex(k);
                msg = ss.str();
                return;
            }

            auto& recycle_key = *obj_pool.add(new std::string(
                    recycle_rowset_key({instance_id, tablet_id, rs.rowset_id_v2()})));
            RecycleRowsetPB recycle_rowset;
            recycle_rowset.set_creation_time(now);
            recycle_rowset.mutable_rowset_meta()->CopyFrom(rs);
            recycle_rowset.set_type(RecycleRowsetPB::COMPACT);
            auto& recycle_val = *obj_pool.add(new std::string(recycle_rowset.SerializeAsString()));
            txn->put(recycle_key, recycle_val);
            INSTANCE_LOG(INFO) << "put recycle rowset, tablet_id=" << tablet_id
                               << " key=" << hex(recycle_key);

            ++num_rowsets;
            if (!it->has_next()) rs_start1 = k;
        }
        rs_start1.push_back('\x00'); // Update to next smallest key for iteration
    } while (it->more());

    txn->remove(rs_start, rs_end);

    TEST_SYNC_POINT_CALLBACK("process_compaction_job::loop_input_done", &num_rowsets);

    if (num_rowsets < 1) {
        SS << "too few input rowsets, tablet_id=" << tablet_id << " num_rowsets=" << num_rowsets;
        code = MetaServiceCode::UNDEFINED_ERR;
        msg = ss.str();
        recorded_job.mutable_compaction()->erase(recorded_compaction);
        auto& job_val = *obj_pool.add(new std::string());
        recorded_job.SerializeToString(&job_val);
        txn->put(job_key, job_val);
        INSTANCE_LOG(INFO) << "remove compaction job, tablet_id=" << tablet_id
                           << " key=" << hex(job_key);
        need_commit = true;
        TEST_SYNC_POINT_CALLBACK("process_compaction_job::too_few_rowsets", &need_commit);
        return;
    }

    //==========================================================================
    //                Change tmp rowset to formal rowset
    //==========================================================================
    if (compaction.txn_id_size() != 1) {
        SS << "invalid txn_id, txn_id_size=" << compaction.txn_id_size();
        msg = ss.str();
        code = MetaServiceCode::INVALID_ARGUMENT;
        return;
    }
    int64_t txn_id = compaction.txn_id(0);
    auto& rowset_id = compaction.output_rowset_ids(0);
    if (txn_id <= 0 || rowset_id.empty()) {
        SS << "invalid txn_id or rowset_id, tablet_id=" << tablet_id << " txn_id=" << txn_id
           << " rowset_id=" << rowset_id;
        msg = ss.str();
        code = MetaServiceCode::INVALID_ARGUMENT;
        return;
    }
    auto& tmp_rowset_key =
            *obj_pool.add(new std::string(meta_rowset_tmp_key({instance_id, txn_id, tablet_id})));
    auto& tmp_rowset_val = *obj_pool.add(new std::string());
    ret = txn->get(tmp_rowset_key, &tmp_rowset_val);
    if (ret != 0) {
        SS << "failed to get tmp rowset key" << (ret == 1 ? " (not found)" : "")
           << ", tablet_id=" << tablet_id << " tmp_rowset_key=" << hex(tmp_rowset_key);
        msg = ss.str();
        code = ret == 1 ? MetaServiceCode::UNDEFINED_ERR : MetaServiceCode::KV_TXN_GET_ERR;
        return;
    }

    // We don't actually need to parse the rowset meta
    doris::RowsetMetaPB rs_meta;
    rs_meta.ParseFromString(tmp_rowset_val);
    if (rs_meta.txn_id() <= 0) {
        SS << "invalid txn_id in output tmp rowset meta, tablet_id=" << tablet_id
           << " txn_id=" << rs_meta.txn_id();
        msg = ss.str();
        code = MetaServiceCode::INVALID_ARGUMENT;
        return;
    }

    txn->remove(tmp_rowset_key);
    INSTANCE_LOG(INFO) << "remove tmp rowset meta, tablet_id=" << tablet_id
                       << " tmp_rowset_key=" << hex(tmp_rowset_key);

    int64_t version = compaction.output_versions(0);
    auto& rowset_key =
            *obj_pool.add(new std::string(meta_rowset_key({instance_id, tablet_id, version})));
    txn->put(rowset_key, tmp_rowset_val);
    INSTANCE_LOG(INFO) << "put rowset meta, tablet_id=" << tablet_id
                       << " rowset_key=" << hex(rowset_key);

    //==========================================================================
    //                      Remove compaction job
    //==========================================================================
    // TODO(gavin): move deleted job info into recycle or history
    recorded_job.mutable_compaction()->erase(recorded_compaction);
    auto& job_val = *obj_pool.add(new std::string());
    recorded_job.SerializeToString(&job_val);
    txn->put(job_key, job_val);
    INSTANCE_LOG(INFO) << "remove compaction job tabelt_id=" << tablet_id
                       << " key=" << hex(job_key);

    need_commit = true;
}

void process_schema_change_job(MetaServiceCode& code, std::string& msg, std::stringstream& ss,
                               int& ret, std::unique_ptr<Transaction>& txn,
                               const ::selectdb::FinishTabletJobRequest* request,
                               ::selectdb::FinishTabletJobResponse* response,
                               TabletJobInfoPB& recorded_job, std::string& instance_id,
                               std::string& job_key, bool& need_commit, ObjectPool& obj_pool) {
    //==========================================================================
    //                                check
    //==========================================================================
    int64_t tablet_id = request->job().idx().tablet_id();
    auto& schema_change = request->job().schema_change();
    int64_t new_tablet_id = schema_change.new_tablet_idx().tablet_id();
    if (new_tablet_id <= 0) {
        code = MetaServiceCode::INVALID_ARGUMENT;
        msg = "no valid new_tablet_id given";
        return;
    }
    if (new_tablet_id == tablet_id) {
        code = MetaServiceCode::INVALID_ARGUMENT;
        msg = "not allow new_tablet_id same with base_tablet_id";
        return;
    }
    auto& new_tablet_idx = const_cast<TabletIndexPB&>(schema_change.new_tablet_idx());
    if (!new_tablet_idx.has_table_id() || !new_tablet_idx.has_index_id() ||
        !new_tablet_idx.has_partition_id()) {
        get_tablet_idx(code, msg, ret, txn.get(), instance_id, new_tablet_id, new_tablet_idx);
        if (code != MetaServiceCode::OK) return;
    }
    int64_t new_table_id = new_tablet_idx.table_id();
    int64_t new_index_id = new_tablet_idx.index_id();
    int64_t new_partition_id = new_tablet_idx.partition_id();

    MetaTabletKeyInfo new_tablet_key_info {instance_id, new_table_id, new_index_id,
                                           new_partition_id, new_tablet_id};
    auto& new_tablet_key = *obj_pool.add(new std::string());
    auto& new_tablet_val = *obj_pool.add(new std::string());
    doris::TabletMetaPB new_tablet_meta;
    meta_tablet_key(new_tablet_key_info, &new_tablet_key);
    ret = txn->get(new_tablet_key, &new_tablet_val);
    if (ret != 0) {
        SS << "failed to get new tablet meta" << (ret == 1 ? " (not found)" : "")
           << " instance_id=" << instance_id << " tablet_id=" << new_tablet_id
           << " key=" << hex(new_tablet_key) << " ret=" << ret;
        msg = ss.str();
        code = ret == 1 ? MetaServiceCode::TABLET_NOT_FOUND : MetaServiceCode::KV_TXN_GET_ERR;
        return;
    }
    if (!new_tablet_meta.ParseFromString(new_tablet_val)) {
        code = MetaServiceCode::PROTOBUF_PARSE_ERR;
        msg = "malformed tablet meta";
        return;
    }

    if (new_tablet_meta.tablet_state() == doris::TabletStatePB::PB_RUNNING) {
        code = MetaServiceCode::JOB_ALREADY_SUCCESS;
        msg = "schema_change job already success";
        return;
    }
    if (!new_tablet_meta.has_tablet_state() ||
        new_tablet_meta.tablet_state() != doris::TabletStatePB::PB_NOTREADY) {
        code = MetaServiceCode::INVALID_ARGUMENT;
        msg = "invalid new tablet state";
        return;
    }

    if (!recorded_job.has_schema_change()) {
        SS << "there is no running schema_change, tablet_id=" << tablet_id;
        msg = ss.str();
        code = MetaServiceCode::INVALID_ARGUMENT;
        return;
    }
    auto& recorded_schema_change = recorded_job.schema_change();
    using namespace std::chrono;
    int64_t now = duration_cast<seconds>(system_clock::now().time_since_epoch()).count();
    if (recorded_schema_change.expiration() > 0 && recorded_schema_change.expiration() < now) {
        code = MetaServiceCode::JOB_EXPIRED;
        SS << "expired schema_change job, tablet_id=" << tablet_id
           << " job=" << proto_to_json(recorded_schema_change);
        msg = ss.str();
        // FIXME: Just remove or notify to abort?
        // LOG(INFO) << "remove expired job, tablet_id=" << tablet_id << " key=" << hex(job_key);
        return;
    }

    // MUST check initiator to let the retried BE commit this schema_change job.
    if (schema_change.id() != recorded_schema_change.id() ||
        schema_change.initiator() != recorded_schema_change.initiator()) {
        SS << "unmatched job id or initiator, recorded_id=" << recorded_schema_change.id()
           << " given_id=" << schema_change.id()
           << " recorded_job=" << proto_to_json(recorded_schema_change)
           << " given_job=" << proto_to_json(schema_change);
        code = MetaServiceCode::INVALID_ARGUMENT;
        msg = ss.str();
        return;
    }

    if (request->action() != FinishTabletJobRequest::COMMIT &&
        request->action() != FinishTabletJobRequest::ABORT) {
        SS << "unsupported action, tablet_id=" << tablet_id << " action=" << request->action();
        msg = ss.str();
        code = MetaServiceCode::INVALID_ARGUMENT;
        return;
    }

    //==========================================================================
    //                               Abort
    //==========================================================================
    if (request->action() == FinishTabletJobRequest::ABORT) {
        // TODO(cyx)
        return;
    }

    //==========================================================================
    //                               Commit
    //==========================================================================
    //
    // 1. update new_tablet meta
    // 2. move rowsets [2-alter_version] in new_tablet to recycle
    // 3. update new_tablet stats
    // 4. change tmp rowset to formal rowset
    // 5. remove schema_change job (unnecessary)
    //
    //==========================================================================
    //                          update tablet meta
    //==========================================================================
    new_tablet_meta.set_tablet_state(doris::TabletStatePB::PB_RUNNING);
    new_tablet_meta.set_cumulative_layer_point(schema_change.output_cumulative_point());
    new_tablet_meta.SerializeToString(&new_tablet_val);
    txn->put(new_tablet_key, new_tablet_val);

    //==========================================================================
    //                move rowsets [2-alter_version] to recycle
    //==========================================================================
    if (!schema_change.has_alter_version()) {
        code = MetaServiceCode::INVALID_ARGUMENT;
        msg = "invalid alter_version";
        return;
    }
    if (schema_change.alter_version() < 2) { // no need to update stats
        // TODO(cyx): clear schema_change job?
        need_commit = true;
        return;
    }

    int64_t num_remove_rows = 0;
    int64_t size_remove_rowsets = 0;
    int64_t num_remove_rowsets = 0;
    int64_t num_remove_segments = 0;

    auto& rs_start =
            *obj_pool.add(new std::string(meta_rowset_key({instance_id, new_tablet_id, 2})));
    auto& rs_end = *obj_pool.add(new std::string(
            meta_rowset_key({instance_id, new_tablet_id, schema_change.alter_version() + 1})));
    std::unique_ptr<RangeGetIterator> it;
    auto rs_start1 = rs_start;
    do {
        ret = txn->get(rs_start1, rs_end, &it);
        if (ret != 0) {
            code = MetaServiceCode::KV_TXN_GET_ERR;
            SS << "internal error, failed to get rowset range, ret=" << ret
               << " tablet_id=" << new_tablet_id << " range=[" << hex(rs_start1) << ", << "
               << hex(rs_end) << ")";
            msg = ss.str();
            return;
        }

        while (it->has_next()) {
            auto [k, v] = it->next();

            doris::RowsetMetaPB rs;
            if (!rs.ParseFromArray(v.data(), v.size())) {
                code = MetaServiceCode::PROTOBUF_PARSE_ERR;
                SS << "malformed rowset meta, unable to deserialize, tablet_id=" << new_tablet_id
                   << " key=" << hex(k);
                msg = ss.str();
                return;
            }

            num_remove_rows += rs.num_rows();
            size_remove_rowsets += rs.data_disk_size();
            ++num_remove_rowsets;
            num_remove_segments += rs.num_segments();

            auto& recycle_key = *obj_pool.add(new std::string(
                    recycle_rowset_key({instance_id, new_tablet_id, rs.rowset_id_v2()})));
            RecycleRowsetPB recycle_rowset;
            recycle_rowset.set_creation_time(now);
            recycle_rowset.mutable_rowset_meta()->CopyFrom(rs);
            recycle_rowset.set_type(RecycleRowsetPB::DROP);
            auto& recycle_val = *obj_pool.add(new std::string(recycle_rowset.SerializeAsString()));
            txn->put(recycle_key, recycle_val);
            INSTANCE_LOG(INFO) << "put recycle rowset, tablet_id=" << new_tablet_id
                               << " key=" << hex(recycle_key);

            if (!it->has_next()) rs_start1 = k;
        }
        rs_start1.push_back('\x00'); // Update to next smallest key for iteration
    } while (it->more());

    txn->remove(rs_start, rs_end);

    //==========================================================================
    //                        update new_tablet stats
    //==========================================================================
    auto stats = response->mutable_stats();
    TabletStats detached_stats;
    // ATTN: The condition that snapshot read can be used to get tablet stats is: all other transactions that put tablet stats
    //  can make read write conflicts with this transaction on other keys. Currently, if all meta-service nodes are running
    //  with `config::split_tablet_stats = true` can meet the condition.
    internal_get_tablet_stats(code, msg, ret, txn.get(), instance_id, new_tablet_idx, *stats,
<<<<<<< HEAD
                              detached_stats);
=======
                              detached_stats, config::snapshot_get_tablet_stats);
>>>>>>> 97909591
    // clang-format off
    stats->set_cumulative_point(schema_change.output_cumulative_point());
    stats->set_num_rows(stats->num_rows() + (schema_change.num_output_rows() - num_remove_rows));
    stats->set_data_size(stats->data_size() + (schema_change.size_output_rowsets() - size_remove_rowsets));
    stats->set_num_rowsets(stats->num_rowsets() + (schema_change.num_output_rowsets() - num_remove_rowsets));
    stats->set_num_segments(stats->num_segments() + (schema_change.num_output_segments() - num_remove_segments));
    // clang-format on
    auto& stats_key = *obj_pool.add(new std::string(stats_tablet_key(
            {instance_id, new_table_id, new_index_id, new_partition_id, new_tablet_id})));
    auto& stats_val = *obj_pool.add(new std::string());
    stats->SerializePartialToString(&stats_val);
    txn->put(stats_key, stats_val);
    merge_tablet_stats(*stats, detached_stats);
    VLOG_DEBUG << "update tablet stats tablet_id=" << tablet_id << " key=" << hex(stats_key)
               << " stats=" << proto_to_json(*stats);
    //==========================================================================
    //                  change tmp rowset to formal rowset
    //==========================================================================
    if (schema_change.txn_ids().empty() || schema_change.output_versions().empty()) {
        code = MetaServiceCode::INVALID_ARGUMENT;
        msg = "empty txn_ids or output_versions";
        return;
    }
    for (size_t i = 0; i < schema_change.txn_ids().size(); ++i) {
        auto& tmp_rowset_key = *obj_pool.add(new std::string(
                meta_rowset_tmp_key({instance_id, schema_change.txn_ids().at(i), new_tablet_id})));
        auto& tmp_rowset_val = *obj_pool.add(new std::string());
        // FIXME: async get
        ret = txn->get(tmp_rowset_key, &tmp_rowset_val);
        if (ret != 0) {
            SS << "failed to get tmp rowset key" << (ret == 1 ? " (not found)" : "")
               << ", tablet_id=" << new_tablet_id << " tmp_rowset_key=" << hex(tmp_rowset_key);
            msg = ss.str();
            code = ret == 1 ? MetaServiceCode::UNDEFINED_ERR : MetaServiceCode::KV_TXN_GET_ERR;
            return;
        }
        auto& rowset_key = *obj_pool.add(new std::string(meta_rowset_key(
                {instance_id, new_tablet_id, schema_change.output_versions().at(i)})));
        txn->put(rowset_key, tmp_rowset_val);
        txn->remove(tmp_rowset_key);
    }

    //==========================================================================
    //                      remove schema_change job
    //==========================================================================
    recorded_job.clear_schema_change();
    auto& job_val = *obj_pool.add(new std::string());
    recorded_job.SerializeToString(&job_val);
    txn->put(job_key, job_val);
    INSTANCE_LOG(INFO) << "remove schema_change job tablet_id=" << tablet_id
                       << " key=" << hex(job_key);

    need_commit = true;
}

void MetaServiceImpl::finish_tablet_job(::google::protobuf::RpcController* controller,
                                        const ::selectdb::FinishTabletJobRequest* request,
                                        ::selectdb::FinishTabletJobResponse* response,
                                        ::google::protobuf::Closure* done) {
    RPC_PREPROCESS(finish_tablet_job);
    std::string cloud_unique_id = request->cloud_unique_id();
    instance_id = get_instance_id(resource_mgr_, cloud_unique_id);
    if (instance_id.empty()) {
        code = MetaServiceCode::INVALID_ARGUMENT;
        SS << "cannot find instance_id with cloud_unique_id="
           << (cloud_unique_id.empty() ? "(empty)" : cloud_unique_id);
        msg = ss.str();
        LOG(INFO) << msg;
        return;
    }
    RPC_RATE_LIMIT(finish_tablet_job)
    if (!request->has_job() ||
        (request->job().compaction().empty() && !request->job().has_schema_change())) {
        code = MetaServiceCode::INVALID_ARGUMENT;
        msg = "no valid job specified";
        return;
    }

    ObjectPool obj_pool; // To save KVs that txn may use asynchronously
    bool need_commit = false;
    std::unique_ptr<Transaction> txn;
    ret = txn_kv_->create_txn(&txn);
    if (ret != 0) {
        code = MetaServiceCode::KV_TXN_CREATE_ERR;
        msg = "failed to create txn";
        return;
    }

    int64_t tablet_id = request->job().idx().tablet_id();
    if (tablet_id <= 0) {
        code = MetaServiceCode::INVALID_ARGUMENT;
        msg = "no valid tablet_id given";
        return;
    }
    auto& tablet_idx = const_cast<TabletIndexPB&>(request->job().idx());
    if (!tablet_idx.has_table_id() || !tablet_idx.has_index_id() ||
        !tablet_idx.has_partition_id()) {
        get_tablet_idx(code, msg, ret, txn.get(), instance_id, tablet_id, tablet_idx);
        if (code != MetaServiceCode::OK) return;
    }

    // TODO(gaivn): remove duplicated code with start_tablet_job()
    // Begin to process finish tablet job
    std::string job_key = job_tablet_key({instance_id, tablet_idx.table_id(), tablet_idx.index_id(),
                                          tablet_idx.partition_id(), tablet_id});
    std::string job_val;
    ret = txn->get(job_key, &job_val);
    if (ret != 0) {
        SS << (ret == 1 ? "job not found," : "internal error,") << " instance_id=" << instance_id
           << " tablet_id=" << tablet_id << " job=" << proto_to_json(request->job());
        msg = ss.str();
        code = ret == 1 ? MetaServiceCode::INVALID_ARGUMENT : MetaServiceCode::KV_TXN_GET_ERR;
        return;
    }
    TabletJobInfoPB recorded_job;
    recorded_job.ParseFromString(job_val);
    VLOG_DEBUG << "get tablet job, tablet_id=" << tablet_id
               << " job=" << proto_to_json(recorded_job);

    std::unique_ptr<int, std::function<void(int*)>> defer_commit(
            (int*)0x01, [&ss, &ret, &txn, &code, &msg, &need_commit](int*) {
                if (!need_commit) return;
                ret = txn->commit();
                if (ret != 0) {
                    code = ret == -1 ? MetaServiceCode::KV_TXN_CONFLICT
                                     : MetaServiceCode::KV_TXN_COMMIT_ERR;
                    ss << "failed to commit job kv, ret=" << ret;
                    msg = ss.str();
                    return;
                }
            });

    // Process compaction commit
    if (!request->job().compaction().empty()) {
        process_compaction_job(code, msg, ss, ret, txn, request, response, recorded_job,
                               instance_id, job_key, need_commit, obj_pool);
        return;
    }

    // Process schema change commit
    if (request->job().has_schema_change()) {
        process_schema_change_job(code, msg, ss, ret, txn, request, response, recorded_job,
                                  instance_id, job_key, need_commit, obj_pool);
        return;
    }
}

#undef RPC_PREPROCESS
#undef RPC_RATE_LIMIT
#undef SS
#undef INSTANCE_LOG
} // namespace selectdb
// vim: et tw=100 ts=4 sw=4 cc=80:<|MERGE_RESOLUTION|>--- conflicted
+++ resolved
@@ -475,11 +475,7 @@
     //  can make read write conflicts with this transaction on other keys. Currently, if all meta-service nodes are running
     //  with `config::split_tablet_stats = true` can meet the condition.
     internal_get_tablet_stats(code, msg, ret, txn.get(), instance_id, request->job().idx(), *stats,
-<<<<<<< HEAD
-                              detached_stats);
-=======
                               detached_stats, config::snapshot_get_tablet_stats);
->>>>>>> 97909591
     if (compaction.type() == TabletCompactionJobPB::EMPTY_CUMULATIVE) {
         stats->set_cumulative_compaction_cnt(stats->cumulative_compaction_cnt() + 1);
         stats->set_cumulative_point(compaction.output_cumulative_point());
@@ -904,11 +900,7 @@
     //  can make read write conflicts with this transaction on other keys. Currently, if all meta-service nodes are running
     //  with `config::split_tablet_stats = true` can meet the condition.
     internal_get_tablet_stats(code, msg, ret, txn.get(), instance_id, new_tablet_idx, *stats,
-<<<<<<< HEAD
-                              detached_stats);
-=======
                               detached_stats, config::snapshot_get_tablet_stats);
->>>>>>> 97909591
     // clang-format off
     stats->set_cumulative_point(schema_change.output_cumulative_point());
     stats->set_num_rows(stats->num_rows() + (schema_change.num_output_rows() - num_remove_rows));
